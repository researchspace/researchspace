--- conflicted
+++ resolved
@@ -96,11 +96,7 @@
         possible with permissions on SPARQL operations: i.e., instead of granting permissions to execute any kind of SPARQL Update 
         operation (which includes INSERT as well as DELETE), it is possible, for example, to allow for data upload but not for data deletion. 
         The administration page for 
-<<<<<<< HEAD
-        <semantic-link iri="http://127.0.0.1:10214/resource/Admin:DataImportExport" class="text-link-action" target="_blank">data import and export</semantic-link> 
-=======
         <semantic-link iri="http://localhost:10214/resource/Admin:DataImportExport" class="text-link-action" target="_blank">data import and export</semantic-link> 
->>>>>>> 6150c87b
         provides a convienent user-interface for accessing the graph store operations from the browser. </li>
       <li><code>/ldp-container</code> Interface <br>Implements the operations as defined by the 
         <a href="https://www.w3.org/TR/ldp/" class="text-link-action" target="_blank">Linked Data Platform 1.0</a> 
@@ -157,11 +153,7 @@
     for example, <code>insert.sq</code> and then post the file via CURL:</p>
 
     <mp-code-block mode='text/x-sh'>
-<<<<<<< HEAD
-curl 'http://127.0.0.1:10214/sparql' -u admin:admin -H 'Content-Type: application/sparql-update; charset=UTF-8' -H 'Accept: text/boolean' -d @insert.sq
-=======
 curl 'http://localhost:10214/sparql' -u admin:admin -H 'Content-Type: application/sparql-update; charset=UTF-8' -H 'Accept: text/boolean' -d @insert.sq
->>>>>>> 6150c87b
     </mp-code-block>
 
     <p>
@@ -295,11 +287,7 @@
     </p>
 
     <p>
-<<<<<<< HEAD
-      The administration page for <semantic-link iri="http://127.0.0.1:10214/resource/Admin:DataImportExport" 
-=======
       The administration page for <semantic-link iri="http://localhost:10214/resource/Admin:DataImportExport" 
->>>>>>> 6150c87b
       class="text-link-action" target="_blank">data import and export</semantic-link> provides a convenient way 
       for performing the following operations from the user interface:
     </p>
@@ -429,11 +417,7 @@
 
     <mp-code-block mode='text/x-sh'>
     <![CDATA[
-<<<<<<< HEAD
-curl 'http://127.0.0.1:10214/sparql' -u admin:admin -H 'Content-Type: application/sparql-query; charset=UTF-8' -H 'Accept: text/csv' --data-binary $'SELECT * WHERE { ?person a <http://xmlns.com/foaf/0.1/Person>}'
-=======
 curl 'http://localhost:10214/sparql' -u admin:admin -H 'Content-Type: application/sparql-query; charset=UTF-8' -H 'Accept: text/csv' --data-binary $'SELECT * WHERE { ?person a <http://xmlns.com/foaf/0.1/Person>}'
->>>>>>> 6150c87b
       ]]>
     </mp-code-block>
 
@@ -462,11 +446,7 @@
     Similarly, a CONSTRUCT can be used with a Named Graph to retrieve the content of a particular Named Graph in any RDF serialization format:
     <mp-code-block mode='text/x-sh'>
     <![CDATA[
-<<<<<<< HEAD
-curl 'http://127.0.0.1:10214/sparql' -u admin:admin -H 'Content-Type: application/sparql-query; charset=UTF-8' -H 'Accept: text/turtle' --data-binary $'BASE <http://example.org/> CONSTRUCT { ?a ?b ?c} WHERE { GRAPH <JaneDoeGraph> { ?a ?b ?c } }'
-=======
 curl 'http://localhost:10214/sparql' -u admin:admin -H 'Content-Type: application/sparql-query; charset=UTF-8' -H 'Accept: text/turtle' --data-binary $'BASE <http://example.org/> CONSTRUCT { ?a ?b ?c} WHERE { GRAPH <JaneDoeGraph> { ?a ?b ?c } }'
->>>>>>> 6150c87b
       ]]>
     </mp-code-block>
 
