[[!--
uses client-side template:
[[> rsp:HierarchyManagerTemplate]]
--]]

<div>

[[!--
  About VOCABULARY and AUTHORITY representation:

  This application page is used to create and edit skos:ConceptScheme or crm:E32_Authority_Document, corresponding to thesauri or authority lists.
  Creating a skos:ConceptScheme is suitable for hierarchical conceptual structure where the hierarchy is best described by broader or narrower type of relations.
  Creating a crm:E32_Authority_Document can represent lists of persons, periods, events, etc. The assumption is that all entities in an Authority Document have the same
  type and relations between entities are based on cidoc-crm entities and their corresponding properties; 

--]]
[[#> rsp:HierarchyManagerTemplate title="Authorities" addTitle='Authority']]
    [[#*inline "addNewStructureForm"]]
      <div class="modal-content-form">
        <semantic-search id="scheme-iri-selector">
<<<<<<< HEAD
                <semantic-search-form-query 
                                            query-template='{
                                              "queryString": "SELECT $schemeLabel ?entityTypeURI  { 
                                                BIND($label as ?schemeLabel).
                                                BIND(?entitytype as ?entityTypeURI )}",
                                              "arguments": {
                                                "label": {"type": "xsd:string"},
                                                "entitytype":{"type":"xsd:anyURI"}
                                              }
                                            }'

                                            fields='[{"id": "label", "label": "Authority label", "xsdDatatype": "http://www.w3.org/2001/XMLSchema#string"},
                                                     {
                                                      "id": "entitytype",
                                                      "label": "Authority Type",
                                                      "xsdDatatype": "xsd:anyURI",
                                                      "minOccurs": "1",
                                                      "maxOccurs": "1",
                                                      "valueSetPattern": "SELECT $value $label WHERE { 
                                                          ?value crm:P71i_is_listed_in <http://www.researchspace.org/resource/system/vocab/authority_manager_config_types> .
                                                          ?value <http://www.researchspace.org/resource/system/authority_manager/item_label> ?label .
                                                        }"
                                                      }
                                                    ]'>
                  
                  <semantic-form-text-input for="label" placeholder="Enter new authority label" label="Authority label" ></semantic-form-text-input>   
              
              
                  <div style="overflow: auto; margin-top: 15px;">
                    <semantic-form-checklist-input for='entitytype' type="checkbox" label="Authority type" ></semantic-form-checklist-input>
                  </div>

                  <semantic-form-errors></semantic-form-errors>
                  
                  <div class="btn-group">
                    <div class="btn-form-actions">
                      <button type='button' name='submit' className='btn btn-action'>Create authority</button>
                    </div>
                  </div>
                  
                </semantic-search-form-query>
                <semantic-search-result-holder>
                  <semantic-search-result>
                    <semantic-query id='new-scheme-form' query='
                                      SELECT ?schemeLabel ?scheme ?entityType ?exists WHERE {
=======
          <semantic-search-form-query 
                                      query-template='{
                                        "queryString": "SELECT $schemeLabel ?entityTypeURI { BIND($label as ?schemeLabel). BIND(?entitytype as ?entityTypeURI )}",
                                        "arguments": {
                                          "label": {"type": "xsd:string"},
                                          "entitytype":{"type":"xsd:anyURI"}
                                        }
                                      }'

                                      fields='[{"id": "label", "label": "scheme label", "xsdDatatype": "http://www.w3.org/2001/XMLSchema#string"},
                                                {
                                          "id": "entitytype",
                                          "label": "Entity Type",
                                          "xsdDatatype": "xsd:anyURI",
                                          "valueSetPattern": "SELECT $value $label WHERE { 
                                              ?value crm:P71i_is_listed_in <http://www.researchspace.org/resource/system/vocab/authority_manager_config_types> .
                                              ?value <http://www.researchspace.org/resource/system/authority_manager/item_label> ?label .
                                            }"
                                          }
                                      ]'>
            <semantic-form-text-input for="label" placeholder="enter new authority label"></semantic-form-text-input>            
            <semantic-form-checklist-input for='entitytype' type="checkbox" class='class name' class-item-name='item class name'></semantic-form-checklist-input>
            <button type='button' name='submit' className='btn btn-primary' style="margin-top: 0;">Create authority</button>
          </semantic-search-form-query>
          <semantic-search-result-holder>
            <semantic-search-result>
              <semantic-query id='new-scheme-query-form' query='
                                      SELECT ?schemeLabel ?scheme ?entityType ?exists ?viewId WHERE {
                                        BIND("{{viewId}}" as ?viewId)
>>>>>>> 8922015b
                                        BIND(IRI(CONCAT(STR(Default:), "vocab/", ENCODE_FOR_URI(REPLACE(LCASE(?schemeLabel), "\\s", "_")))) AS ?scheme) .
                                        BIND(?entityTypeURI as ?entityType)
                                        OPTIONAL {
                                          ?scheme a skos:ConceptScheme .
                                          BIND(true as ?exists) .
                                        }
                                        OPTIONAL {
                                          ?scheme a crm:E32_Authority_Document .
                                          BIND(true as ?exists) .
                                        }
                                      }
                                    '
                                    template='{{> template}}'
                                    >
                <template id='template'>
                  <div class="confirm-message">
                    {{#if bindings.0.exists}}
                      <div>Authority with label &nbsp;<b>{{bindings.0.schemeLabel.value}}{{bindings.0.entityType.value}} </b>&nbsp; and IRI &nbsp;<b>{{bindings.0.scheme.value}}</b> <br> already exists!</div> 
                    {{else}}
                      <div>Are you sure you want to create new authority with IRI: <b>{{bindings.0.scheme.value}}</b> ?</div>   
                      
                      <semantic-form id='{{bindings.0.viewId.value}}-new-scheme-form' 
                                    persistence='{"type": "sparql", "targetGraphIri": "{{bindings.0.scheme.value}}"}'
                                    new-subject-template='{{bindings.0.scheme.value}}'
                                    post-action="event"
                                    fields='[[
                                      fieldDefinitions
                                        prefLabel="http://www.w3.org/2004/02/skos/core#prefLabel"
                                        rdfsLabel="http://www.w3.org/2000/01/rdf-schema#label"
                                        classtype="http://www.w3.org/1999/02/22-rdf-syntax-ns#type"
                                        refersto="http://www.cidoc-crm.org/cidoc-crm/P67_refers_to"
                                        
                                    ]]'
                      >
                        <semantic-form-hidden-input for="refersto" default-value='{{bindings.0.entityType.value}}'></semantic-form-hidden-input>
                        <semantic-form-hidden-input for="classtype" default-values='["http://www.cidoc-crm.org/cidoc-crm/E32_Authority_Document","http://www.cidoc-crm.org/cidoc-crm/E73_Information_Object"]'></semantic-form-hidden-input>
                        <semantic-form-hidden-input for="rdfsLabel" default-value='{{bindings.0.schemeLabel.value}}'></semantic-form-hidden-input>                       
                        <semantic-form-errors></semantic-form-errors>
                        <!-- save and reset button for form -->
                        <mp-event-trigger id='{{bindings.0.viewId.value}}-cancel-new-authority-trigger' 
                                          type='OverlayDialog.Close' 
                                          targets='["{{bindings.0.viewId.value}}-new-hierarchy-dialog"]'>
                          <button name="cancel" class="btn btn-default" style="margin-right: 5px;">Cancel</button>
                        </mp-event-trigger>
<<<<<<< HEAD
                        <button name="submit" class="btn btn-action">Confirm</button>
=======

                        <button name="submit" class="btn btn-action">Confirm</button>

>>>>>>> 8922015b
                      </semantic-form>
                    {{/if}}
                  </div>
                </template>
              </semantic-query>
            </semantic-search-result>
          </semantic-search-result-holder>
        </semantic-search>
      </div>
    [[/inline]]
    [[#*inline "customUploadNewStructureMessage"]]
       <p>Please drag&amp;drop your *.trig or *.nq RDF file(s) with SKOS vocabularies here or Authority Document with heterogeneous data.</p>
       <p>For a <i>skos:ConceptScheme</i> or <i>crm:E32_Authority_Document</i> all corresponding entities should be defined in one named graph that equals to the scheme IRI!</p>             
    [[/inline]]
    [[#*inline "exceptionsStructureList"]]
      <semantic-query 
                      query='
                        SELECT ?scheme ?schemeGraph WHERE { 
                          {
                            GRAPH ?schemeGraph {
                              ?scheme a skos:ConceptScheme .
                            }
                          }
                          UNION {
                            GRAPH ?schemeGraph {
                              ?scheme a crm:E32_Authority_Document .
                            }
                          }
                          MINUS {
                            ?scheme crm:P2_has_type <http://www.researchspace.org/resource/system/System_Resource>
                          }
                          FILTER(?schemeGraph != ?scheme) .
                        }
                        ' 
                      template='{{> template}}'
                      >
        <template id='template'>
          <div class='alert alert-warning'>
            <div style="margin-bottom: 5px; font-size: 15px;"><strong>Warning! &nbsp; There are vocabularies in the system that can't be edited with Vocabulary Manager!</strong></div> 
            <div><i>skos:ConceptScheme</i>, as well as <i>crm:E32_Authority_Document</i> and all their corresponding entities should be defined in one named graph that equals to the scheme IRI</div>
            <ul>
              {{#each bindings}}<li><semantic-link iri='{{scheme.value}}'></semantic-link> - IRI: {{scheme.value}} , in the graph: {{schemeGraph.value}}</li>{{/each}}
            </ul>
          </div>
        </template>
      </semantic-query>
    [[/inline]]
    [[#*inline "searchResults"]]
      <semantic-search>
        <semantic-search-query-keyword query='
                    PREFIX bds: <http://www.bigdata.com/rdf/search#>
                    SELECT ?scheme ?schemeLabel ?isManaged WHERE {
                      {
                        GRAPH ?scheme {
                          ?scheme a skos:ConceptScheme ;
                                  skos:prefLabel ?schemeLabel .
                          ?schemeLabel bds:search ?__token__ .
                        }
                      }
                      UNION {
                        GRAPH ?scheme {
                          ?scheme rdf:type crm:E32_Authority_Document ;
                                  rdfs:label ?schemeLabel .
                          ?schemeLabel bds:search ?__token__ .
                        }
                      }
                      
                      OPTIONAL {
                        ?scheme crm:P67_refers_to ?managedConfig .
                      }
                      MINUS {
                        ?scheme crm:P2_has_type <http://www.researchspace.org/resource/system/System_Resource>
                      }
                      BIND(BOUND(?managedConfig) as ?isManaged) .
                    }
                '
                default-query='
                    SELECT DISTINCT ?scheme ?schemeLabel ?isManaged ?authorityTypeLabel WHERE {
                            {
                                GRAPH ?scheme {
                                    ?scheme rdf:type skos:ConceptScheme;
                                            skos:prefLabel ?schemeLabel.
                                    BIND(skos:ConceptScheme AS ?schemeType)
                                }
                            }
                            UNION
                            {
                                GRAPH ?scheme {
                                    ?scheme rdf:type crm:E32_Authority_Document;
                                            rdfs:label ?schemeLabel.

                                    BIND(crm:E32_Authority_Document AS ?schemeType)
                                }
                            }
                      MINUS {
                        ?scheme crm:P2_has_type <http://www.researchspace.org/resource/system/System_Resource>
                      }
                      BIND(BOUND(?managedConfig) as ?isManaged) 
                      OPTIONAL {
                        ?scheme crm:P67_refers_to ?authotityType .
                        ?authotityType <http://www.researchspace.org/resource/system/authority_manager/item_label> ?authorityTypeLabel .
                      }
                    }
                '
        ></semantic-search-query-keyword>

        <div style="margin-top: 20px;">
          <semantic-search-result-holder>
              <semantic-search-result>
                  <semantic-table id='scheme-table'
                          query='SELECT DISTINCT ?scheme ?schemeLabel ?isManaged ?authorityTypeLabel WHERE {} ORDER BY ASC(STR(LCASE(?schemeLabel)))'
                          number-of-displayed-rows=15
                          options='{"showFilter": false}'
                          no-result-template='{{> noScheme}}'
                          column-configuration='[ {"variableName": "schemeLabel", "displayName": "Authority", "cellTemplate": "{{> authority}}" },
                                                  {"variableName": "authorityTypeLabel", "displayName": "Type"},
                                                  {"variableName": "authorityTypeLabel", "displayName": "Description"},
                                                  {"variableName": "scheme", "displayName": "Actions", "cellTemplate": "{{> actions}}" }
                                                ]'>
                      <template id="noScheme">
                          <div style="padding: 12px 8px">
                              No vocabulary available
                          </div>
                      </template>

                      <template id='authority'>
                        <semantic-link iri="http://www.researchspace.org/resource/ThinkingFrames"
                              urlqueryparam-view='authority-content' 
                              urlqueryparam-resource='{{scheme.value}}'
                              urlqueryparam-mode='new'
                            >
<<<<<<< HEAD
                               <div class="table-title">{{schemeLabel.value}}</div>
                        </semantic-link>
                      </template>

                      <template id='actions'>
                          <div class="scheme-table-row"> 
                            <div class="btn-inline-container">
  <!--                                 <mp-event-trigger id='{{viewId}}-set-action__reading-add-add-frame' type='Dashboard.AddFrame' 
                                      data='{"resourceIri": "{{scheme.value}}", "viewId": "authority-content","frameId":"{{viewId}}"}' 
                                      targets='["thinking-frames"]'>
                                      <button class="btn btn-default">Show Terms</button>
                                  </mp-event-trigger> -->
                                  <mp-overlay-dialog title="Edit {{schemeLabel.value}}" type="modal" bs-size="large">
                                    <mp-overlay-dialog-trigger>
                                      <button class="btn btn-icon" title="Edit">
                                        <i class="material-icons-round">edit</i>
                                      </button>
                                    </mp-overlay-dialog-trigger>
                                    <mp-overlay-dialog-content>
                                      <div class="modal-content-form">
                                        {{#ifCond isManaged.value "===" "true"}}
                                          <semantic-form id='vocab-form' 
                                                          persistence='{"type": "sparql", "targetGraphIri": "{{scheme.value}}"}'
                                                          subject='{{scheme.value}}'
                                                          post-action="reload"
                                                          fields='[[
                                                          fieldDefinitions
                                                            rdfsLabel="http://www.w3.org/2000/01/rdf-schema#label"
                                                            prefLabel="http://www.w3.org/2004/02/skos/core#prefLabel"
                                                            classtype="http://www.w3.org/1999/02/22-rdf-syntax-ns#type"
                                                          ]]'
                                          >
                                            <semantic-form-text-input for="rdfsLabel"> </semantic-form-text-input>
                                            <semantic-form-text-input for="prefLabel"> </semantic-form-text-input>

=======
                                <span class="schema-label">{{schemeLabel.value}}</span>
                            </semantic-link>
                              
                            <div class="btn-grey-container">
                              <mp-event-trigger id='{{viewId}}-set-action__reading-add-add-frame' 
                                                type='Dashboard.AddFrame' 
                                                data='{"resourceIri": "{{scheme.value}}", 
                                                        "viewId": "authority-content",
                                                        "frameId":"{{viewId}}"}' 
                                                targets='["thinking-frames"]'>
                                  <button class="btn-grey">Show Terms</button>
                              </mp-event-trigger>

                              <mp-overlay-dialog title="Edit {{schemeLabel.value}}" type="modal" bs-size="large">
                                  <mp-overlay-dialog-trigger>
                                  <button class="btn-grey">Edit</button>
                                  </mp-overlay-dialog-trigger>
                                  <mp-overlay-dialog-content>
                                    {{#ifCond isManaged.value "===" "true"}}
                                      <semantic-form id='vocab-form' 
                                                      persistence='{"type": "sparql", "targetGraphIri": "{{scheme.value}}"}'
                                                      subject='{{scheme.value}}'
                                                      post-action="reload"
                                                      fields='[[
                                                      fieldDefinitions
                                                        rdfsLabel="http://www.w3.org/2000/01/rdf-schema#label"
                                                        prefLabel="http://www.w3.org/2004/02/skos/core#prefLabel"
                                                        classtype="http://www.w3.org/1999/02/22-rdf-syntax-ns#type"
                                                      ]]'
                                      >
                                        <semantic-form-text-input for="rdfsLabel"> </semantic-form-text-input>
                                        <semantic-form-text-input for="prefLabel"> </semantic-form-text-input>
>>>>>>> 8922015b

                                            <semantic-form-errors></semantic-form-errors>

                                            <button name="reset" class="btn btn-default">Reset</button>
                                            <button name="submit" class="btn btn-action">Save</button>
                                          </semantic-form>
                                        {{else}}            
                                            <semantic-form id='manage-scheme-form' 
                                                          persistence='{"type": "sparql", "targetGraphIri": "{{scheme.value}}"}'
                                                          subject='{{scheme.value}}'
                                                          post-action="redirect"
                                                          fields='[{
                                                            "id": "refersto",
                                                            "label": "Entity Type",
                                                            "xsdDatatype": "xsd:anyURI",
                                                            "minOccurs": "1",
                                                            "maxOccurs": "1",
                                                            "insertPattern": "INSERT { $subject <http://www.cidoc-crm.org/cidoc-crm/P67_refers_to> $value } WHERE {}",
                                                            "deletePattern": "DELETE { $subject <http://www.cidoc-crm.org/cidoc-crm/P67_refers_to> $value . } WHERE { $subject <http://www.cidoc-crm.org/cidoc-crm/P67_refers_to> $value. }",
                                                            "valueSetPattern": "SELECT $value $label WHERE { 
                                                                ?value crm:P71i_is_listed_in <http://www.researchspace.org/resource/system/vocab/authority_manager_config_types> .
                                                                ?value <http://www.researchspace.org/resource/system/authority_manager/item_label> ?label .
                                                              }"
                                                            }
                                                          ]'
                                            >

<<<<<<< HEAD
                                            <div>
                                              <p>Authority List <b>{{schemeLabel.value}}</b> is not managed by the system.</p>
                                              <div>Enable Authority authoring:</div>   

                                              <div style="overflow: auto; margin-top: 15px;">
                                                <semantic-form-checklist-input for='refersto' type="checkbox" label="Authority type"></semantic-form-checklist-input>
                                              </div>
                                              
                                              <semantic-form-errors></semantic-form-errors>
                                              
                                              <div class="btn-group">
                                                <div class="btn-form-actions">
                                                  <button name="cancel" class="btn btn-default">Cancel</button>
                                                  <button name="submit" class="btn btn-action" >Confirm</button>
                                                </div>
                                              </div>
                                            </div>
                                              
                                          </semantic-form>
                                        {{/ifCond}}
                                      </div>
                                    </mp-overlay-dialog-content>
                                  </mp-overlay-dialog>
                              
                                  <mp-graph-store-action title="Export" action="GET" graphuri="{{scheme.value}}" file-ending="trig">
                                    <button class="btn btn-icon" title="Export">
                                      <i class="material-icons-round" style="font-size: 21px; padding-bottom:0;">download</i>
                                    </button>
                                  </mp-graph-store-action>
                             
                                  <mp-graph-store-action title="Delete" action="DELETE" graphuri="{{scheme.value}}">
                                    <button class="btn btn-icon" title="Delete">
                                      <i class="material-icons-round">delete</i>
                                    </button>
                                  </mp-graph-store-action>
                                  
                              </div>
=======
                                        <button name="reset" class="btn btn-default">Reset</button>
                                        <button name="submit" class="btn btn-primary">Save</button>
                                      </semantic-form>
                                    {{else}}
                                      <div>Authority List <b>{{schemeLabel.value}}</b> is not managed by the system.</div>
                                      <div>Enable Authority authoring:</div>                       
                                        <semantic-form id='manage-scheme-form' 
                                                      persistence='{"type": "sparql", "targetGraphIri": "{{scheme.value}}"}'
                                                      subject='{{scheme.value}}'
                                                      post-action="redirect"
                                                      fields='[{
                                                        "id": "refersto",
                                                        "label": "Entity Type",
                                                        "xsdDatatype": "xsd:anyURI",
                                                        "insertPattern": "INSERT { $subject <http://www.cidoc-crm.org/cidoc-crm/P67_refers_to> $value } WHERE {}",
                                                        "deletePattern": "DELETE { $subject <http://www.cidoc-crm.org/cidoc-crm/P67_refers_to> $value . } WHERE { $subject <http://www.cidoc-crm.org/cidoc-crm/P67_refers_to> $value. }",
                                                        "valueSetPattern": "SELECT $value $label WHERE { 
                                                            ?value crm:P71i_is_listed_in <http://www.researchspace.org/resource/system/vocab/authority_manager_config_types> .
                                                            ?value <http://www.researchspace.org/resource/system/authority_manager/item_label> ?label .
                                                          }"
                                                        }
                                                      ]'
                                        >
                                          <semantic-form-checklist-input for='refersto' type="radio" class='class name' class-item-name='item class name'></semantic-form-checklist-input>
                                          
                                          <semantic-form-errors></semantic-form-errors>
                                          <button name="submit" class="btn btn-success" style="margin-right: 5px;">Confirm</button>
                                          <button name="cancel" class="btn btn-default">Cancel</button>
                                        </semantic-form>
                                    {{/ifCond}}
                                  </mp-overlay-dialog-content>
                              </mp-overlay-dialog>
                             
                              <button class="btn-grey">
                                  <mp-graph-store-action title="Export" action="GET" graphuri="{{scheme.value}}" file-ending="trig">Export</mp-graph-store-action>
                              </button>
                              <button class="btn-grey">
                                  <mp-graph-store-action title="Delete" action="DELETE CUSTOM" graphuri="{{scheme.value}}" graph-description="{{schemeLabel.value}}">Delete</mp-graph-store-action>
                              </button>
                            </div>
>>>>>>> 8922015b
                          </div>
                      </template>
                  </semantic-table>
              </semantic-search-result>
          </semantic-search-result-holder>
        </div>
      </semantic-search>
    [[/inline]]

[[/rsp:HierarchyManagerTemplate]]

</div><|MERGE_RESOLUTION|>--- conflicted
+++ resolved
@@ -18,83 +18,52 @@
     [[#*inline "addNewStructureForm"]]
       <div class="modal-content-form">
         <semantic-search id="scheme-iri-selector">
-<<<<<<< HEAD
-                <semantic-search-form-query 
-                                            query-template='{
-                                              "queryString": "SELECT $schemeLabel ?entityTypeURI  { 
-                                                BIND($label as ?schemeLabel).
-                                                BIND(?entitytype as ?entityTypeURI )}",
-                                              "arguments": {
-                                                "label": {"type": "xsd:string"},
-                                                "entitytype":{"type":"xsd:anyURI"}
-                                              }
-                                            }'
-
-                                            fields='[{"id": "label", "label": "Authority label", "xsdDatatype": "http://www.w3.org/2001/XMLSchema#string"},
-                                                     {
-                                                      "id": "entitytype",
-                                                      "label": "Authority Type",
-                                                      "xsdDatatype": "xsd:anyURI",
-                                                      "minOccurs": "1",
-                                                      "maxOccurs": "1",
-                                                      "valueSetPattern": "SELECT $value $label WHERE { 
-                                                          ?value crm:P71i_is_listed_in <http://www.researchspace.org/resource/system/vocab/authority_manager_config_types> .
-                                                          ?value <http://www.researchspace.org/resource/system/authority_manager/item_label> ?label .
-                                                        }"
-                                                      }
-                                                    ]'>
-                  
-                  <semantic-form-text-input for="label" placeholder="Enter new authority label" label="Authority label" ></semantic-form-text-input>   
-              
-              
-                  <div style="overflow: auto; margin-top: 15px;">
-                    <semantic-form-checklist-input for='entitytype' type="checkbox" label="Authority type" ></semantic-form-checklist-input>
-                  </div>
-
-                  <semantic-form-errors></semantic-form-errors>
-                  
-                  <div class="btn-group">
-                    <div class="btn-form-actions">
-                      <button type='button' name='submit' className='btn btn-action'>Create authority</button>
-                    </div>
-                  </div>
-                  
-                </semantic-search-form-query>
-                <semantic-search-result-holder>
-                  <semantic-search-result>
-                    <semantic-query id='new-scheme-form' query='
-                                      SELECT ?schemeLabel ?scheme ?entityType ?exists WHERE {
-=======
           <semantic-search-form-query 
                                       query-template='{
-                                        "queryString": "SELECT $schemeLabel ?entityTypeURI { BIND($label as ?schemeLabel). BIND(?entitytype as ?entityTypeURI )}",
+                                        "queryString": "SELECT $schemeLabel ?entityTypeURI  { 
+                                          BIND($label as ?schemeLabel).
+                                          BIND(?entitytype as ?entityTypeURI )}",
                                         "arguments": {
                                           "label": {"type": "xsd:string"},
                                           "entitytype":{"type":"xsd:anyURI"}
                                         }
                                       }'
 
-                                      fields='[{"id": "label", "label": "scheme label", "xsdDatatype": "http://www.w3.org/2001/XMLSchema#string"},
+                                      fields='[{"id": "label", "label": "Authority label", "xsdDatatype": "http://www.w3.org/2001/XMLSchema#string"},
                                                 {
-                                          "id": "entitytype",
-                                          "label": "Entity Type",
-                                          "xsdDatatype": "xsd:anyURI",
-                                          "valueSetPattern": "SELECT $value $label WHERE { 
-                                              ?value crm:P71i_is_listed_in <http://www.researchspace.org/resource/system/vocab/authority_manager_config_types> .
-                                              ?value <http://www.researchspace.org/resource/system/authority_manager/item_label> ?label .
-                                            }"
-                                          }
-                                      ]'>
-            <semantic-form-text-input for="label" placeholder="enter new authority label"></semantic-form-text-input>            
-            <semantic-form-checklist-input for='entitytype' type="checkbox" class='class name' class-item-name='item class name'></semantic-form-checklist-input>
-            <button type='button' name='submit' className='btn btn-primary' style="margin-top: 0;">Create authority</button>
+                                                "id": "entitytype",
+                                                "label": "Authority Type",
+                                                "xsdDatatype": "xsd:anyURI",
+                                                "minOccurs": "1",
+                                                "maxOccurs": "1",
+                                                "valueSetPattern": "SELECT $value $label WHERE { 
+                                                    ?value crm:P71i_is_listed_in <http://www.researchspace.org/resource/system/vocab/authority_manager_config_types> .
+                                                    ?value <http://www.researchspace.org/resource/system/authority_manager/item_label> ?label .
+                                                  }"
+                                                }
+                                              ]'>
+            
+            <semantic-form-text-input for="label" placeholder="Enter new authority label" label="Authority label" ></semantic-form-text-input>   
+        
+            <div style="overflow: auto; margin-top: 15px;">
+              <semantic-form-checklist-input for='entitytype' type="checkbox" label="Authority type" ></semantic-form-checklist-input>
+            </div>
+
+            <semantic-form-errors></semantic-form-errors>
+            
+            <div class="btn-group">
+              <div class="btn-form-actions">
+                <button type='button' name='submit' className='btn btn-action'>Create authority</button>
+              </div>
+            </div>
+            
           </semantic-search-form-query>
+
           <semantic-search-result-holder>
-            <semantic-search-result>
-              <semantic-query id='new-scheme-query-form' query='
+                  <semantic-search-result>
+                    <semantic-query id='new-scheme-form' query='
                                       SELECT ?schemeLabel ?scheme ?entityType ?exists ?viewId WHERE {
                                         BIND("{{viewId}}" as ?viewId)
->>>>>>> 8922015b
                                         BIND(IRI(CONCAT(STR(Default:), "vocab/", ENCODE_FOR_URI(REPLACE(LCASE(?schemeLabel), "\\s", "_")))) AS ?scheme) .
                                         BIND(?entityTypeURI as ?entityType)
                                         OPTIONAL {
@@ -139,13 +108,9 @@
                                           targets='["{{bindings.0.viewId.value}}-new-hierarchy-dialog"]'>
                           <button name="cancel" class="btn btn-default" style="margin-right: 5px;">Cancel</button>
                         </mp-event-trigger>
-<<<<<<< HEAD
+
                         <button name="submit" class="btn btn-action">Confirm</button>
-=======
-
-                        <button name="submit" class="btn btn-action">Confirm</button>
-
->>>>>>> 8922015b
+
                       </semantic-form>
                     {{/if}}
                   </div>
@@ -153,6 +118,7 @@
               </semantic-query>
             </semantic-search-result>
           </semantic-search-result-holder>
+
         </semantic-search>
       </div>
     [[/inline]]
@@ -277,7 +243,6 @@
                               urlqueryparam-resource='{{scheme.value}}'
                               urlqueryparam-mode='new'
                             >
-<<<<<<< HEAD
                                <div class="table-title">{{schemeLabel.value}}</div>
                         </semantic-link>
                       </template>
@@ -313,41 +278,6 @@
                                             <semantic-form-text-input for="rdfsLabel"> </semantic-form-text-input>
                                             <semantic-form-text-input for="prefLabel"> </semantic-form-text-input>
 
-=======
-                                <span class="schema-label">{{schemeLabel.value}}</span>
-                            </semantic-link>
-                              
-                            <div class="btn-grey-container">
-                              <mp-event-trigger id='{{viewId}}-set-action__reading-add-add-frame' 
-                                                type='Dashboard.AddFrame' 
-                                                data='{"resourceIri": "{{scheme.value}}", 
-                                                        "viewId": "authority-content",
-                                                        "frameId":"{{viewId}}"}' 
-                                                targets='["thinking-frames"]'>
-                                  <button class="btn-grey">Show Terms</button>
-                              </mp-event-trigger>
-
-                              <mp-overlay-dialog title="Edit {{schemeLabel.value}}" type="modal" bs-size="large">
-                                  <mp-overlay-dialog-trigger>
-                                  <button class="btn-grey">Edit</button>
-                                  </mp-overlay-dialog-trigger>
-                                  <mp-overlay-dialog-content>
-                                    {{#ifCond isManaged.value "===" "true"}}
-                                      <semantic-form id='vocab-form' 
-                                                      persistence='{"type": "sparql", "targetGraphIri": "{{scheme.value}}"}'
-                                                      subject='{{scheme.value}}'
-                                                      post-action="reload"
-                                                      fields='[[
-                                                      fieldDefinitions
-                                                        rdfsLabel="http://www.w3.org/2000/01/rdf-schema#label"
-                                                        prefLabel="http://www.w3.org/2004/02/skos/core#prefLabel"
-                                                        classtype="http://www.w3.org/1999/02/22-rdf-syntax-ns#type"
-                                                      ]]'
-                                      >
-                                        <semantic-form-text-input for="rdfsLabel"> </semantic-form-text-input>
-                                        <semantic-form-text-input for="prefLabel"> </semantic-form-text-input>
->>>>>>> 8922015b
-
                                             <semantic-form-errors></semantic-form-errors>
 
                                             <button name="reset" class="btn btn-default">Reset</button>
@@ -374,7 +304,6 @@
                                                           ]'
                                             >
 
-<<<<<<< HEAD
                                             <div>
                                               <p>Authority List <b>{{schemeLabel.value}}</b> is not managed by the system.</p>
                                               <div>Enable Authority authoring:</div>   
@@ -405,55 +334,13 @@
                                     </button>
                                   </mp-graph-store-action>
                              
-                                  <mp-graph-store-action title="Delete" action="DELETE" graphuri="{{scheme.value}}">
+                                  <mp-graph-store-action title="Delete" action="DELETE CUSTOM" graphuri="{{scheme.value}}" graph-description="{{schemeLabel.value}}">
                                     <button class="btn btn-icon" title="Delete">
                                       <i class="material-icons-round">delete</i>
                                     </button>
                                   </mp-graph-store-action>
                                   
                               </div>
-=======
-                                        <button name="reset" class="btn btn-default">Reset</button>
-                                        <button name="submit" class="btn btn-primary">Save</button>
-                                      </semantic-form>
-                                    {{else}}
-                                      <div>Authority List <b>{{schemeLabel.value}}</b> is not managed by the system.</div>
-                                      <div>Enable Authority authoring:</div>                       
-                                        <semantic-form id='manage-scheme-form' 
-                                                      persistence='{"type": "sparql", "targetGraphIri": "{{scheme.value}}"}'
-                                                      subject='{{scheme.value}}'
-                                                      post-action="redirect"
-                                                      fields='[{
-                                                        "id": "refersto",
-                                                        "label": "Entity Type",
-                                                        "xsdDatatype": "xsd:anyURI",
-                                                        "insertPattern": "INSERT { $subject <http://www.cidoc-crm.org/cidoc-crm/P67_refers_to> $value } WHERE {}",
-                                                        "deletePattern": "DELETE { $subject <http://www.cidoc-crm.org/cidoc-crm/P67_refers_to> $value . } WHERE { $subject <http://www.cidoc-crm.org/cidoc-crm/P67_refers_to> $value. }",
-                                                        "valueSetPattern": "SELECT $value $label WHERE { 
-                                                            ?value crm:P71i_is_listed_in <http://www.researchspace.org/resource/system/vocab/authority_manager_config_types> .
-                                                            ?value <http://www.researchspace.org/resource/system/authority_manager/item_label> ?label .
-                                                          }"
-                                                        }
-                                                      ]'
-                                        >
-                                          <semantic-form-checklist-input for='refersto' type="radio" class='class name' class-item-name='item class name'></semantic-form-checklist-input>
-                                          
-                                          <semantic-form-errors></semantic-form-errors>
-                                          <button name="submit" class="btn btn-success" style="margin-right: 5px;">Confirm</button>
-                                          <button name="cancel" class="btn btn-default">Cancel</button>
-                                        </semantic-form>
-                                    {{/ifCond}}
-                                  </mp-overlay-dialog-content>
-                              </mp-overlay-dialog>
-                             
-                              <button class="btn-grey">
-                                  <mp-graph-store-action title="Export" action="GET" graphuri="{{scheme.value}}" file-ending="trig">Export</mp-graph-store-action>
-                              </button>
-                              <button class="btn-grey">
-                                  <mp-graph-store-action title="Delete" action="DELETE CUSTOM" graphuri="{{scheme.value}}" graph-description="{{schemeLabel.value}}">Delete</mp-graph-store-action>
-                              </button>
-                            </div>
->>>>>>> 8922015b
                           </div>
                       </template>
                   </semantic-table>
