<semantic-query query=' SELECT  ?collection 
                                ?resourceConfiguration 
                                #?resourceName ?resourceOntologyClass ?resourceP2Type ?resourceFormIRI 
                                #?resourceMembershipProperty ?resourceBroaderProperty ?resourceOrderPattern 
                                #?resourceRestrictionPattern ?resourceLabelPattern 
                                #?resourceIcon
                                 ?managedByResourceConfig
                            
                        WHERE {
                            {{#if useCollection}}
                              OPTIONAL {
                                <{{useCollection}}> crm:P67_refers_to ?refersToResourceConfig .
                                BIND(<{{useCollection}}> AS ?collection) .
                              }
                            {{else}}
                              OPTIONAL {
                                <{{useConfig}}> crm:P67_refers_to ?refersToResourceConfig .
                                BIND(<{{useConfig}}> AS ?collection) .
                              }
                            {{/if}}
                          
                            OPTIONAL {
                              <{{useConfig}}> a <http://www.researchspace.org/resource/system/resource_configuration> .
                              BIND(<{{useConfig}}> as ?refersToResourceConfig) .
                            }
                          
                            BIND(COALESCE(?refersToResourceConfig [[#if defaultConfig]], <[[defaultConfig]]>[[/if]]) AS ?resourceConfiguration ) .
                            BIND(BOUND(?refersToResourceConfig) as ?managedByResourceConfig) .
                            
                            #?resourceConfiguration <http://www.researchspace.org/pattern/system/resource_configuration/resource_name> ?resourceName ;
                           #   <http://www.researchspace.org/pattern/system/resource_configuration/resource_ontology_class> ?resourceOntologyClass .

                            
                           # ?resourceConfiguration <http://www.researchspace.org/pattern/system/resource_configuration/resource_form> ?resourceFormIRI .
                            
                           # OPTIONAL {
                           #   ?resourceConfiguration <http://www.researchspace.org/pattern/system/resource_configuration/resource_type> ?resourceP2Type .
                           # }
                           # OPTIONAL {
                           #   ?resourceConfiguration <http://www.researchspace.org/pattern/system/resource_configuration/resource_restriction_sparql_pattern> ?resourceRestrictionPattern .
                           # }
                           # OPTIONAL {
                           #   ?resourceConfiguration <http://www.researchspace.org/pattern/system/resource_configuration/resource_membership_property> ?resourceMembershipProperty .
                           # }
                           # OPTIONAL {
                           #   ?resourceConfiguration <http://www.researchspace.org/pattern/system/resource_configuration/resource_broader_property> ?resourceBroaderProperty .
                           # }
                           # OPTIONAL {
                           #   ?resourceConfiguration <http://www.researchspace.org/pattern/system/resource_configuration/resource_order_sparql_pattern> ?resourceOrderPattern .
                           # }
                           # OPTIONAL {
                           #   ?resourceConfiguration <http://www.researchspace.org/pattern/system/resource_configuration/resource_label_sparql_pattern> ?resourceLabelPattern .
                           # }
                           # OPTIONAL {
                           #   ?resourceConfiguration <http://www.researchspace.org/pattern/system/resource_configuration/resource_card_icon> ?resourceIcon .
                           # }
                          } LIMIT 1'
  >
    <template id='template'>
      {{#ifCond bindings.0.managedByResourceConfig.value "===" "true"}}
        {{> rsp:SimpleCollectionBrowser 
          viewId=viewId 
          editable=true 
          resourceConfiguration=bindings.0.resourceConfiguration.value 
          collection=bindings.0.collection.value 
<<<<<<< HEAD
          resourceName=bindings.0.resourceName.value 
          resourceOntologyClass=bindings.0.resourceOntologyClass.value 
          resourceP2Type=bindings.0.resourceP2Type.value
          resourceLabelPattern=bindings.0.resourceLabelPattern.value  
          resourceRestrictionPattern=bindings.0.resourceRestrictionPattern.value 
          resourceForm=bindings.0.resourceFormIRI.value 
          resourceMembershipProperty=bindings.0.resourceMembershipProperty.value 
          resourceBroaderProperty=bindings.0.resourceBroaderProperty.value 
          resourceOrderPattern=bindings.0.resourceOrderPattern.value 
          resourceIcon=bindings.0.resourceIcon.value
=======
          resourceName=(getResourceConfigurationValue bindings.0.resourceConfiguration.value "label")
          resourceOntologyClass=(getResourceConfigurationValue bindings.0.resourceConfiguration.value "rdfType")
          resourceP2Type=(getResourceConfigurationValue bindings.0.resourceConfiguration.value "p2HasType")
          resourceLabelPattern=(getResourceConfigurationValue bindings.0.resourceConfiguration.value "resourceLabelPattern")
          resourceRestrictionPattern=(getResourceConfigurationValue bindings.0.resourceConfiguration.value "resourceRestrictionPattern")
          resourceForm=(getResourceConfigurationValue bindings.0.resourceConfiguration.value "resourceFormIRI")
          resourceMembershipProperty=(getResourceConfigurationValue bindings.0.resourceConfiguration.value "resourceMembershipProperty")
          resourceBroaderProperty=(getResourceConfigurationValue bindings.0.resourceConfiguration.value "resourceBroaderProperty")
          resourceOrderPattern=(getResourceConfigurationValue bindings.0.resourceConfiguration.value "resourceOrderPattern")
          resourceIcon=(getResourceConfigurationValue bindings.0.resourceConfiguration.value "resourceIcon")   
>>>>>>> 750c9c6a
          mode=mode 
          iri=iri}}
      {{else}} 
        [[!-- if there is no authority configuration for the current authority then we can only guess how to edit it, 
              so we can offer here for user to associate a config with it --]]
        {{> rsp:SimpleCollectionBrowser 
          viewId=viewId 
          editable=false 
          resourceConfiguration=bindings.0.resourceConfiguration.value 
          collection=bindings.0.collection.value 
<<<<<<< HEAD
          resourceName=bindings.0.resourceName.value 
          resourceOntologyClass=bindings.0.resourceOntologyClass.value 
          
          resourceLabelPattern=bindings.0.resourceLabelPattern.value 
          resourceRestrictionPattern=bindings.0.resourceRestrictionPattern.value 
          resourceForm=bindings.0.resourceFormIRI.value 
          resourceMembershipProperty=bindings.0.resourceMembershipProperty.value 
          resourceBroaderProperty=bindings.0.resourceBroaderProperty.value 
          resourceOrderPattern=bindings.0.resourceOrderPattern.value 
          resourceIcon=bindings.0.resourceIcon.value
=======
          resourceName=(getResourceConfigurationValue bindings.0.resourceConfiguration.value "label")
          resourceOntologyClass=(getResourceConfigurationValue bindings.0.resourceConfiguration.value "rdfType")
          resourceP2Type=(getResourceConfigurationValue bindings.0.resourceConfiguration.value "p2HasType")
          resourceLabelPattern=(getResourceConfigurationValue bindings.0.resourceConfiguration.value "resourceLabelPattern")
          resourceRestrictionPattern=(getResourceConfigurationValue bindings.0.resourceConfiguration.value "resourceRestrictionPattern")
          resourceForm=(getResourceConfigurationValue bindings.0.resourceConfiguration.value "resourceFormIRI")
          resourceMembershipProperty=(getResourceConfigurationValue bindings.0.resourceConfiguration.value "resourceMembershipProperty")
          resourceBroaderProperty=(getResourceConfigurationValue bindings.0.resourceConfiguration.value "resourceBroaderProperty")
          resourceOrderPattern=(getResourceConfigurationValue bindings.0.resourceConfiguration.value "resourceOrderPattern")
          resourceIcon=(getResourceConfigurationValue bindings.0.resourceConfiguration.value "resourceIcon")   
>>>>>>> 750c9c6a
          selectedEntity=selectedEntity}}
      {{/ifCond}}
    </template>
    <template id='noResultTemplate'>
      
          <semantic-query query='SELECT * WHERE {

                                  OPTIONAL {
                                    <{{useConfig}}> crm:P67_refers_to ?refersToResourceConfig .
                                    BIND(<{{useConfig}}> AS ?collection) .
                                  }
      
                                  OPTIONAL {
                                    <{{useConfig}}> a <http://www.researchspace.org/resource/system/resource_configuration> .
                                    BIND(<{{useConfig}}> as ?refersToResourceConfig) .
                                  }

                                  BIND(COALESCE(?refersToResourceConfig [[#if defaultConfig]], <[[defaultConfig]]>[[/if]]) AS ?resourceConfiguration ) .

                                  OPTIONAL {
                                    ?resourceConfiguration <http://www.researchspace.org/pattern/system/resource_configuration/resource_name> ?resourceConfigName .
                                  }
                                  
                                  OPTIONAL {
                                    ?resourceConfiguration <http://www.researchspace.org/pattern/system/resource_configuration/resource_form> ?resourceFormIRI .
                                  }

                                  OPTIONAL {
                                    ?resourceConfiguration <http://www.researchspace.org/pattern/system/resource_configuration/resource_membership_property> ?membershipProperty .
                                  }
                                } LIMIT 1'
                          template='{{> template}}'>
                                      
            <template id='template'>
              {{#if bindings.0.collection.value}}
                <div class="page__grid-container">
                  <div class="page__content-container">
                    <div class="warning-documentation-section warning-documentation-section-withIcon" style="margin-top: 15px;">
                      <div class="warning-documentation-section-icon-container">
                        <rs-icon icon-type="rounded" icon-name="priority_high" symbol="true"></rs-icon>
                      </div>
                      <div>
                          <div class="warning-documentation-section-title" style="margin-bottom: 5px;">Missing Resource Configuration 
                            applicable to create resources in the authority!</div>
                          <div class="warning-documentation-section-content">
                            <div>
                              The authority document <mp-label iri='{{bindings.0.collection.value}}'></mp-label> 
                              has Resource Type {{bindings.0.resourceConfiguration.value}}.
                            </div>
                            {{#if (not bindings.0.resourceConfigName.value)}}
                            <div>
                              Create a new <semantic-link iri="http://www.researchspace.org/resource/ThinkingFrames" 
                              urlqueryparam-view="resource-configuration" title="Resource Configuration">Resource Configuration</semantic-link> of IRI
                              {{bindings.0.resourceConfiguration.value}} to create and edit resources in the authority.
                            </div>
                            {{else}}
                              Go to the 
                              <semantic-link iri="http://www.researchspace.org/resource/ThinkingFrames" 
                              urlqueryparam-view="resource-configuration" title="Resource Configuration">Resource Configuration {{bindings.0.resourceConfigName.value}}</semantic-link>
                              and check that:
                              <ul>
                                {{#if (not bindings.0.resourceFormIRI.value)}}
                                  <li>There is a resource form in the section Resource edit/visualisation.</li>
                                {{/if}}
                                {{#if (not bindings.0.membershipProperty.value)}}
                                  <li>There is a membership value in the section Resource in authority document.</li>
                                {{/if}}
                              </ul>
                            {{/if}}
                          </div>
                      </div>
                    </div>
                  </div>
                </div>
              {{else}}
                {{#if (not bindings.0.resourceFormIRI.value)}}
                  {{> rsp:SimpleCollectionBrowser resourceConfigurationError=true missingForm=true resourceName=bindings.0.resourceConfigName.value }}
                {{/if}}    
              {{/if}}
            </template>
          </semantic-query>
        
    </template>
</semantic-query>
<|MERGE_RESOLUTION|>--- conflicted
+++ resolved
@@ -63,18 +63,6 @@
           editable=true 
           resourceConfiguration=bindings.0.resourceConfiguration.value 
           collection=bindings.0.collection.value 
-<<<<<<< HEAD
-          resourceName=bindings.0.resourceName.value 
-          resourceOntologyClass=bindings.0.resourceOntologyClass.value 
-          resourceP2Type=bindings.0.resourceP2Type.value
-          resourceLabelPattern=bindings.0.resourceLabelPattern.value  
-          resourceRestrictionPattern=bindings.0.resourceRestrictionPattern.value 
-          resourceForm=bindings.0.resourceFormIRI.value 
-          resourceMembershipProperty=bindings.0.resourceMembershipProperty.value 
-          resourceBroaderProperty=bindings.0.resourceBroaderProperty.value 
-          resourceOrderPattern=bindings.0.resourceOrderPattern.value 
-          resourceIcon=bindings.0.resourceIcon.value
-=======
           resourceName=(getResourceConfigurationValue bindings.0.resourceConfiguration.value "label")
           resourceOntologyClass=(getResourceConfigurationValue bindings.0.resourceConfiguration.value "rdfType")
           resourceP2Type=(getResourceConfigurationValue bindings.0.resourceConfiguration.value "p2HasType")
@@ -85,7 +73,6 @@
           resourceBroaderProperty=(getResourceConfigurationValue bindings.0.resourceConfiguration.value "resourceBroaderProperty")
           resourceOrderPattern=(getResourceConfigurationValue bindings.0.resourceConfiguration.value "resourceOrderPattern")
           resourceIcon=(getResourceConfigurationValue bindings.0.resourceConfiguration.value "resourceIcon")   
->>>>>>> 750c9c6a
           mode=mode 
           iri=iri}}
       {{else}} 
@@ -96,18 +83,6 @@
           editable=false 
           resourceConfiguration=bindings.0.resourceConfiguration.value 
           collection=bindings.0.collection.value 
-<<<<<<< HEAD
-          resourceName=bindings.0.resourceName.value 
-          resourceOntologyClass=bindings.0.resourceOntologyClass.value 
-          
-          resourceLabelPattern=bindings.0.resourceLabelPattern.value 
-          resourceRestrictionPattern=bindings.0.resourceRestrictionPattern.value 
-          resourceForm=bindings.0.resourceFormIRI.value 
-          resourceMembershipProperty=bindings.0.resourceMembershipProperty.value 
-          resourceBroaderProperty=bindings.0.resourceBroaderProperty.value 
-          resourceOrderPattern=bindings.0.resourceOrderPattern.value 
-          resourceIcon=bindings.0.resourceIcon.value
-=======
           resourceName=(getResourceConfigurationValue bindings.0.resourceConfiguration.value "label")
           resourceOntologyClass=(getResourceConfigurationValue bindings.0.resourceConfiguration.value "rdfType")
           resourceP2Type=(getResourceConfigurationValue bindings.0.resourceConfiguration.value "p2HasType")
@@ -118,7 +93,6 @@
           resourceBroaderProperty=(getResourceConfigurationValue bindings.0.resourceConfiguration.value "resourceBroaderProperty")
           resourceOrderPattern=(getResourceConfigurationValue bindings.0.resourceConfiguration.value "resourceOrderPattern")
           resourceIcon=(getResourceConfigurationValue bindings.0.resourceConfiguration.value "resourceIcon")   
->>>>>>> 750c9c6a
           selectedEntity=selectedEntity}}
       {{/ifCond}}
     </template>
