--- conflicted
+++ resolved
@@ -165,24 +165,6 @@
                                     proxy-targets='["{{viewId}}-newImage-dialog"]'
                     ></mp-event-proxy>
 
-<<<<<<< HEAD
-                        <rs-tabs id="{{viewId}}-newImage-tabs" class-name="form-tabs">
-                          <rs-tab event-key="select" title="Select image">
-                            <semantic-form  id='{{viewId}}-upload-new-image-form-{{resourceIri}}' 
-                                            post-action="event"
-                                            subject='{{node}}'
-                                            persistence='{"type": "sparql", "targetInsertGraphIri": "http://www.researchspace.org/resource/g/data"}'
-                                            new-subject-template='{{resourceIri}}'
-                                            fields='[[fieldDefinitions entity_image="http://www.researchspace.org/pattern/system/entity/images" ]]'>
-                              <div class="form-scroll-area" style="padding-top: 10px;">
-                                <div><span>Select image for: </span> <mp-label iri="{{resourceIri}}" style="font-weight: 600;"></mp-label></div>
-                                <semantic-form-autocomplete-input for='entity_image' 
-                                                                  label="Image"
-                                                                  placeholder="Select image to add" readonly-resource="true"> 
-                                </semantic-form-autocomplete-input>
-                              </div>
-                              <semantic-form-errors></semantic-form-errors> 
-=======
                     <rs-tabs id="{{viewId}}-newImage-tabs" class-name="form-tabs">
                       <rs-tab event-key="select" title="Select image">
                         <semantic-form  id='{{viewId}}-upload-new-image-form-{{iri}}' 
@@ -199,7 +181,6 @@
                             </semantic-form-autocomplete-input>
                           </div>
                           <semantic-form-errors></semantic-form-errors> 
->>>>>>> c8eb0ef8
 
                           <div class="btn-group" style="margin-top: 15px;">
                             <div class="btn-form-actions"> 
