<mp-event-target-template-render id="[[urlParam 'resourceconfig' escape=false]]-resourceSearch-frame" template='{{> template}}'>
  <template id='template'>

    <mp-event-proxy id='[[urlParam "viewid" escape=false]]-update-searchPage-on-form-actions'
                    on-event-types='["Form.ResourceUpdated", "Form.ResourceRemoved"]'      
                    proxy-event-type='Component.TemplateUpdate' 
                    proxy-targets='["[[urlParam "resourceconfig" escape=false]]-resourceSearch-frame"]'>
    ></mp-event-proxy>

    <mp-event-proxy id='[[urlParam "viewid" escape=false]]-update-searchPage-on-ontodia-data-changed'
                    on-event-type='Ontodia.DiagramDataPersisted'
                    proxy-event-type='Component.TemplateUpdate' 
                    proxy-targets='["[[urlParam "resourceconfig" escape=false]]-resourceSearch-frame"]'>
    </mp-event-proxy>

    {{#if (eq "[[urlParam "resourceconfig" escape=false]]" "http://www.researchspace.org/resource/system/resource_configurations_container/data/Set")}}
      <mp-event-proxy id='[[urlParam "viewid" escape=false]]-update-setSearch-on-set-modification'
                      on-event-types='["Components.SetManagement.SetAdded",
                                        "Components.SetManagement.SetRenamed",
                                        "Components.SetManagement.SetRemoved"]'
                      proxy-event-type='Component.TemplateUpdate' 
                      proxy-targets='["http://www.researchspace.org/resource/system/resource_configurations_container/data/Set-resourceSearch-frame"]'>
      </mp-event-proxy>
    {{/if}}

    {{#if (eq "[[urlParam "resourceconfig" escape=false]]" "http://www.researchspace.org/resource/system/resource_configurations_container/data/Semantic_chart")}}
      <mp-event-proxy id='[[urlParam "viewid" escape=false]]-update-semanticChartSearch-on-chart-creation'
                      on-event-types='["Components.SetManagement.SetAdded"]'
                      proxy-event-type='Component.TemplateUpdate' 
                      proxy-targets='["http://www.researchspace.org/resource/system/resource_configurations_container/data/Semantic_chart-resourceSearch-frame"]'>
      </mp-event-proxy>
    {{/if}}

    {{#if (eq "[[urlParam "resourceconfig" escape=false]]" "http://www.researchspace.org/resource/system/resource_configurations_container/data/Semantic_timeline")}}
      <mp-event-proxy id='[[urlParam "viewid" escape=false]]-update-semanticTimelineSearch-on-timeline-creation'
                      on-event-types='["Components.SetManagement.SetAdded"]'
                      proxy-event-type='Component.TemplateUpdate' 
                      proxy-targets='["http://www.researchspace.org/resource/system/resource_configurations_container/data/Semantic_timeline-resourceSearch-frame"]'>
      </mp-event-proxy>
    {{/if}}

    {{#if (eq "[[urlParam "resourceconfig" escape=false]]" "http://www.researchspace.org/resource/system/resource_configurations_container/data/Image")}}
      <mp-event-proxy id='[[urlParam "viewid" escape=false]]-update-ImageSearch-on-OverlayComparison-created' 
                      on-event-types='["OverlayComparison.Created"]'
                      proxy-event-type='Component.TemplateUpdate' 
                      proxy-targets='["http://www.researchspace.org/resource/system/resource_configurations_container/data/Image-resourceSearch-frame"]'
                      additional-data='{"imageOverlayCreated": true }'>
      </mp-event-proxy>
    {{/if}}

    {{#if (eq "[[urlParam "resourceconfig" escape=false]]" "http://www.researchspace.org/resource/system/resource_configurations_container/data/Image_annotation")}}
      <mp-event-proxy id='[[urlParam "viewid" escape=false]]-update-ImageAnnotationSearch-on-IIIFViewer-modification' 
                      on-event-types='["IIIFViewer.RegionCreated", "IIIFViewer.RegionUpdated", "IIIFViewer.RegionRemoved"]'
                      proxy-event-type='Component.TemplateUpdate' 
                      proxy-targets='["http://www.researchspace.org/resource/system/resource_configurations_container/data/Image_annotation-resourceSearch-frame"]'
      ></mp-event-proxy>
    {{/if}}

    {{#if (eq "[[urlParam "resourceconfig" escape=false]]" "http://www.researchspace.org/resource/system/resource_configurations_container/data/Knowledge_map")}}
      <mp-event-proxy id='[[urlParam "viewid" escape=false]]-update-KMSearch-on-diagram-saved'
                      on-event-type='Ontodia.DiagramSaved' 
                      proxy-event-type='Component.TemplateUpdate' 
                      proxy-targets='["http://www.researchspace.org/resource/system/resource_configurations_container/data/Knowledge_map-resourceSearch-frame"]'
      ></mp-event-proxy>
    {{/if}}

    {{#if (eq "[[urlParam "resourceconfig" escape=false]]" "http://www.researchspace.org/resource/system/resource_configurations_container/data/Semantic_narrative")}}
      <mp-event-proxy id='[[urlParam "viewid" escape=false]]-update-SNSearch-on-narrative-created-or-updated'
                      on-event-types='["Narrative.Created", "Narrative.Updated"]'    
                      proxy-event-type='Component.TemplateUpdate' 
                      proxy-targets='["http://www.researchspace.org/resource/system/resource_configurations_container/data/Semantic_narrative-resourceSearch-frame"]'
      ></mp-event-proxy>
    {{/if}}
  
    {{#if (eq "[[urlParam "resourceconfig" escape=false]]" "http://www.researchspace.org/resource/system/resource_configurations_container/data/Authority_document")}}
      <mp-event-proxy id='[[urlParam "viewid" escape=false]]-update-AuthorityDocumentSearch-on-delete'
                      on-event-types='["GraphAction.Delete"]'    
                      proxy-event-type='Component.TemplateUpdate' 
                      proxy-targets='["http://www.researchspace.org/resource/system/resource_configurations_container/data/Authority_document-resourceSearch-frame"]'
      ></mp-event-proxy>
    {{/if}}

    [[!-- WARNING: any KPs used for search has to have a domain matching the resource ontology class --]]
    [[#if (urlParam "searchkpcategory")]]
      <semantic-search config='[[searchConfigForFieldsFromQuery (setQueryBindings "SELECT DISTINCT ?field WHERE { ?field a <http://www.researchspace.org/resource/system/fields/Field> . ?field <http://www.researchspace.org/resource/system/fields/category> ?category . }" category=(urlParam "searchkpcategory" escape=false))]]'>
    [[else]]    
      <semantic-search config='[[searchConfigForFieldsFromQuery (setQueryBindings "SELECT DISTINCT ?field WHERE { ?field a <http://www.researchspace.org/resource/system/fields/Field> .  ?field <http://www.researchspace.org/resource/system/fields/domain> ?domain . ?field <http://www.researchspace.org/resource/system/fields/range> ?range . }" domain=(urlParam "resourceontologyclass" escape=false))]]'>      
    [[/if]]

    [[!-- Uncomment line below if you want to see all available facets --]]
[[!--     <semantic-search domain='(urlParam "resourceontologyclass" escape=false)' config='[[searchConfigForFieldsFromQuery "SELECT DISTINCT ?field WHERE { ?field a <http://www.researchspace.org/resource/system/fields/Field> . ?field <http://www.researchspace.org/resource/system/fields/domain> <http://www.researchspace.org/ontology/EX_Digital_Image> . ?field <http://www.researchspace.org/resource/system/fields/range> ?range . ?field  <http://www.researchspace.org/resource/system/fields/category> <http://www.researchspace.org/resource/system/category/image> . OPTIONAL {?field <http://www.researchspace.org/resource/system/fields/order> ?fieldsOrder } } ORDER BY ASC(xsd:integer(?fieldsOrder))"]]'>
--]]
      <div class="semantic-search-content">
        <div class="semantic-search-header-content">
          {{#if [[urlParam "searchall" escape=false]]}}
            <div class="semantic-search-header-title" style="min-height: 31px; min-width: 340px;flex: 0;"></div>
          {{else}}
            <h3 class="semantic-search-header-title">[[urlParam "resourcelabel" escape=false]]</h3>
          {{/if}}
      
          <div class="semantic-search-header-actions">

            [[!-- New button --]]
            <semantic-switch query='SELECT ?resourceConfig {
                                      BIND(<[[urlParam "resourceconfig" escape=false]]> as ?resourceConfig)
                                    }'>

              <template id='http://www.researchspace.org/resource/system/resource_configurations_container/data/Semantic_narrative'>
                <div class="btn-newDraggableTab-container" style="margin-right: 20px;">
                  <semantic-link-container uri="http://www.researchspace.org/resource/ThinkingFrames" 
                                          urlqueryparam-view='semantic-narrative'>
                    <button id="create-new-btn" class="btn btn-action btn-textAndIcon">
                      <rs-icon icon-type="round" icon-name="add_box"></rs-icon>
                      <span>New [[urlParam "resourcelabel" escape=false]]</span>
                    </button>                 
                  </semantic-link-container>
                  <semantic-link-container  uri='http://www.researchspace.org/resource/ThinkingFrames'
                                            urlqueryparam-view="semantic-narrative"
                                            urlqueryparam-open-as-drag-and-drop='true'>
                    <button class="btn btn-action btn-textAndIcon btn-newDraggableTab" title='Open in new draggable tab'>
                      <rs-icon icon-type="rounded" icon-name="tab_move" symbol="true"></rs-icon>
                    </button>
                  </semantic-link-container>
                </div>  
              </template>

              <template id='http://www.researchspace.org/resource/system/resource_configurations_container/data/Knowledge_map'>
                <div class="btn-newDraggableTab-container" style="margin-right: 20px;">
                  <semantic-link-container uri="http://www.researchspace.org/resource/ThinkingFrames" 
                                          urlqueryparam-view='knowledge-map'>
                    <button id="create-new-btn" class="btn btn-action btn-textAndIcon">
                      <rs-icon icon-type="round" icon-name="add_box"></rs-icon>
                      <span>New [[urlParam "resourcelabel" escape=false]]</span>
                    </button>                 
                  </semantic-link-container>
                  <semantic-link-container  uri='http://www.researchspace.org/resource/ThinkingFrames'
                                            urlqueryparam-view="knowledge-map"
                                            urlqueryparam-open-as-drag-and-drop='true'>
                    <button class="btn btn-action btn-textAndIcon btn-newDraggableTab" title='Open in new draggable tab'>
                      <rs-icon icon-type="rounded" icon-name="tab_move" symbol="true"></rs-icon>
                    </button>
                  </semantic-link-container>
                </div>  
              </template>

              <template id='http://www.researchspace.org/resource/system/resource_configurations_container/data/Semantic_chart'>
                <div></div>
              </template>

              <template id='http://www.researchspace.org/resource/system/resource_configurations_container/data/Semantic_timeline'>
                <div></div>
              </template>

              <template id='http://www.researchspace.org/resource/system/resource_configurations_container/data/Set'>
                <div></div>
              </template>

              <template id='http://www.researchspace.org/resource/system/resource_configurations_container/data/Set_item'>
                <div></div>
              </template>

              <template id='http://www.researchspace.org/resource/system/resource_configurations_container/data/User'>
                <div></div>
              </template>

              <template id='http://www.researchspace.org/resource/system/resource_configurations_container/data/Image_annotation'>
                <div></div>
              </template>

              <template id='default'>
                [[#if (urlParam "resourceform")]]
                  <div class="btn-newDraggableTab-container" style="margin-right: 20px;">
                    <semantic-link-container  uri='http://www.researchspace.org/resource/ThinkingFrames'
                                              urlqueryparam-view="resource-editor"
                                              urlqueryparam-entity-type-config='[[urlParam "resourceconfig" escape=false]]'
                                              urlqueryparam-mode='new'
                                              urlqueryparam-custom-label='New [[urlParam "resourcelabel" escape=false]]'>
                      <button id="create-new-btn" class="btn btn-action btn-textAndIcon">
                        <rs-icon icon-type="round" icon-name="add_box"></rs-icon>
                        <span>New [[urlParam "resourcelabel" escape=false]]</span>
                      </button>
                    </semantic-link-container>
                    <semantic-link-container  uri='http://www.researchspace.org/resource/ThinkingFrames'
                                              urlqueryparam-view="resource-editor"
                                              urlqueryparam-entity-type-config='[[urlParam "resourceconfig" escape=false]]'
                                              urlqueryparam-mode='new'
                                              urlqueryparam-open-as-drag-and-drop='true'
                                              urlqueryparam-custom-label='New [[urlParam "resourcelabel" escape=false]]'>
                      <button class="btn btn-action btn-textAndIcon btn-newDraggableTab" title='Open in new draggable tab'>
                        <rs-icon icon-type="rounded" icon-name="tab_move" symbol="true"></rs-icon>
                      </button>
                    </semantic-link-container>
                  </div>

                  [[!--  <mp-overlay-dialog id="[[urlParam 'viewid' escape=false]]-newResource-modal" title="New [[urlParam 'resourcelabel' escape=false]]" type="lightbox">
                          <mp-overlay-dialog-trigger>
                          </mp-overlay-dialog-trigger>
                          <mp-overlay-dialog-content>
                            <div>
                              <inline-template  template-iri="[[urlParam 'resourceform' escape=false]]"
                                                options='{
                                                          "mode": "new",
                                                          "editable": true,
                                                          "viewId": "[[urlParam "viewid" escape=false]]"
                                                        }'>
                              </inline-template>
                            </div>
                          </mp-overlay-dialog-content>
                        </mp-overlay-dialog>
                  --]]
                [[else]]
                [[/if]]
              </template>

            </semantic-switch>

            {{#ifCond "[[urlParam "resourceconfig" escape=false]]" "==" "http://www.researchspace.org/resource/system/resource_configurations_container/data/Authority_document"}}
              <mp-overlay-dialog  id='[[urlParam "viewid" escape=false]]-import-authorityDocument-dialog'
                                  title="Import authority document" 
                                  type="modal" 
                                  bs-size="large"
                                  class="importVocabulary-modal">
                <mp-overlay-dialog-trigger>
                  <button class="btn btn-default btn-textAndIcon">
                    <rs-icon icon-type='rounded' icon-name='upload' symbol='true'></rs-icon>
                    <span>Import</span>
                  </button>
                </mp-overlay-dialog-trigger>
                <mp-overlay-dialog-content>
                  <mp-rdf-upload accept='[".trig", ".nq"]' 
                                  keep-source-graphs='true' 
                                  allow-load-by-url='false' 
                                  show-advanced-options='false' 
                                  drop-area-template='{{> template}}'>
                    <template id='template'>
                      <div class='RdfUpload__rdf-dropzone-content' style='text-align: center;'>
                        {{#if isDragAccept}}
                          <div>
                            <bs-progress-bar active="true" min="0" now="100" max="100" label="Uploading files" striped="true"></bs-progress-bar>
                          </div>
                        {{else}}
                          {{#if isDragReject}}
                            Only *.trig or *.nq files are accepted.
                          {{else}}
                            <div class='placeholder-item'>
                              <rs-icon icon-type='rounded' icon-name='upload' class='upload_icon' symbol='true'></rs-icon>
                              <div> 
                                <p>Drag authority document as *.trig or *.nq RDF file(s) or click to upload</p>
                                <div class="documentation-section documentation-section-withIcon" style="margin: 20px 0;">
                                  <div class="documentation-section-icon-container">
                                    <i class="fa fa-info"></i>
                                  </div>
                      
                                  <div style="flex: 1;"> 
                                    <div class="documentation-section-title">Authority document must be of ontology class crm:E32_Authority_Document.</div>
                                    <div class="documentation-section-content"> 
                                      The authority document and all associated data must be defined in one named graph that equals to the authority document IRI.
                                    </div>
                                  </div>
                                </div> 
                              </div>
                            </div>  
                          {{/if}}
                        {{/if}}
                      </div>
                    </template>
                  </mp-rdf-upload>
                </mp-overlay-dialog-content>
              </mp-overlay-dialog>

              <mp-event-proxy id='[[urlParam "viewid" escape=false]]-authorityDocument-import-closeModal-proxy' 
                              on-event-type='RdfUpload.Success'
                              proxy-event-type='OverlayDialog.Close' 
                              proxy-targets='["[[urlParam "viewid" escape=false]]-import-authorityDocument-dialog"]'
              ></mp-event-proxy>

              <mp-event-proxy id='[[urlParam "viewid" escape=false]]-authorityDocument-importSuccess-refreshSearch-proxy' 
                              on-event-type='RdfUpload.Success'
                              proxy-event-type='Component.TemplateUpdate' 
                              proxy-targets='["http://www.researchspace.org/resource/system/resource_configurations_container/data/Authority_document-resourceSearch-frame"]'>
              ></mp-event-proxy>
            {{/ifCond}}

            <div class="search-results-header-keyword">
              <semantic-search-query-keyword  domain='[[urlParam "resourceontologyclass" escape=false]]'
                                              query='SELECT ?subject WHERE { 
                                                      ?subject a [[urlParam "resourceontologyclass" escape=false]] .
                                                      
                                                      [[#if (urlParam "resourcetype")]] 
                                                        ?subject crm:P2_has_type [[urlParam "resourcetype" escape=false]] .
                                                      [[/if]]
                                                    
                                                      BIND(?subject as ?item) .
    
                                                      [[#if (urlParam "resourcerestrictionpattern")]] 
                                                        [[urlParam "resourcerestrictionpattern" escape=false]] 
                                                      [[/if]]     
    
                                                      [[#if (urlParam "resourcelabelpattern")]]
                                                        [[urlParam "resourcelabelpattern" escape=false]]
                                                      [[else]]
                                                        ?subject rdfs:label ?label .
                                                      [[/if]]

                                                      {{#if (eq "[[urlParam "resourceconfig" escape=false]]" "http://www.researchspace.org/resource/system/resource_configurations_container/data/Appellation")}}
                                                        MINUS { <http://www.researchspace.org/resource/system/ontodiaDiagramContainer> crm:P1_is_identified_by ?subject .}
                                                      {{/if}}

                                                      {{#if (eq "[[urlParam "resourceconfig" escape=false]]" "http://www.researchspace.org/resource/system/resource_configurations_container/data/Actor")}}
                                                        MINUS {?subject crm:P2_has_type <http://www.researchspace.org/resource/system/vocab/resource_type/user> .}
                                                      {{/if}}

                                                      {{#if (eq "[[urlParam "resourceconfig" escape=false]]" "http://www.researchspace.org/resource/system/resource_configurations_container/data/Authority_document")}}
                                                        MINUS { ?subject crm:P2_has_type Platform:System_Resource .}
                                                      {{/if}}

                                                      {{#if (eq "[[urlParam "resourceconfig" escape=false]]" "http://www.researchspace.org/resource/system/resource_configurations_container/data/Entity")}}
                                                        MINUS { ?configuration <http://www.researchspace.org/pattern/system/resource_configuration/resource_search_listView_column> ?subject .}
                                                      {{/if}}

                                                      {{#if (eq "[[urlParam "resourceconfig" escape=false]]" "http://www.researchspace.org/resource/system/resource_configurations_container/data/Information_object")}}
                                                        MINUS { ?subject a Platform:resource_configuration .}
                                                      {{/if}}

                                                      {{#if (eq "[[urlParam "resourceconfig" escape=false]]" "http://www.researchspace.org/resource/system/resource_configurations_container/data/Term")}}
                                                        MINUS { ?subject crm:P2_has_type <http://www.researchspace.org/resource/system/vocab/resource_type/KP_category> .}
                                                      {{/if}}

                                                      {{#if (eq "[[urlParam "resourceconfig" escape=false]]" "http://www.researchspace.org/resource/system/resource_configurations_container/data/Timespan")}}
                                                        MINUS { 
                                                          ?entityFormRecordCreation crm:P4_has_time-span ?subject .
                                                          ?entityFormRecordCreation crm:P2_has_type <http://www.researchspace.org/resource/system/vocab/resource_type/entity_form_record_creation> .
                                                        }
                                                      {{/if}}

                                                      {{#if (eq "[[urlParam "resourceconfig" escape=false]]" "http://www.researchspace.org/resource/system/resource_configurations_container/data/Type")}}
                                                        MINUS { 
                                                          ?subject crm:P71i_is_listed_in ?vocabulary .
                                                          ?vocabulary crm:P2_has_type Platform:System_Resource .
                                                        }
                                                      {{/if}}

                                                      {{#if (eq "[[urlParam "resourceconfig" escape=false]]" "http://www.researchspace.org/resource/system/resource_configurations_container/data/Set")}}
                                                        MINUS {?subject prov:wasAttributedTo ?__useruri__ ; rdfs:label "Uncategorized" .}
                                                      {{/if}}

                                                      SERVICE <http://www.bigdata.com/rdf/search#search> {
                                                        ?label bds:search ?__token__ ;
                                                        bds:minRelevance "0.3" ;
                                                        bds:matchAllTerms "true"  .
                                                      }
                                                    }'
    
                                                default-query='SELECT ?subject WHERE { 
                                                                ?subject a [[urlParam "resourceontologyclass" escape=false]] .
                                                                
                                                                [[#if (urlParam "resourcetype")]] 
                                                                  ?subject crm:P2_has_type [[urlParam "resourcetype" escape=false]] .
                                                                [[/if]]
    
                                                                BIND(?subject as ?item) .
    
                                                                [[#if (urlParam "resourcerestrictionpattern")]] 
                                                                  [[urlParam "resourcerestrictionpattern" escape=false]] 
                                                                [[/if]]

                                                                {{#if (eq "[[urlParam "resourceconfig" escape=false]]" "http://www.researchspace.org/resource/system/resource_configurations_container/data/Appellation")}}
                                                                  MINUS { <http://www.researchspace.org/resource/system/ontodiaDiagramContainer> crm:P1_is_identified_by ?subject .}
                                                                {{/if}}
                                                                {{#if (eq "[[urlParam "resourceconfig" escape=false]]" "http://www.researchspace.org/resource/system/resource_configurations_container/data/Actor")}}
                                                                  MINUS {?subject crm:P2_has_type <http://www.researchspace.org/resource/system/vocab/resource_type/user> .}
                                                                {{/if}}
                                                                {{#if (eq "[[urlParam "resourceconfig" escape=false]]" "http://www.researchspace.org/resource/system/resource_configurations_container/data/Authority_document")}}
                                                                  MINUS { ?subject crm:P2_has_type Platform:System_Resource .}
                                                                {{/if}}
                                                                {{#if (eq "[[urlParam "resourceconfig" escape=false]]" "http://www.researchspace.org/resource/system/resource_configurations_container/data/Entity")}}
                                                                  MINUS { ?configuration <http://www.researchspace.org/pattern/system/resource_configuration/resource_search_listView_column> ?subject .}
                                                                {{/if}}
                                                                {{#if (eq "[[urlParam "resourceconfig" escape=false]]" "http://www.researchspace.org/resource/system/resource_configurations_container/data/Information_object")}}
                                                                  MINUS { ?subject a Platform:resource_configuration .}
                                                                {{/if}}
                                                                {{#if (eq "[[urlParam "resourceconfig" escape=false]]" "http://www.researchspace.org/resource/system/resource_configurations_container/data/Term")}}
                                                                  MINUS { ?subject crm:P2_has_type <http://www.researchspace.org/resource/system/vocab/resource_type/KP_category> .}
                                                                {{/if}}
                                                                {{#if (eq "[[urlParam "resourceconfig" escape=false]]" "http://www.researchspace.org/resource/system/resource_configurations_container/data/Timespan")}}
                                                                  MINUS { 
                                                                    ?entityFormRecordCreation crm:P4_has_time-span ?subject .
                                                                    ?entityFormRecordCreation crm:P2_has_type <http://www.researchspace.org/resource/system/vocab/resource_type/entity_form_record_creation> .
                                                                  }
                                                                {{/if}}
                                                                {{#if (eq "[[urlParam "resourceconfig" escape=false]]" "http://www.researchspace.org/resource/system/resource_configurations_container/data/Type")}}
                                                                  MINUS { 
                                                                    ?subject crm:P71i_is_listed_in ?vocabulary .
                                                                    ?vocabulary crm:P2_has_type Platform:System_Resource .
                                                                  }
                                                                {{/if}}
                                                                {{#if (eq "[[urlParam "resourceconfig" escape=false]]" "http://www.researchspace.org/resource/system/resource_configurations_container/data/Set")}}
                                                                  MINUS {?subject prov:wasAttributedTo ?__useruri__ ; rdfs:label "Uncategorized" .}
                                                                {{/if}}

                                                              }'
                                                debounce=300
                                                placeholder="Search [[urlParam 'resourcelabel' escape=false]]"
              ></semantic-search-query-keyword>
            </div>

            [[!-- View as dropdown/button --]]
            <semantic-query query='SELECT ?resourceConfig ?viewid ?searchViewType ?searchViewLabel WHERE {
                                    BIND(<[[urlParam "resourceconfig" escape=false]]> as ?resourceConfig)
                                    BIND("[[urlParam "viewid" escape=false]]" as ?viewid)
                                    ?resourceConfig <http://www.researchspace.org/pattern/system/resource_configuration/resource_search_view_type> ?searchViewType.
                                    ?searchViewType crm:P71i_is_listed_in <http://www.researchspace.org/resource/system/vocab/search_view_type> .
                                    ?searchViewType skos:prefLabel ?searchViewLabel .
                                  } '

                            template='{{> search-views}}'
            >
              <template id='search-views'>
                <div>
                  {{#if bindings.1.searchViewType.value}}
                    <mp-event-target-template-render id="{{bindings.0.viewid.value}}-search-view-dropdown-area" template="{{> viewDropdown}}">
                      <template id='viewDropdown'>
                        <bs-dropdown id="{{bindings.0.viewid.value}}-view-type-selection"
                                      bs-style="default"
                                      class="btn-textAndIcon"
                                      pull-right=true
                                      title="{{#if viewTypeIndex}}{{#with (lookup bindings viewTypeIndex)}}{{searchViewLabel.value}}{{/with}}{{else}}List{{/if}}"
                        > 
                          <bs-dropdown-toggle>
                            <div>
                              <span class="color-secondary-light" style="font-weight: 400;">View as: </span>
                              <span style="font-weight: 600;">{{#if viewTypeIndex}}{{#with (lookup bindings viewTypeIndex)}}{{searchViewLabel.value}}{{/with}}{{else}}List{{/if}}</span>
                            </div>
                          </bs-dropdown-toggle>

                          <bs-dropdown-menu>
                            {{#each bindings}}
                              <mp-event-trigger id='{{../bindings.0.viewid.value}}-view-type-trigger' 
                                                type='Component.TemplateUpdate' 
                                                data='{"viewTypeIndex": "{{@index}}",
                                                      "searchViewType": "{{searchViewType.value}}"}' 
                                                targets='["{{../bindings.0.viewid.value}}-search-view-dropdown-area",
                                                          "{{../bindings.0.viewid.value}}-search-result-views"
                                                        ]'>
                                <bs-menu-item event-key="{{searchViewLabel.value}}" 
                                              active='{{#if ../viewTypeIndex}}{{#ifCond ../viewTypeIndex "==" @index}}true{{else}}false{{/ifCond}}{{else}}{{#ifCond searchViewType.value "==" "http://www.researchspace.org/resource/system/vocab/search_view_type/list"}}true{{else}}false{{/ifCond}}{{/if}}'>
                                  {{searchViewLabel.value}}
                                </bs-menu-item>
                              </mp-event-trigger> 
                            {{/each}}
                          </bs-dropdown-menu>

                        </bs-dropdown>
                      </template>
                    </mp-event-target-template-render>
                  {{else}}

                  {{/if}}
                </div>
              </template>
            </semantic-query>

            [[!-- Refresh button --]]
            <mp-event-trigger id="[[urlParam 'viewid' escape=false]]-search-refresh-trigger" 
                                  type='Component.TemplateUpdate' 
                                  targets='["[[urlParam "resourceconfig" escape=false]]-resourceSearch-frame"]'
                                  >
              <button class="btn btn-default btn-textAndIcon">
                <rs-icon icon-type="rounded" icon-name="refresh" title="Refresh results" symbol="true"></rs-icon>
              </button>
            </mp-event-trigger>

            [[!-- More actions button --]]
            <bs-dropdown id="[[urlParam 'viewid' escape=false]]-search-actions-dropdown" pull-right=true class="dropdown-no-caret">
              <bs-dropdown-toggle>
                <rs-icon icon-type="rounded" icon-name="more_vert" symbol="true"></rs-icon>
              </bs-dropdown-toggle>
              <bs-dropdown-menu>
             
                <mp-selection-action-choice id='[[urlParam "viewid" escape=false]]-image-side-by-side-action' selection='item-selection-aggregator'>
                  <div>
                    {{#each selection}}
                      <div>{{tag}}</div>
                    {{/each}}
                  </div>
                </mp-selection-action-choice>

                {{#ifCond "[[urlParam "resourceconfig" escape=false]]" "==" "http://www.researchspace.org/resource/system/resource_configurations_container/data/Image"}}
                  [[!-- 
                    <mp-selection-action-choice id='[[urlParam "viewid" escape=false]]-side-by-side-action' selection='item-selection-aggregator'>
                      <rs-iiif-side-by-side-action icon="splitscreen_vertical_add" [[> rsp:IIIFConfig]] ></rs-iiif-side-by-side-action>
                    </mp-selection-action-choice>
                  --]]
                  
                  <mp-selection-action-choice id='[[urlParam "viewid" escape=false]]-overlay-action' selection='item-selection-aggregator'>
                    <rs-iiif-overlay-action icon="layers" [[> rsp:IIIFConfig]]></rs-iiif-overlay-action>
                  </mp-selection-action-choice>
                  
                  <hr>
                {{/ifCond}}

                {{#ifCond "[[urlParam "resourceconfig" escape=false]]" "==" "http://www.researchspace.org/resource/system/resource_configurations_container/data/Set"}}
                {{else ifCond "[[urlParam "resourceconfig" escape=false]]" "==" "http://www.researchspace.org/resource/system/resource_configurations_container/data/Knowledge_map"}}
                {{else ifCond "[[urlParam "resourceconfig" escape=false]]" "==" "http://www.researchspace.org/resource/system/resource_configurations_container/data/Semantic_chart"}}
                {{else ifCond "[[urlParam "resourceconfig" escape=false]]" "==" "http://www.researchspace.org/resource/system/resource_configurations_container/data/Semantic_timeline"}}
                {{else}}
                  [[#if (hasPermission "forms:ldp:*")]]
                    <mp-selection-action-choice id='[[urlParam "viewid" escape=false]]-create-set-action' selection='item-selection-aggregator'>
                      <mp-create-set-action id="[[urlParam 'viewid' escape=false]]-new-set-with-selection" icon="create_new_folder"></mp-create-set-action>
                    </mp-selection-action-choice>
                  [[/if]]

                  <mp-anonymous-hidden>
                    <semantic-search-action-save-set-result id='[[urlParam "viewid" escape=false]]-new-set-with-results'>
                      <bs-menu-item>
                        <rs-icon icon-type="rounded" icon-name="create_new_folder" class="icon-left" symbol="true"></rs-icon>
                        <span>New set with results</span>
                      </bs-menu-item>  
                    </semantic-search-action-save-set-result>
                  </mp-anonymous-hidden>

                  [[#if (hasPermission "forms:ldp:*")]]
                    <hr>
                  [[/if]]
                {{/ifCond}}

        [[!--    <mp-anonymous-hidden>
                  <semantic-search-action-save-search-result id='save-search-result-action' add-to-default-set=true>
                    <bs-menu-item>
                      <rs-icon icon-type="rounded" icon-name="save" class="icon-left" symbol="true"></rs-icon>
                      <span>Save search in clipboard</span>
                    </bs-menu-item>
                  </semantic-search-action-save-search-result>
                </mp-anonymous-hidden>

                <mp-anonymous-hidden><hr></mp-anonymous-hidden>
         --]]       
                <semantic-search-result> 
                  <mp-sparql-download id='csv-result' 
                                      query='SELECT ?resourceName ?resourceType ?resourceDescription WHERE { 
                                              BIND("[[urlParam "resourcelabel" escape=false]]" as ?resourceType)

                                              { 
                                                ?subject crm:P1_is_identified_by ?appellation .
                                                ?appellation a crm:E41_Appellation .
                                                ?appellation crm:P2_has_type <http://www.researchspace.org/resource/system/vocab/resource_type/primary_appellation> . 
                                                ?appellation crm:P190_has_symbolic_content ?resourceName .
                                              } UNION {
                                                  ?subject crm:P170i_time_is_defined_by ?timePrimitive .
                                                  ?timePrimitive a crm:E61_Time_Primitive .
                                                  ?timePrimitive crm:P2_has_type <http://www.researchspace.org/resource/system/vocab/resource_type/primary_time_primitive> .
                                                  ?timePrimitive crm:P190_has_symbolic_content ?resourceName .
                                              } UNION {
                                                  ?subject skos:prefLabel ?resourceName .
                                              } UNION {
                                                  ?subject crm:P190_has_symbolic_content ?resourceName .
                                              }

                                              OPTIONAL {
                                                  ?subject crm:P67i_is_referred_to_by ?information_object  .
                                                  ?information_object a crm:E73_Information_Object .
                                                  ?information_object crm:P2_has_type <http://www.researchspace.org/resource/vocab/text_type/description> .
                                                  ?information_object crm:P1_is_identified_by ?descriptionAppellation . 
                                                  ?descriptionAppellation a crm:E41_Appellation . 
                                                  ?descriptionAppellation crm:P2_has_type <http://www.researchspace.org/resource/system/vocab/resource_type/primary_appellation> . 
                                                  ?descriptionAppellation crm:P190_has_symbolic_content ?resourceDescription .
                                              }

                                              {{#if (eq "[[urlParam "resourceconfig" escape=false]]" "http://www.researchspace.org/resource/system/resource_configurations_container/data/Appellation")}}
                                                MINUS { <http://www.researchspace.org/resource/system/ontodiaDiagramContainer> crm:P1_is_identified_by ?subject .}
                                              {{/if}}

                                              {{#if (eq "[[urlParam "resourceconfig" escape=false]]" "http://www.researchspace.org/resource/system/resource_configurations_container/data/Actor")}}
                                                MINUS {?subject crm:P2_has_type <http://www.researchspace.org/resource/system/vocab/resource_type/user> .}
                                              {{/if}}

                                              {{#if (eq "[[urlParam "resourceconfig" escape=false]]" "http://www.researchspace.org/resource/system/resource_configurations_container/data/Authority_document")}}
                                                MINUS { ?subject crm:P2_has_type Platform:System_Resource .}
                                              {{/if}}

                                              {{#if (eq "[[urlParam "resourceconfig" escape=false]]" "http://www.researchspace.org/resource/system/resource_configurations_container/data/Entity")}}
                                                MINUS { ?configuration <http://www.researchspace.org/pattern/system/resource_configuration/resource_search_listView_column> ?subject .}
                                              {{/if}}

                                              {{#if (eq "[[urlParam "resourceconfig" escape=false]]" "http://www.researchspace.org/resource/system/resource_configurations_container/data/Information_object")}}
                                                MINUS { ?subject a Platform:resource_configuration .}
                                              {{/if}}

                                              {{#if (eq "[[urlParam "resourceconfig" escape=false]]" "http://www.researchspace.org/resource/system/resource_configurations_container/data/Term")}}
                                                MINUS { ?subject crm:P2_has_type <http://www.researchspace.org/resource/system/vocab/resource_type/KP_category> .}
                                              {{/if}}

                                              {{#if (eq "[[urlParam "resourceconfig" escape=false]]" "http://www.researchspace.org/resource/system/resource_configurations_container/data/Timespan")}}
                                                MINUS { 
                                                  ?entityFormRecordCreation crm:P4_has_time-span ?subject .
                                                  ?entityFormRecordCreation crm:P2_has_type <http://www.researchspace.org/resource/system/vocab/resource_type/entity_form_record_creation> .
                                                }
                                              {{/if}}

                                              {{#if (eq "[[urlParam "resourceconfig" escape=false]]" "http://www.researchspace.org/resource/system/resource_configurations_container/data/Type")}}
                                                MINUS { 
                                                  ?subject crm:P71i_is_listed_in ?vocabulary .
                                                  ?vocabulary crm:P2_has_type Platform:System_Resource .
                                                }
                                              {{/if}}

                                              {{#if (eq "[[urlParam "resourceconfig" escape=false]]" "http://www.researchspace.org/resource/system/resource_configurations_container/data/Set")}}
                                                MINUS {?subject prov:wasAttributedTo ?__useruri__ ; rdfs:label "Uncategorized" .}
                                              {{/if}}
                                            }'
                                      header='text/csv'
                                      filename='[[urlParam "resourcelabel" escape=false]]-csv-result.csv'>
                    <bs-menu-item>
                      <rs-icon icon-type="rounded" icon-name="file_download" class="icon-left" symbol="true"></rs-icon>
                      <span>Export as CSV</span>
                    </bs-menu-item>
                  </mp-sparql-download>
                </semantic-search-result>
                  
                <semantic-search-result>
                  <mp-sparql-download id='json-result' 
                                      query='SELECT ?resourceName ?resourceType ?resourceDescription WHERE { 
                                              BIND("[[urlParam "resourcelabel" escape=false]]" as ?resourceType)

                                              { 
                                                ?subject crm:P1_is_identified_by ?appellation .
                                                ?appellation a crm:E41_Appellation .
                                                ?appellation crm:P2_has_type <http://www.researchspace.org/resource/system/vocab/resource_type/primary_appellation> . 
                                                ?appellation crm:P190_has_symbolic_content ?resourceName .
                                              } UNION {
                                                  ?subject crm:P170i_time_is_defined_by ?timePrimitive .
                                                  ?timePrimitive a crm:E61_Time_Primitive .
                                                  ?timePrimitive crm:P2_has_type <http://www.researchspace.org/resource/system/vocab/resource_type/primary_time_primitive> .
                                                  ?timePrimitive crm:P190_has_symbolic_content ?resourceName .
                                              } UNION {
                                                  ?subject skos:prefLabel ?resourceName .
                                              } UNION {
                                                  ?subject crm:P190_has_symbolic_content ?resourceName .
                                              }

                                              OPTIONAL {
                                                  ?subject crm:P67i_is_referred_to_by ?information_object  .
                                                  ?information_object a crm:E73_Information_Object .
                                                  ?information_object crm:P2_has_type <http://www.researchspace.org/resource/vocab/text_type/description> .
                                                  ?information_object crm:P1_is_identified_by ?descriptionAppellation . 
                                                  ?descriptionAppellation a crm:E41_Appellation . 
                                                  ?descriptionAppellation crm:P2_has_type <http://www.researchspace.org/resource/system/vocab/resource_type/primary_appellation> . 
                                                  ?descriptionAppellation crm:P190_has_symbolic_content ?resourceDescription .
                                              }

                                              {{#if (eq "[[urlParam "resourceconfig" escape=false]]" "http://www.researchspace.org/resource/system/resource_configurations_container/data/Appellation")}}
                                                MINUS { <http://www.researchspace.org/resource/system/ontodiaDiagramContainer> crm:P1_is_identified_by ?subject .}
                                              {{/if}}

                                              {{#if (eq "[[urlParam "resourceconfig" escape=false]]" "http://www.researchspace.org/resource/system/resource_configurations_container/data/Actor")}}
                                                MINUS {?subject crm:P2_has_type <http://www.researchspace.org/resource/system/vocab/resource_type/user> .}
                                              {{/if}}

                                              {{#if (eq "[[urlParam "resourceconfig" escape=false]]" "http://www.researchspace.org/resource/system/resource_configurations_container/data/Authority_document")}}
                                                MINUS { ?subject crm:P2_has_type Platform:System_Resource .}
                                              {{/if}}

                                              {{#if (eq "[[urlParam "resourceconfig" escape=false]]" "http://www.researchspace.org/resource/system/resource_configurations_container/data/Entity")}}
                                                MINUS { ?configuration <http://www.researchspace.org/pattern/system/resource_configuration/resource_search_listView_column> ?subject .}
                                              {{/if}}

                                              {{#if (eq "[[urlParam "resourceconfig" escape=false]]" "http://www.researchspace.org/resource/system/resource_configurations_container/data/Information_object")}}
                                                MINUS { ?subject a Platform:resource_configuration .}
                                              {{/if}}

                                              {{#if (eq "[[urlParam "resourceconfig" escape=false]]" "http://www.researchspace.org/resource/system/resource_configurations_container/data/Term")}}
                                                MINUS { ?subject crm:P2_has_type <http://www.researchspace.org/resource/system/vocab/resource_type/KP_category> .}
                                              {{/if}}

                                              {{#if (eq "[[urlParam "resourceconfig" escape=false]]" "http://www.researchspace.org/resource/system/resource_configurations_container/data/Timespan")}}
                                                MINUS { 
                                                  ?entityFormRecordCreation crm:P4_has_time-span ?subject .
                                                  ?entityFormRecordCreation crm:P2_has_type <http://www.researchspace.org/resource/system/vocab/resource_type/entity_form_record_creation> .
                                                }
                                              {{/if}}

                                              {{#if (eq "[[urlParam "resourceconfig" escape=false]]" "http://www.researchspace.org/resource/system/resource_configurations_container/data/Type")}}
                                                MINUS { 
                                                  ?subject crm:P71i_is_listed_in ?vocabulary .
                                                  ?vocabulary crm:P2_has_type Platform:System_Resource .
                                                }
                                              {{/if}}

                                              {{#if (eq "[[urlParam "resourceconfig" escape=false]]" "http://www.researchspace.org/resource/system/resource_configurations_container/data/Set")}}
                                                MINUS {?subject prov:wasAttributedTo ?__useruri__ ; rdfs:label "Uncategorized" .}
                                              {{/if}}
                                            }'
                                      header='application/sparql-results+json'
                                      filename='[[urlParam "resourcelabel" escape=false]]-json-result.json'>
                    <bs-menu-item>
                      <rs-icon icon-type="rounded" icon-name="file_download" class="icon-left" symbol="true"></rs-icon>
                      <span>Export as JSON</span>
                    </bs-menu-item>
                  </mp-sparql-download>
                </semantic-search-result>
                
              </bs-dropdown-menu>
            </bs-dropdown>

          </div>
        </div>

        {{#if (eq "[[urlParam "resourceconfig" escape=false]]" "http://www.researchspace.org/resource/system/resource_configurations_container/data/Authority_document")}}
          <semantic-query query='SELECT ?vocabulary ?vocabularyGraph WHERE { 
                                  
                                  GRAPH ?vocabularyGraph {
                                    ?vocabulary a crm:E32_Authority_Document .
                                  }
                                  
                                  MINUS {
                                    ?vocabulary crm:P2_has_type <http://www.researchspace.org/resource/system/System_Resource> .
                                  }
                                  FILTER(?vocabularyGraph != ?vocabulary) .
                                }' 
                          template='{{> template}}'
                          >

            <template id='template'>
              <div>
                <div class="warning-documentation-section warning-documentation-section-withIcon" style="margin: 5px 0 10px;">
                  <div class="warning-documentation-section-icon-container">
                    <rs-icon icon-type="rounded" icon-name="priority_high" symbol="true"></rs-icon>
                  </div>
          
                  <div> 
                    <div class="warning-documentation-section-title">Warning! &nbsp; The following authority documents can't be edited.</div>
                    <div class="warning-documentation-section-content">
                      <div>Authority documents of ontology class crm:E32_Authority_Document and all associated data should be defined in one named graph that equals to the vocabulary IRI.</div>
                        <ul>
                          {{#each bindings}}
                            <li>
                              Authority document IRI '{{vocabulary.value}}' in graph '{{vocabularyGraph.value}}'
                            </li>
                          {{/each}}
                        </ul>
                    </div>
                  </div>
                </div>
              </div>  
            </template>
          </semantic-query>
        {{/if}}

  [[!-- With persist-resize=false when the sidebar re-rendered it doesn't 
        look at the local storage for size and it's always close (as default-open=false). 
        If persist-resize=true don't use id including 'viewId' as the same sidebar 
        will have different keys in local storage, creating problems  
  --]]
        <mp-splitpane id='[[urlParam "resourcelabel" escape=false]]-search-filters-sidebar' 
                      min-size=43 
                      default-size=297 
                      snap-threshold=150 
                      default-open=false
                      persist-resize=false 
                      always-render=true 
                      primary='second' 
                      class="search-filters-sidebar">

          <div class="search-results-area page__section-container">
            <semantic-search-facet-breadcrumbs></semantic-search-facet-breadcrumbs>

            <mp-event-target-template-render id="[[urlParam 'viewid' escape=false]]-search-result-views" template="{{> resultViews}}">
              <template id='resultViews'>
                  <semantic-search-result-holder>
                    {{#if (eq searchViewType "http://www.researchspace.org/resource/system/vocab/search_view_type/grid")}}
                      
                    [[!-- grid view --]]
                      <semantic-search-result>
                        <semantic-table id='semantic-search-result-grid'
                                        class-name="semantic-search-result-grid"
                                        query='SELECT DISTINCT ?subject ?iri ?resourceOntologyClass WHERE {
                                                    BIND(?subject as ?iri) .
                                                    BIND(IRI([[urlParam "resourceontologyclass" escape=false]]) AS ?resourceOntologyClass ).
                                                } ORDER BY ?subject'
                                        tuple-template='{{> gridItem }}'
                                        options='{"showFilter":false,
                                                  "resultsPerPage":50
                                                }'
                        >
                          <template id='gridItem'>
                            <div>
                              <mp-draggable iri='{{iri.value}}'>
                                {{#bind iri=iri.value}}
                                  {{> rsp:ResourceCard  selectionToggle=true 
                                                        resourceConfig="[[urlParam 'resourceconfig' escape=false]]" 
                                                        resourceLabel="[[urlParam 'resourcelabel' escape=true]]"
                                                        resourceOntologyClass=resourceOntologyClass.value
                                                        resourceIcon="[[urlParam 'resourceicon' escape=true]]"  
                                                        resourceFormIRI="[[urlParam "resourceform" escape=false]]"
                                                        viewId=__semanticTableIndex.value
                                                        allowResourceDelete=true
                                  }}
                                {{/bind}}
                              </mp-draggable>
                            </div>
                          </template>
                        </semantic-table>

                        [[> numberOfResults]]
                      </semantic-search-result>
                    {{else if (eq searchViewType "http://www.researchspace.org/resource/system/vocab/search_view_type/map")}}
                      <div>no map results</div>
                    {{else if (eq searchViewType "http://www.researchspace.org/resource/system/vocab/search_view_type/timeline")}}
                    
                    [[!-- timeline view: currently enabled only for crm:E21_Person and rdfs:subClassOf* crm:E2_Temporal_Entity  --]]
                      <div>
                        <semantic-search-result>
                          <mp-sparql-result-counts id='timeline-search-result-count' query="SELECT DISTINCT ?subject {} LIMIT 100"
                                                      template='{{> template}}'
                          >
                              <template id='template'>
                                {{#if hasLimit}}
                                  <bs-alert bs-style="warning" class="search-results__alert">
                                    <rs-icon icon-type="rounded" icon-name="report_problem" symbol="true"></rs-icon>
                                    <span class="num-results">There were {{totalNumberOfResults}} results. Only 100 can be visualised on the timeline at once!</span>
                                  </bs-alert>
                                {{/if}}
                              </template>
                          </mp-sparql-result-counts>
                        </semantic-search-result>

                        <semantic-search-result-context ranges='["http://www.cidoc-crm.org/cidoc-crm/E52_Time-Span"]'>
                          <semantic-search-result id='semantic-search-result-timeline'>
                              <mp-component-toolbar>
                                <mp-component-toolbar-actions>
<<<<<<< HEAD
                                    <mp-component-toolbar-action-save id='persit-component-action' add-to-default-set=false></mp-component-toolbar-action-save>
=======
                                    <mp-component-toolbar-action-save id='[[urlParam "viewid" escape=false]]-persist-component-action' add-to-default-set=false></mp-component-toolbar-action-save>
>>>>>>> 12b2cfaf
                                </mp-component-toolbar-actions>
                                <mp-component-toolbar-component>
                                    <semantic-timeline  id='search-result-timeline'
                                                        query='PREFIX crm: <http://www.cidoc-crm.org/cidoc-crm/>
                                                                SELECT DISTINCT ?iri ?timespan ?start ?end ?birthTimespan ?deathTimespan WHERE {
                                                                  {
                                                                    ?subject a ?ontologyClass .
                                                                    ?ontologyClass rdfs:subClassOf* crm:E2_Temporal_Entity .
                                                                    ?subject crm:P4_has_time-span ?__value__ .
                                                                    ?__value__ crm:P82a_begin_of_the_begin ?start ;
                                                                                crm:P82b_end_of_the_end ?end .
                                                                    BIND(?__value__ as ?timespan)
                                                                    BIND(?subject AS ?iri)
                                                                    OPTIONAL { FILTER(?__contextRelationPattern__) }
                                                                  } UNION
                                                                  {
                                                                    OPTIONAL {
                                                                      ?subject a crm:E21_Person .
                                                                      ?subject crm:P98i_was_born ?birth .
                                                                      ?birth crm:P4_has_time-span ?birthTimespan .
                                                                      OPTIONAL { ?birthTimespan crm:P82_at_some_time_within ?start . }
                                                                      BIND(?subject AS ?iri)
                                                                    }
                                                                    OPTIONAL {
                                                                      ?subject a crm:E21_Person .
                                                                      ?subject crm:P100i_died_in ?death .
                                                                      ?death crm:P4_has_time-span ?deathTimespan .
                                                                      OPTIONAL { ?deathTimespan crm:P82_at_some_time_within ?end .}
                                                                      BIND(?subject AS ?iri)
                                                                    }
                                                                    OPTIONAL { FILTER(?__contextRelationPattern__) }
                                                                  } 
                                                                }
                                                                ORDER BY ?start ?end
                                                                LIMIT 100'
                                                        tuple-template='{{> timelineItem}}'
                                                        no-result-template='{{> noResults}}'
                                                        tuple-template-height=auto>

                                      <template id='timelineItem'>
                                        <div style='display:flex;'>
                                          <div style='display:flex; gap: 12px; flex: 1;'>
                                            <div>
                                              <mp-resource-thumbnail iri='{{iri.value}}'
                                                                    style="width: 55px; height: 55px; object-fit:cover; margin-top: 5px;">
                                                <mp-resource-thumbnail-fallback>
                                                  <span>Image not found!</span>
                                                </mp-resource-thumbnail-fallback>
                                              </mp-resource-thumbnail>
                                            </div>
                                            <div style='display:flex; flex-direction:column;align-items: flex-start; gap: 2px;'>
                                              <semantic-link iri="http://www.researchspace.org/resource/ThinkingFrames"
                                                              urlqueryparam-view='resource-editor' 
                                                              urlqueryparam-resource-iri='{{iri.value}}'>
                                                <mp-label iri='{{iri.value}}' class="text-link-action text-truncate-line1"></mp-label>
                                              </semantic-link>
                                              {{#if timespan}}
                                                {{#if start.value}}<div>Start date: {{start.value}}</div>{{/if}}
                                                {{#if end.value}}<div>End date: {{end.value}}</div>{{/if}}
                                                <div style="display: flex; gap: 3px;">
                                                  <span>View date:</span>
                                                  <semantic-link iri="http://www.researchspace.org/resource/ThinkingFrames"
                                                                  urlqueryparam-view='resource-editor' 
                                                                  urlqueryparam-resource-iri='{{timespan.value}}'>
                                                      <span><mp-label iri='{{timespan.value}}' class="text-link text-truncate-line1"></mp-label></span>
                                                  </semantic-link>
                                                </div> 
                                              {{/if}}
                                              {{#if birthTimespan}}
                                                <div style="display: flex; gap: 3px;">
                                                  <div>Birth date: </div>
                                                  {{#if start}}
                                                    <semantic-link iri="http://www.researchspace.org/resource/ThinkingFrames"
                                                                    urlqueryparam-view='resource-editor' 
                                                                    urlqueryparam-resource-iri='{{birthTimespan.value}}'
                                                                    class="text-link-action text-truncate-line1">
                                                        {{start.value}}
                                                    </semantic-link>
                                                  {{else}}
                                                    <div>missing birth timespan - date value</div>
                                                  {{/if}}
                                                </div> 
                                              {{/if}}
                                              {{#if deathTimespan}}
                                                <div style="display: flex; gap: 3px;">
                                                  <div>Death date: </div>
                                                  {{#if end}}
                                                    <semantic-link iri="http://www.researchspace.org/resource/ThinkingFrames"
                                                                    urlqueryparam-view='resource-editor' 
                                                                    urlqueryparam-resource-iri='{{deathTimespan.value}}'
                                                                    class="text-link-action text-truncate-line1">
                                                        {{end.value}}
                                                    </semantic-link>
                                                  {{else}}
                                                    <div>missing death timespan - date value</div>
                                                  {{/if}}
                                                </div> 
                                              {{/if}}
                                            </div>
                                          </div>
                                          <div style="display:flex; gap: 3px;">
                                            <mp-copy-to-default-set id="[[urlParam 'viewid' escape=false]]-copy-to-clipboard" resource="{{iri.value}}">
                                              <button class="btn btn-default" style="height: 35px;">
                                                <rs-icon icon-type="rounded" icon-name="inventory" symbol="true" title="Copy to clipboard"></rs-icon>
                                              </button>
                                            </mp-copy-to-default-set>
                                            
                                            <mp-overlay-dialog  id="{{iri.value}}-resource-preview-dialog"  
                                                                type="modal" 
                                                                class="modal-xlSize preview_modal"
                                                                title="Preview">
                                              <mp-overlay-dialog-trigger>
                                                <button class="btn btn-default" style="height: 35px;">
                                                  <rs-icon icon-type="rounded" icon-name="fullscreen" symbol="true" title="Preview"></rs-icon>
                                                </button>
                                              </mp-overlay-dialog-trigger>

                                              <mp-overlay-dialog-content>
                                                <inline-template template-iri='[[resolvePrefix "rsp:ResourcePreview"]]' 
                                                                  options='{  "resource": "{{iri.value}}", 
                                                                              "resourceConfig": "[[urlParam "resourceconfig" escape=false]]", 
                                                                              "resourceConfigLabel": "[[urlParam "resourcelabel" escape=false]]",
                                                                              "resourceOntologyClass": "[[urlParam "resourceontologyclass" escape=false]]",
                                                                              "resourceDetailSection": true
                                                                            }' >
                                                </inline-template> 
                                              </mp-overlay-dialog-content>
                                            </mp-overlay-dialog>
                                          </div>
                                        </div>
                                      </template>

                                      <template id='noResults'>
                                        <div style="margin-bottom: 20px;">
                                          <div class="documentation-section documentation-section-withIcon">
                                            <div class="documentation-section-icon-container">
                                              <i class="fa fa-info"></i>
                                            </div>
                          
                                            <div style="flex: 1;"> 
                                              <div class="documentation-section-title">No results available</div>
                                              <div class="documentation-section-content">
                                                To display a resource in the timeline it must have associated a Timespan with Start date and End date.
                                              </div>
                                            </div>
                                          </div> 
                                        </div>
                                      </template>
                                    </semantic-timeline>
                                </mp-component-toolbar-component>
                              </mp-component-toolbar>
                          </semantic-search-result>
                        </semantic-search-result-context>
                      </div>
                    {{else if (eq searchViewType "http://www.researchspace.org/resource/system/vocab/search_view_type/chart")}}

                      [[!-- chart view --]]
                      <semantic-search-result-context ranges='["http://www.w3.org/2004/02/skos/core#Concept","http://www.cidoc-crm.org/cidoc-crm/E55_Type","http://www.cidoc-crm.org/cidoc-crm/E53_Place"]'>
                        <semantic-search-result id='[[urlParam "viewid" escape=false]]-semantic-search-result-chart'>

                          <mp-component-toolbar>
                            <mp-component-toolbar-actions>
                              <semantic-chart-type-selector id='[[urlParam "viewid" escape=false]]-search-result-chart-type-selector' default="bar" types='["line", "bar", "radar", "pie", "donut"]'></semantic-chart-type-selector>
                                <mp-component-toolbar-action-download></mp-component-toolbar-action-download>
                                <mp-component-toolbar-action-save id='[[urlParam "viewid" escape=false]]-persist-component-action' add-to-default-set=true></mp-component-toolbar-action-save>
                            </mp-component-toolbar-actions>
                            <mp-component-toolbar-component>
                              <semantic-chart id='[[urlParam "viewid" escape=false]]-search-result-chart'
                                              query='SELECT ?__value__ (COUNT(DISTINCT ?subject) as ?count) WHERE {
                                                      OPTIONAL { FILTER(?__contextRelationPattern__) }
                                                      BIND(IF(BOUND(?__value__), ?__value__, "Unknown") as ?__value__)
                                                    } GROUP BY ?__value__ 
                                                      ORDER BY DESC(?count)'
                                              sets='[{
                                                      "dataSetName": "Number of values",
                                                      "category": "__value__",
                                                      "value": "count"
                                                    }]'>
                              </semantic-chart>
                            </mp-component-toolbar-component>
                          </mp-component-toolbar>
                        </semantic-search-result>
                      </semantic-search-result-context>
                    
                    {{else}}
                      [[!-- list view --]]
                      <semantic-query query=' SELECT DISTINCT ?resourceConfig 
                                                              ?columnTitle1 ?columnTitle2 ?columnTitle3 ?columnTitle4
                                                              ?columnContentType2 ?columnContentType3 ?columnContentType4
                                                              ?columnContentSparqlPattern2 ?columnContentSparqlPattern3 ?columnContentSparqlPattern4 
                                              WHERE {
                                                BIND(<[[urlParam "resourceconfig" escape=false]]> as ?resourceConfig)
                                                ?resourceConfig <http://www.researchspace.org/pattern/system/resource_configuration/resource_search_listView_column> ?customListViewColumn .

                                                OPTIONAL {
                                                  ?resourceConfig <http://www.researchspace.org/pattern/system/resource_configuration/resource_search_listView_column> ?customListViewColumn1 .
                                                  ?customListViewColumn1 <http://www.researchspace.org/pattern/system/resource_search_listView_column/order> "1" ;
                                                    <http://www.researchspace.org/pattern/system/resource_search_listView_column/title> ?columnTitle1 .
                                                }
                                                OPTIONAL {
                                                  ?resourceConfig <http://www.researchspace.org/pattern/system/resource_configuration/resource_search_listView_column> ?customListViewColumn2 .
                                                  ?customListViewColumn2 <http://www.researchspace.org/pattern/system/resource_search_listView_column/order> "2" ;
                                                    <http://www.researchspace.org/pattern/system/resource_search_listView_column/title> ?columnTitle2 ;
                                                    <http://www.researchspace.org/pattern/system/resource_search_listView_column/content_type> ?columnContentType2 ;
                                                    <http://www.researchspace.org/pattern/system/resource_search_listView_column/content_sparql_pattern> ?columnContentSparqlPattern2 .
                                                }
                                                OPTIONAL {
                                                  ?resourceConfig <http://www.researchspace.org/pattern/system/resource_configuration/resource_search_listView_column> ?customListViewColumn3 .
                                                  ?customListViewColumn3 <http://www.researchspace.org/pattern/system/resource_search_listView_column/order> "3" ;
                                                    <http://www.researchspace.org/pattern/system/resource_search_listView_column/title> ?columnTitle3 ;
                                                    <http://www.researchspace.org/pattern/system/resource_search_listView_column/content_type> ?columnContentType3 ;
                                                    <http://www.researchspace.org/pattern/system/resource_search_listView_column/content_sparql_pattern> ?columnContentSparqlPattern3 .
                                                }
                                                OPTIONAL {
                                                  ?resourceConfig <http://www.researchspace.org/pattern/system/resource_configuration/resource_search_listView_column> ?customListViewColumn4 .
                                                  ?customListViewColumn4 <http://www.researchspace.org/pattern/system/resource_search_listView_column/order> "4" ;
                                                    <http://www.researchspace.org/pattern/system/resource_search_listView_column/title> ?columnTitle4 ;
                                                    <http://www.researchspace.org/pattern/system/resource_search_listView_column/content_type> ?columnContentType4 ;
                                                    <http://www.researchspace.org/pattern/system/resource_search_listView_column/content_sparql_pattern> ?columnContentSparqlPattern4 .
                                                }
                                              } LIMIT 1'

                                      template='{{> custom-list-view}}'
                                      no-result-template='{{> default-list-view}}'>
                      
                        <template id='custom-list-view'>
                          <semantic-search-result>
                            <semantic-table id='semantic-search-result-list'
                                            class-name="table-fixed-header table-scrollable-content table-expanded search-table-container 
                                            {{#if (or (eq '[[urlParam 'resourceconfig' escape=false]]' 'http://www.researchspace.org/resource/system/resource_configurations_container/data/Set')
                                                      (eq '[[urlParam 'resourceconfig' escape=false]]' 'http://www.researchspace.org/resource/system/resource_configurations_container/data/Knowledge_map')
                                                      (eq '[[urlParam 'resourceconfig' escape=false]]' 'http://www.researchspace.org/resource/system/resource_configurations_container/data/Semantic_chart')
                                                      (eq '[[urlParam 'resourceconfig' escape=false]]' 'http://www.researchspace.org/resource/system/resource_configurations_container/data/Semantic_timeline'))}}table-without-checkbox{{else}}table-with-checkbox{{/if}}"
                                            query='SELECT DISTINCT ?subject ?iri ?description WHERE {
                                                    BIND(?subject as ?iri) .
                                                    #?subject a ?type .
                                                    #?type rdfs:label ?typeLabel .
                                                    #FILTER (lang(?typeLabel) = "en")

                                                    OPTIONAL {
                                                      ?subject crm:P67i_is_referred_to_by ?information_object  .
                                                      ?information_object crm:P2_has_type <http://www.researchspace.org/resource/vocab/text_type/description> .
                                                      ?information_object crm:P1_is_identified_by ?descriptionAppellation . 
                                                      ?descriptionAppellation crm:P2_has_type <http://www.researchspace.org/resource/system/vocab/resource_type/primary_appellation> . 
                                                      ?descriptionAppellation crm:P190_has_symbolic_content ?description .
                                                    }
                                                  } ORDER BY ?subject'
    
                                            options='{"showFilter":false, 
                                                      "resultsPerPage":30,
                                                      "useFixedHeader":true
                                                     }' 

                                            column-configuration='[
                                                                    {"variableName": "subject", "displayName": "", "cellTemplate": "{{> selectionCheckbox}}" },
                                                                    {"variableName": "subject", "displayName": "{{#if bindings.0.columnTitle1.value}}{{bindings.0.columnTitle1.value}}{{else}}[[urlParam "resourcelabel" escape=false]] name{{/if}}", "cellTemplate": "{{> column1}}" },
                                                                    {{#if bindings.0.columnTitle2.value}} {"variableName": "", "displayName": "{{bindings.0.columnTitle2.value}}", "cellTemplate": "{{> column2}}" },{{/if}}
                                                                    {{#if bindings.0.columnTitle3.value}} {"variableName": "", "displayName": "{{bindings.0.columnTitle3.value}}", "cellTemplate": "{{> column3}}" },{{/if}}
                                                                    {{#if bindings.0.columnTitle4.value}} {"variableName": "", "displayName": "{{bindings.0.columnTitle4.value}}", "cellTemplate": "{{> column4}}" },{{/if}}
                                                                    {"variableName": "", "displayName": "more", "cellTemplate": "{{> actions}}" }
                                                                  ]'   
                            >
    
                              <template id='selectionCheckbox'>
                                [[#if (hasPermission "forms:ldp:*")]]
                                  {{#if (or (eq resourceConfig.value "http://www.researchspace.org/resource/system/resource_configurations_container/data/Set") 
                                            (eq resourceConfig.value "http://www.researchspace.org/resource/system/resource_configurations_container/data/Knowledge_map")
                                            (eq resourceConfig.value "http://www.researchspace.org/resource/system/resource_configurations_container/data/Semantic_chart")
                                            (eq resourceConfig.value "http://www.researchspace.org/resource/system/resource_configurations_container/data/Semantic_timeline")
                                        )}}
                                  {{else}}
                                    <div>
                                      <mp-selection-toggle selection="item-selection-aggregator" tag="{{iri.value}}"></mp-selection-toggle>
                                    </div>
                                  {{/if}}
                                [[/if]]
                              </template>
    
                              <template id='column1'>
                                <div>
                                  <div style="display: flex; align-items: center; gap: 15px;"> 
                                    <mp-overlay-dialog  id="{{iri.value}}-resource-preview-dialog"  
                                                        type="modal" 
                                                        class="modal-xlSize preview_modal"
                                                        title="Preview">
                                      <mp-overlay-dialog-trigger>
                                        <div class="resource-thumbnail-small-container">
                                          <mp-draggable iri='{{iri.value}}'>
                                            {{#if (eq bindings.0.resourceConfig.value "http://www.researchspace.org/resource/system/resource_configurations_container/data/Image_annotation")}}
                                              <div>
                                                <rs-iiif-image-thumbnail  height='40' width='45' style='height: 100%; width: 100%;'
                                                                          image-or-region='{{iri.value}}'      
                                                                          [[> rsp:IIIFConfig]]
                                                                        >
                                                </rs-iiif-image-thumbnail>
                                              </div>
                                            {{else}}
                                              <div>
                                                <mp-resource-thumbnail iri='{{iri.value}}' class='resource-thumbnail-small'>
                                                    <mp-resource-thumbnail-fallback>
                                                      [[#if (urlParam 'resourceicon') ]]
                                                        <rs-icon icon-type="rounded" icon-name="[[urlParam 'resourceicon']]" symbol="true" class='resource-thumbnail-small-fallback-icon'></rs-icon>
                                                      [[else]]
                                                        <rs-icon icon-type="rounded" icon-name="image" symbol="true" class='resource-thumbnail-small-fallback-icon'></rs-icon>
                                                      [[/if]]
                                                    </mp-resource-thumbnail-fallback>
                                                </mp-resource-thumbnail>
                                              </div>
                                            {{/if}}    
                                          </mp-draggable>     
                                        </div>
                                      </mp-overlay-dialog-trigger>
                                      <mp-overlay-dialog-content>
                                        <inline-template template-iri='[[resolvePrefix "rsp:ResourcePreview"]]' 
                                                        options='{"resource": "{{iri.value}}", 
                                                                    "resourceConfig": "{{bindings.0.resourceConfig.value}}", 
                                                                    "resourceConfigLabel": "[[urlParam "resourcelabel" escape=false]]",
                                                                    "resourceDescription": "{{description.value}}",
                                                                    "resourceDetailSection": true
                                                                    }' >
                                        </inline-template> 
                                      </mp-overlay-dialog-content>
                                    </mp-overlay-dialog>
                                    <div>
                                      <mp-draggable iri='{{iri.value}}'>
                                        <div>
                                          {{#if (eq bindings.0.resourceConfig.value "http://www.researchspace.org/resource/system/resource_configurations_container/data/Knowledge_map")}}
                                            <mp-event-trigger id='{{iri.value}}-open-km-title-trigger' 
                                                              type='Dashboard.AddFrame'
                                                              data='{"viewId":"knowledge-map", 
                                                                      "resourceIri": "{{iri.value}}"}' 
                                                              targets='["thinking-frames"]'>
                                              <div><mp-label iri='{{iri.value}}' class="text-link text-truncate-line1"></mp-label></div>
                                            </mp-event-trigger>
                                          {{else if (eq bindings.0.resourceConfig.value "http://www.researchspace.org/resource/system/resource_configurations_container/data/Semantic_chart")}}
                                            <mp-event-trigger id='{{iri.value}}-open-chart-title-trigger' 
                                                              type='Dashboard.AddFrame'
                                                              data='{"viewId":"chart", 
                                                                      "resourceIri": "{{iri.value}}"}' 
                                                              targets='["thinking-frames"]'>
                                              <div><mp-label iri='{{iri.value}}' class="text-link text-truncate-line1"></mp-label></div>
                                            </mp-event-trigger>
                                          {{else if (eq bindings.0.resourceConfig.value "http://www.researchspace.org/resource/system/resource_configurations_container/data/Semantic_timeline")}}
                                            <mp-event-trigger id='{{iri.value}}-open-timeline-title-trigger' 
                                                              type='Dashboard.AddFrame'
                                                              data='{"viewId":"timeline", 
                                                                      "resourceIri": "{{iri.value}}"}' 
                                                              targets='["thinking-frames"]'>
                                              <div><mp-label iri='{{iri.value}}' class="text-link text-truncate-line1"></mp-label></div>
                                            </mp-event-trigger>
                                          {{else if (eq bindings.0.resourceConfig.value "http://www.researchspace.org/resource/system/resource_configurations_container/data/Authority_document")}}
                                            <semantic-link  iri='http://www.researchspace.org/resource/ThinkingFrames'
                                                            urlqueryparam-view='authority-list'
                                                            urlqueryparam-resource='{{iri.value}}'>
                                              <mp-label iri='{{iri.value}}' class="text-link text-truncate-line1"></mp-label>
                                            </semantic-link>
                                          {{else if (eq bindings.0.resourceConfig.value "http://www.researchspace.org/resource/system/resource_configurations_container/data/Set")}}
                                            <semantic-link  iri='http://www.researchspace.org/resource/ThinkingFrames'
                                                            urlqueryparam-view='single-set-management'
                                                            urlqueryparam-resource='{{iri.value}}'>
                                              <mp-label iri='{{iri.value}}' class="text-link text-truncate-line1"></mp-label>
                                            </semantic-link>
                                          {{else}}
                                            <semantic-link  iri='http://www.researchspace.org/resource/ThinkingFrames'
                                                            urlqueryparam-view='{{#if (eq bindings.0.resourceConfig.value "http://www.researchspace.org/resource/system/resource_configurations_container/data/Semantic_narrative")}}semantic-narrative{{else}}resource-editor{{/if}}'
                                                            urlqueryparam-resource='{{iri.value}}'>
                                              <mp-label iri='{{iri.value}}' class="text-link text-truncate-line1"></mp-label>
                                            </semantic-link>
                                          {{/if}}
                                        </div>
                                      </mp-draggable>

                                      {{#if (eq bindings.0.resourceConfig.value "http://www.researchspace.org/resource/system/resource_configurations_container/data/User")}}
                                        <semantic-query query='SELECT DISTINCT ?systemUser WHERE { 
                                                                BIND(IRI(REPLACE(STR(?__useruri__), "%40", "_")) as ?systemUser)
                                                              } LIMIT 1'>
                                          <template id='template'>
                                            {{#ifCond bindings.0.systemUser.value "===" iri.value}}
                                              <div class="color-action text-bold600 text-font-size__xsmall text-truncate-line1">My profile</div>
                                            {{else}}
                                              <div class="color-secondary-light text-font-size__xsmall text-truncate-line1">[[urlParam "resourcelabel" escape=false]]</div>
                                            {{/ifCond}}
                                          </template>
                                        </semantic-query>
                                      {{else}}
                                        <div class="color-secondary-light text-font-size__xsmall text-truncate-line1">[[urlParam "resourcelabel" escape=false]]</div>
                                      {{/if}}
                                    </div>
                                  </div>
                                </div>
                              </template>

                              <template id='column2'>
                                {{#if bindings.0.columnContentSparqlPattern2.value}}
                                  <semantic-query query='SELECT ?item ?value ?label ?columnContentType2 ?itemIri WHERE {
                                                            BIND(<{{iri.value}}> AS ?item)
                                                            BIND("{{bindings.0.columnContentType2.value}}" AS ?columnContentType2)
                                                            {{bindings.0.columnContentSparqlPattern2.value}}
                                                          }'
                                                  template='{{> customColumnContent}}'
                                    >

                                      <template id='customColumnContent'>
                                        <div>
                                          {{#if (eq bindings.0.columnContentType2.value "icon actor")}}
                                            <mp-popover>
                                              <mp-popover-trigger placement="bottom" trigger='["click", "focus"]'> 
                                                <rs-icon icon-type="rounded" icon-name="people_alt" symbol="true" class="people-icon"></rs-icon>
                                              </mp-popover-trigger>
                                              <mp-popover-content>
                                                <div style="display: flex; flex-direction: column; gap: 5px;">
                                                  {{#each bindings}}
                                                    <mp-draggable iri='{{value.value}}'>
                                                      <semantic-link-container  uri='http://www.researchspace.org/resource/ThinkingFrames'
                                                                                urlqueryparam-view="resource-editor"
                                                                                urlqueryparam-resource-iri='{{value.value}}'>
                                                        <div class="text-link">{{label.value}}</div>
                                                      </semantic-link-container>
                                                    </mp-draggable>
                                                  {{/each}}
                                                </div>
                                              </mp-popover-content>
                                            </mp-popover>
                                          {{else}}
                                            {{#if (eq bindings.0.columnContentType2.value "tag")}}<div style="display: flex; gap: 5px; flex-wrap: wrap;">{{/if}}
                                              {{#each bindings}}
                                                {{#if (eq columnContentType2.value "date")}}
                                                  <mp-draggable iri='{{value.value}}'><span>{{dateTimeFormat label.value "DD/MM/YYYY"}}</span></mp-draggable>
                                                  <span>{{#if @last}}{{else}}, {{/if}}</span>
                                                {{else if (eq columnContentType2.value "link")}}
                                                  <mp-draggable iri='{{value.value}}'>
                                                    <semantic-link-container  uri='http://www.researchspace.org/resource/ThinkingFrames'
                                                                              urlqueryparam-view="resource-editor"
                                                                              urlqueryparam-resource-iri='{{value.value}}'>
                                                      <span class="text-link">{{label.value}}</span>
                                                    </semantic-link-container>
                                                  </mp-draggable>
                                                  <span>{{#if @last}}{{else}}, {{/if}}</span>
                                                {{else if (eq columnContentType2.value "tag")}}
                                                  <span class="badge badge--secondary">{{label.value}}</span>
                                                {{else}}
                                                  <span style="{{#if (eq columnContentType2.value 'bold text')}}font-weight: 600;{{/if}}">{{label.value}}</span>
                                                  <span>{{#if @last}}{{else}}, {{/if}}</span>
                                                {{/if}}
                                              {{/each}}
                                              {{#if (eq bindings.0.columnContentType2.value "tag")}}</div>{{/if}}
                                          {{/if}}
                                        </div>
                                      </template>
                                  </semantic-query>
                                {{/if}}
                              </template>

                              <template id='column3'>
                                {{#if bindings.0.columnContentSparqlPattern3.value}}
                                  <semantic-query query='SELECT ?item ?value ?label ?itemIri ?columnContentType3 WHERE {
                                                            BIND(<{{iri.value}}> AS ?item)
                                                            BIND("{{bindings.0.columnContentType3.value}}" AS ?columnContentType3)
                                                            {{bindings.0.columnContentSparqlPattern3.value}}
                                                          }'
                                                    template='{{> customColumnContent}}'
                                    >

                                      <template id='customColumnContent'>
                                        <div>
                                          {{#if (eq bindings.0.columnContentType3.value "icon actor")}}
                                            <mp-popover>
                                              <mp-popover-trigger placement="bottom" trigger='["click", "focus"]'> 
                                                <rs-icon icon-type="rounded" icon-name="people_alt" symbol="true" class="people-icon"></rs-icon>
                                              </mp-popover-trigger>
                                              <mp-popover-content>
                                                <div style="display: flex; flex-direction: column; gap: 5px;">
                                                  {{#each bindings}}
                                                    <mp-draggable iri='{{value.value}}'>
                                                      <semantic-link-container  uri='http://www.researchspace.org/resource/ThinkingFrames'
                                                                                urlqueryparam-view="resource-editor"
                                                                                urlqueryparam-resource-iri='{{value.value}}'>
                                                        <div class="text-link">{{label.value}}</div>
                                                      </semantic-link-container>
                                                    </mp-draggable>
                                                  {{/each}}
                                                </div>
                                              </mp-popover-content>
                                            </mp-popover>
                                          {{else}}
                                            {{#if (eq bindings.0.columnContentType3.value "tag")}}<div style="display: flex; gap: 5px; flex-wrap: wrap;">{{/if}}
                                            {{#each bindings}}
                                              {{#if (eq columnContentType3.value "date")}}
                                                <mp-draggable iri='{{value.value}}'><span>{{dateTimeFormat label.value "DD/MM/YYYY"}}</span></mp-draggable>
                                                <span>{{#if @last}}{{else}}, {{/if}}</span>
                                              {{else if (eq columnContentType3.value "link")}}
                                                <mp-draggable iri='{{value.value}}'>
                                                  <semantic-link-container  uri='http://www.researchspace.org/resource/ThinkingFrames'
                                                                            urlqueryparam-view="resource-editor"
                                                                            urlqueryparam-resource-iri='{{value.value}}'>
                                                    <span class="text-link">{{label.value}}</span>
                                                  </semantic-link-container>
                                                </mp-draggable>
                                                <span>{{#if @last}}{{else}}, {{/if}}</span>
                                              {{else if (eq columnContentType3.value "tag")}}
                                                <span class="badge badge--secondary">{{label.value}}</span>
                                              {{else}}
                                                <span style="{{#if (eq columnContentType3.value 'bold text')}}font-weight: 600;{{/if}}">{{label.value}}</span>
                                                <span>{{#if @last}}{{else}}, {{/if}}</span>
                                              {{/if}}
                                            {{/each}}
                                            {{#if (eq bindings.0.columnContentType3.value "tag")}}</div>{{/if}}
                                          {{/if}}
                                        </div>
                                      </template>
                                  </semantic-query>
                                {{/if}}
                              </template>    

                              <template id='column4'>
                                {{#if bindings.0.columnContentSparqlPattern4.value}}
                                  <semantic-query query='SELECT ?item ?value ?label ?itemIri ?columnContentType4 WHERE {
                                                            BIND(<{{iri.value}}> AS ?item)
                                                            BIND("{{bindings.0.columnContentType4.value}}" AS ?columnContentType4)
                                                            {{bindings.0.columnContentSparqlPattern4.value}}
                                                          }'
                                                    template='{{> customColumnContent}}'
                                    >

                                      <template id='customColumnContent'>
                                        <div>
                                          {{#if (eq bindings.0.columnContentType4.value "icon actor")}}
                                            <mp-popover>
                                              <mp-popover-trigger placement="bottom" trigger='["click", "focus"]'> 
                                                <rs-icon icon-type="rounded" icon-name="people_alt" symbol="true" class="people-icon"></rs-icon>
                                              </mp-popover-trigger>
                                              <mp-popover-content>
                                                <div style="display: flex; flex-direction: column; gap: 5px;">
                                                  {{#each bindings}}
                                                    <mp-draggable iri='{{value.value}}'>
                                                      <semantic-link-container  uri='http://www.researchspace.org/resource/ThinkingFrames'
                                                                                urlqueryparam-view="resource-editor"
                                                                                urlqueryparam-resource-iri='{{value.value}}'>
                                                        <div class="text-link">{{label.value}}</div>
                                                      </semantic-link-container>
                                                    </mp-draggable>
                                                  {{/each}}
                                                </div>
                                              </mp-popover-content>
                                            </mp-popover>
                                          {{else}}
                                            {{#if (eq bindings.0.columnContentType4.value "tag")}}<div style="display: flex; gap: 5px; flex-wrap: wrap;">{{/if}}
                                            {{#each bindings}}
                                              {{#if (eq columnContentType4.value "date")}}
                                                <mp-draggable iri='{{value.value}}'>
                                                  <span>{{dateTimeFormat label.value "DD/MM/YYYY"}}</span>
                                                </mp-draggable>
                                                <span>{{#if @last}}{{else}}, {{/if}}</span>
                                              {{else if (eq columnContentType4.value "link")}}
                                                <mp-draggable iri='{{value.value}}'>
                                                  <semantic-link-container  uri='http://www.researchspace.org/resource/ThinkingFrames'
                                                                            urlqueryparam-view="resource-editor"
                                                                            urlqueryparam-resource-iri='{{value.value}}'>
                                                    <span class="text-link">{{label.value}}</span>
                                                  </semantic-link-container>
                                                </mp-draggable>
                                                <span>{{#if @last}}{{else}}, {{/if}}</span>
                                              {{else if (eq columnContentType4.value "tag")}}
                                                <span class="badge badge--secondary">{{label.value}}</span>
                                              {{else}}
                                                <span style="{{#if (eq columnContentType4.value 'bold text')}}font-weight: 600;{{/if}}">{{label.value}}</span>
                                                <span>{{#if @last}}{{else}}, {{/if}}</span>
                                              {{/if}}
                                            {{/each}}
                                            {{#if (eq bindings.0.columnContentType4.value "tag")}}</div>{{/if}}
                                          {{/if}}
                                        </div>
                                      </template>
                                  </semantic-query>
                                {{/if}}
                              </template>

                              <template id='actions'>
                                [[> resultCardActions resourceConfig="bindings.0.resourceConfig.value" ]]
                              </template>  

                            </semantic-table>
                            [[> numberOfResults]]
                          </semantic-search-result>
                        </template>

                        <template id='default-list-view'>
                          <semantic-search-result>
                            <semantic-table id='semantic-search-result-list'
                                            class-name="table-fixed-header table-scrollable-content table-expanded search-table-container 
                                            {{#if (or (eq '[[urlParam 'resourceconfig' escape=false]]' 'http://www.researchspace.org/resource/system/resource_configurations_container/data/Set')
                                                      (eq '[[urlParam 'resourceconfig' escape=false]]' 'http://www.researchspace.org/resource/system/resource_configurations_container/data/Knowledge_map')
                                                      (eq '[[urlParam 'resourceconfig' escape=false]]' 'http://www.researchspace.org/resource/system/resource_configurations_container/data/Semantic_chart')
                                                      (eq '[[urlParam 'resourceconfig' escape=false]]' 'http://www.researchspace.org/resource/system/resource_configurations_container/data/Semantic_timeline')
                                            )}}table-without-checkbox{{else}}table-with-checkbox{{/if}}"
                                            query='SELECT DISTINCT ?subject ?iri ?description ?resourceConfig WHERE {
                                                    BIND(?subject as ?iri) .
                                                    BIND(<[[urlParam "resourceconfig" escape=false]]> as ?resourceConfig) .
                                                    
                                                    OPTIONAL {
                                                      ?subject crm:P67i_is_referred_to_by ?information_object  .
                                                      ?information_object crm:P2_has_type <http://www.researchspace.org/resource/vocab/text_type/description> .
                                                      ?information_object crm:P1_is_identified_by ?descriptionAppellation . 
                                                      ?descriptionAppellation crm:P2_has_type <http://www.researchspace.org/resource/system/vocab/resource_type/primary_appellation> . 
                                                      ?descriptionAppellation crm:P190_has_symbolic_content ?description .
                                                    }
                                                  } ORDER BY ?subject'
    
                                            options='{"showFilter":false, 
                                                      "resultsPerPage":30,
                                                      "useFixedHeader":true
                                                    }' 
                                            column-configuration='[
                                                                    {"variableName": "subject", "displayName": "", "cellTemplate": "{{> selectionCheckbox}}" },
                                                                    {"variableName": "subject", "displayName": "[[urlParam "resourcelabel" escape=false]] name", "cellTemplate": "{{> column1}}" },
                                                                    {"variableName": "description", "displayName": "Description", "cellTemplate": "{{> column2}}" },
                                                                    {"variableName": "", "displayName": "more", "cellTemplate": "{{> actions}}" }
                                                                  ]'   
                            >
    
                              <template id='selectionCheckbox'>
                                [[#if (hasPermission "forms:ldp:*")]]
                                  {{#if (or (eq resourceConfig.value "http://www.researchspace.org/resource/system/resource_configurations_container/data/Set") 
                                            (eq resourceConfig.value "http://www.researchspace.org/resource/system/resource_configurations_container/data/Knowledge_map")
                                            (eq resourceConfig.value "http://www.researchspace.org/resource/system/resource_configurations_container/data/Semantic_chart")
                                            (eq resourceConfig.value "http://www.researchspace.org/resource/system/resource_configurations_container/data/Semantic_timeline")
                                  )}}
                                  {{else}}
                                    <div>
                                      <mp-selection-toggle selection="item-selection-aggregator" tag="{{iri.value}}"></mp-selection-toggle>
                                    </div>
                                  {{/if}}
                                [[/if]]
                              </template>
    
                              <template id='column1'>
                                <div>
                                  <div style="display: flex; align-items: center; gap: 15px;">                                 
                                    
                                    <mp-overlay-dialog  id="{{iri.value}}-resource-preview-dialog"  
                                                        type="modal" 
                                                        class="modal-xlSize preview_modal"
                                                        title="Preview">
                                      <mp-overlay-dialog-trigger>
                                        <div class="resource-thumbnail-small-container">
                                          <mp-draggable iri='{{iri.value}}'>
                                            {{#if (eq resourceConfig.value "http://www.researchspace.org/resource/system/resource_configurations_container/data/Image_annotation")}}
                                              <div>
                                                <rs-iiif-image-thumbnail  height='40' width='45' style='height: 100%; width: 100%;'
                                                                          image-or-region='{{iri.value}}'      
                                                                          [[> rsp:IIIFConfig]]
                                                                        >
                                                </rs-iiif-image-thumbnail>
                                              </div>
                                            {{else}}
                                              <div>
                                                <mp-resource-thumbnail iri='{{iri.value}}' class='resource-thumbnail-small'>
                                                    <mp-resource-thumbnail-fallback>
                                                      [[#if (urlParam 'resourceicon') ]]
                                                        <rs-icon icon-type="rounded" icon-name="[[urlParam 'resourceicon']]" symbol="true" class='resource-thumbnail-small-fallback-icon'></rs-icon>
                                                      [[else]]
                                                        <rs-icon icon-type="rounded" icon-name="image" symbol="true" class='resource-thumbnail-small-fallback-icon'></rs-icon>
                                                      [[/if]]
                                                    </mp-resource-thumbnail-fallback>
                                                </mp-resource-thumbnail>
                                              </div>
                                            {{/if}}         
                                          </mp-draggable>
                                        </div>
                                      </mp-overlay-dialog-trigger>
                                      <mp-overlay-dialog-content>
                                        <inline-template template-iri='[[resolvePrefix "rsp:ResourcePreview"]]' 
                                                        options='{"resource": "{{iri.value}}", 
                                                                    "resourceConfig": "{{resourceConfig.value}}", 
                                                                    "resourceConfigLabel": "[[urlParam "resourcelabel" escape=false]]",
                                                                    "resourceDescription": "{{description.value}}",
                                                                    "resourceDetailSection": true
                                                                    }' >
                                        </inline-template> 
                                      </mp-overlay-dialog-content>
                                    </mp-overlay-dialog>
                                    <div>
                                      <mp-draggable iri='{{iri.value}}'>
                                        <div>
                                          {{#if (eq resourceConfig.value "http://www.researchspace.org/resource/system/resource_configurations_container/data/Knowledge_map")}}
                                            <mp-event-trigger id='{{iri.value}}-open-km-title-trigger' 
                                                              type='Dashboard.AddFrame'
                                                              data='{"viewId":"knowledge-map", 
                                                                      "resourceIri": "{{iri.value}}"}' 
                                                              targets='["thinking-frames"]'>
                                              <div><mp-label iri='{{iri.value}}' class="text-link text-truncate-line1"></mp-label></div>
                                            </mp-event-trigger>
                                          {{else if (eq resourceConfig.value "http://www.researchspace.org/resource/system/resource_configurations_container/data/Semantic_chart")}}
                                            <mp-event-trigger id='{{iri.value}}-open-chart-title-trigger' 
                                                              type='Dashboard.AddFrame'
                                                              data='{"viewId":"chart", 
                                                                      "resourceIri": "{{iri.value}}"}' 
                                                              targets='["thinking-frames"]'>
                                              <div><mp-label iri='{{iri.value}}' class="text-link text-truncate-line1"></mp-label></div>
                                            </mp-event-trigger>
                                          {{else if (eq resourceConfig.value "http://www.researchspace.org/resource/system/resource_configurations_container/data/Semantic_timeline")}}
                                            <mp-event-trigger id='{{iri.value}}-open-timeline-title-trigger' 
                                                              type='Dashboard.AddFrame'
                                                              data='{"viewId":"timeline", 
                                                                      "resourceIri": "{{iri.value}}"}' 
                                                              targets='["thinking-frames"]'>
                                              <div><mp-label iri='{{iri.value}}' class="text-link text-truncate-line1"></mp-label></div>
                                            </mp-event-trigger>
                                          {{else if (eq resourceConfig.value "http://www.researchspace.org/resource/system/resource_configurations_container/data/Authority_document")}}
                                            <semantic-link  iri='http://www.researchspace.org/resource/ThinkingFrames'
                                                            urlqueryparam-view='authority-list'
                                                            urlqueryparam-resource='{{iri.value}}'>
                                              <mp-label iri='{{iri.value}}' class="text-link text-truncate-line1"></mp-label>
                                            </semantic-link>
                                          {{else if (eq resourceConfig.value "http://www.researchspace.org/resource/system/resource_configurations_container/data/Set")}}
                                            <semantic-link  iri='http://www.researchspace.org/resource/ThinkingFrames'
                                                            urlqueryparam-view='single-set-management'
                                                            urlqueryparam-resource='{{iri.value}}'>
                                              <mp-label iri='{{iri.value}}' class="text-link text-truncate-line1"></mp-label>
                                            </semantic-link>
                                          {{else}}
                                            <semantic-link  iri='http://www.researchspace.org/resource/ThinkingFrames'
                                                            urlqueryparam-view='{{#if (eq resourceConfig.value "http://www.researchspace.org/resource/system/resource_configurations_container/data/Semantic_narrative")}}semantic-narrative{{else}}resource-editor{{/if}}'
                                                            urlqueryparam-resource='{{iri.value}}'>
                                              <mp-label iri='{{iri.value}}' class="text-link text-truncate-line1"></mp-label>
                                            </semantic-link>
                                          {{/if}}
                                        </div>
                                      </mp-draggable>

                                      {{#if (eq resourceConfig.value "http://www.researchspace.org/resource/system/resource_configurations_container/data/User")}}
                                        <semantic-query query='SELECT DISTINCT ?systemUser WHERE { 
                                                                BIND(IRI(REPLACE(STR(?__useruri__), "%40", "_")) as ?systemUser)
                                                              } LIMIT 1'>
                                          <template id='template'>
                                            {{#ifCond bindings.0.systemUser.value "===" iri.value}}
                                              <div class="color-action text-bold600 text-font-size__xsmall text-truncate-line1">My profile</div>
                                            {{else}}
                                              <div class="color-secondary-light text-font-size__xsmall text-truncate-line1">[[urlParam "resourcelabel" escape=false]]</div>
                                            {{/ifCond}}
                                          </template>
                                        </semantic-query>
                                      {{else}}
                                        <div class="color-secondary-light text-font-size__xsmall text-truncate-line1">[[urlParam "resourcelabel" escape=false]]</div>
                                      {{/if}}
                                    </div>
                                  </div>
                                </div>
                              </template>

                              <template id='column2'>
                                {{#if description.value}}
                                  <mp-text-truncate lines=1 expand='<div class="text-link">Expand</div>' collapse='<div class="text-link">Collapse</div>'>
                                    {{description.value}}
                                  </mp-text-truncate>
                                {{/if}}
                              </template>

                              <template id='actions'>
                                <div>
                                  [[> resultCardActions resourceConfig="resourceConfig.value" ]]
                                </div>
                              </template>
    
                            </semantic-table>
                            [[> numberOfResults]]
                          </semantic-search-result>
                        </template>

                      </semantic-query>
                    {{/if}}
                  </semantic-search-result-holder>
              </template>
            </mp-event-target-template-render>
          </div>

          <div class="split-pane__sidebar split-pane__rightsidebar">

            <mp-splitpane-toggle-on>
              <button class="btn-toggle-on" title="Filter by">
                  <div class="btn-toggle-on-content content-center">
                    <rs-icon icon-type="outlined" icon-name="filter_alt"></rs-icon>
                  </div>
              </button>
            </mp-splitpane-toggle-on>

            <mp-splitpane-toggle-off>
              <div class="split-pane__sidebar-header" style="position: relative;">
                  <button class="btn-toggle-off">
                      <div style="display: flex; align-items: center; gap: 10px;">
                          <div class="customFormHeader" style="padding-top: 0;">Filter by</div>
                      </div> 
                      <rs-icon icon-type="rounded" icon-name="keyboard_double_arrow_right" symbol="true"
                              style="font-size: 20px;">
                      </rs-icon>
                  </button>
              </div>
            </mp-splitpane-toggle-off>

            <mp-splitpane-sidebar-open style="flex: 1; overflow: hidden;">
              <div class="split-pane__sidebar-open">
                <semantic-search-facet  id='[[urlParam "viewid" escape=false]]-semantic-search-facet'
                                        big-result-set=true
                                        open-by-default=true
                                        hide-toggle-button=true>
                </semantic-search-facet>
              </div>
            </mp-splitpane-sidebar-open>

          </div>

        </mp-splitpane>
      </div>
    </semantic-search> 
  </template>
</mp-event-target-template-render>

[[#*inline "numberOfResults"]]
  <div class="semantic-search-num-results">
    <mp-sparql-result-counts  id='semantic-search-result-count' 
                              query="SELECT DISTINCT ?subject {}"
                              template='{{> template}}'
    >
      <template id='template'>
        <div class="num-results">
            Found 
            <span class="num-results-color">{{#if hasLimit}}{{totalNumberOfResults}}{{else}}{{numberOfResults}}{{/if}}</span> 
            results
        </div>
      </template>
    </mp-sparql-result-counts>
  </div>
[[/inline ]]


[[#*inline "resultCardActions"]]
  <div style="display: flex; align-items: stretch; gap: 1px;">
    <mp-draggable iri='{{iri.value}}' drag-style="cursor: grab;">
      <button class="btn btn-default border-none" title="drag [[urlParam 'resourcelabel' escape=false]]" style="cursor: grab;">
        <rs-icon icon-type="rounded" icon-name="drag_pan" symbol="true"></rs-icon>
      </button>
    </mp-draggable>

    <rs-resource-dropdown id="[[resourceConfig]]-{{iri.value}}-item-actions-dropdown" class-name="dropdown-no-caret" toggle-class-name="border-none">
      {{> rsp:ResourceDropdownActions viewId=[[resourceConfig]]
                                      iri=iri.value
                                      resourceConfig=[[resourceConfig]]
                                      resourceLabel="[[urlParam "resourcelabel" escape=false]]"
                                      resourceOntologyClass="[[urlParam "resourceontologyclass" escape=false]]"
                                      resourceDescription=description.value
                                      resourceFormIRI="[[urlParam "resourceform" escape=false]]"
                                      allowResourceDelete=true
      }}
    </rs-resource-dropdown>
  </div>
[[/inline ]]<|MERGE_RESOLUTION|>--- conflicted
+++ resolved
@@ -828,11 +828,7 @@
                           <semantic-search-result id='semantic-search-result-timeline'>
                               <mp-component-toolbar>
                                 <mp-component-toolbar-actions>
-<<<<<<< HEAD
-                                    <mp-component-toolbar-action-save id='persit-component-action' add-to-default-set=false></mp-component-toolbar-action-save>
-=======
                                     <mp-component-toolbar-action-save id='[[urlParam "viewid" escape=false]]-persist-component-action' add-to-default-set=false></mp-component-toolbar-action-save>
->>>>>>> 12b2cfaf
                                 </mp-component-toolbar-actions>
                                 <mp-component-toolbar-component>
                                     <semantic-timeline  id='search-result-timeline'
