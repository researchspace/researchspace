--- conflicted
+++ resolved
@@ -1632,14 +1632,12 @@
 
   & .semantic-form {
     overflow: auto;
-<<<<<<< HEAD
 
     & .modal-body:has(.nested-form) {
       padding: 0 0 15px;
     }
-=======
+    
     width: 100%;
->>>>>>> c8eb0ef8
   }
 }
 
