--- conflicted
+++ resolved
@@ -80,11 +80,6 @@
 
               <semantic-form-text-input for="entity_description" multiline="true" label="Summary" placeholder="Enter summary"></semantic-form-text-input>
 
-<<<<<<< HEAD
-              [[> rsp:FormSubjectListedinAuthority membershipProperty='crm:P71i_is_listed_in']]
-
-=======
->>>>>>> 6150c87b
               {{#if (eq user_type "http://www.researchspace.org/resource/system/vocab/user_type/person")}}
                 <semantic-form-tree-picker-input  for='person_profession' 
                                                 label="Profession" 
