--- conflicted
+++ resolved
@@ -7,7 +7,6 @@
       <div>Administration</div>
     </semantic-link-container>
   </li>
-<<<<<<< HEAD
   <li class="active">Data import & download</li>
 </ol> --]]
 
@@ -130,29 +129,29 @@
                 </bs-dropdown-toggle>
                 <bs-dropdown-menu>
                   
-                <bs-menu-item event-key=1>
+                <bs-menu-item event-key=1 draggable="false">
                   <mp-graph-store-action title="Download" action="GET" graphuri="{{graph.value}}" file-ending="trig">TRIG</mp-graph-store-action>
                 </bs-menu-item>
                   
-                <bs-menu-item event-key=2>
+                <bs-menu-item event-key=2 draggable="false">
                   <mp-graph-store-action title="Download" action="GET" graphuri="{{graph.value}}" file-ending="ttl">
                     TURTLE
                   </mp-graph-store-action>
                 </bs-menu-item>
 
-                <bs-menu-item event-key=3>
+                <bs-menu-item event-key=3 draggable="false">
                   <mp-graph-store-action title="Download" action="GET" graphuri="{{graph.value}}" file-ending="nt">
                     NTRIPLES
                   </mp-graph-store-action>
                 </bs-menu-item>  
 
-                <bs-menu-item event-key=4>
+                <bs-menu-item event-key=4 draggable="false">
                   <mp-graph-store-action title="Download" action="GET" graphuri="{{graph.value}}" file-ending="rdf">
                     RDF/XML
                   </mp-graph-store-action>
                 </bs-menu-item>
 
-                <bs-menu-item event-key=4>
+                <bs-menu-item event-key=5 draggable="false">
                   <mp-graph-store-action title="Download" action="GET" graphuri="{{graph.value}}" file-ending="owl">
                     OWL
                   </mp-graph-store-action>
@@ -168,169 +167,6 @@
                 </button>
               </mp-graph-store-action>
             [[/if]]
-=======
-  <li>
-    <semantic-link title="Administration" iri='[[resolvePrefix "rsp:admin"]]'>Administration</semantic-link>
-  </li>
-  <li class="active">Data import and download</li>
-</ol>
-
-<div class="page rs-import-exp">
-
-  [[> rsp:adminPageHeader title="Data import and download" materialIcon="import_export"]]
-
-  <div class="container-fluid" style="margin-bottom: 40px;">
-    <bs-row class="row-center">
-      <bs-col xs=12 sm=11 md=10 lg=9 class="rs-col-xl-8">
-
-        <h1>Data import</h1>
-        <hr style="margin-top:0px;" />
-        [[#if (hasPermission "sparql:update")]]
-          <div class="documentation-section documentation-section-withIcon" style="margin: 20px 0;">
-            <div class="documentation-section-icon-container">
-              <i class="fa fa-info"></i>
-            </div>
-
-            <div style="flex: 1;"> 
-              <div class="documentation-section-title" style="margin-bottom: 5px;">Info</div>
-              <div class="documentation-section-content" style="margin-bottom: 5px;"> 
-                The data import via drag&amp;drop file upload should only be used for smaller files.
-              </div>
-              <div class="documentation-section-content" style="margin-bottom: 5px;"> 
-                All communication is done via HTTP and as such there are several limiting parameters, for example,
-                the maximum body size a client may post against the webserver (e.g. tomcat, jetty or nginx default
-                configuration
-                is usually around 2 MBs).
-                
-              </div>
-              <div class="documentation-section-content">
-                For loading larger datasets it is generally recommended to load the data via dedicated (but usually
-                proprietary)
-                graph database APIs. See also 
-                <semantic-link iri='[[resolvePrefix "Help:WorkingWithData"]]' class="text-underline" target="_blank">Working with data</semantic-link>.
-              </div>
-            </div>
-          </div> 
-          <mp-rdf-upload></mp-rdf-upload>
-        [[else]]
-          <div class="warning-documentation-section warning-documentation-section-withIcon" style="margin: 20px 0;">
-            <div class="warning-documentation-section-icon-container">
-              <rs-icon icon-type="rounded" icon-name="lock" symbol="true"></rs-icon>
-            </div>
-            <div> 
-              <div class="warning-documentation-section-title">Permission denied!</div>
-              <div class="warning-documentation-section-content">
-                <div>You don't have permission to upload data in the system</div>
-              </div>
-            </div>
-          </div>
-        [[/if]]
-
-
-        <h1 style="margin-top: 30px;">All named graphs</h1>
-        <hr style="margin-top:0px;" />
-
-        <mp-event-proxy id='{{viewId}}-dataImport-upload-success-proxy' 
-                        on-event-type='RdfUpload.Success'
-                        proxy-event-type='Component.Refresh' 
-                        proxy-targets='["{{viewId}}-data-export-table"]'
-        ></mp-event-proxy>
-
-        <mp-event-proxy id='{{viewId}}-dataImport-graph-action-success-proxy' 
-                        on-event-type='GraphAction.Success'
-                        proxy-event-type='Component.Refresh'
-                        proxy-targets='["{{viewId}}-data-export-table"]'
-        ></mp-event-proxy>
-
-        <mp-event-target-refresh id='{{viewId}}-data-export-table'>
-          <div>
-            <semantic-query
-              query='SELECT (COUNT(*) as ?number) WHERE { { SELECT DISTINCT ?g WHERE{ GRAPH ?g {?s ?p ?o} } LIMIT 1000 } }'
-              template='{{#each bindings}}{{#ifCond number.value ">=" 1000}}<bs-alert bs-style="warning"> The following table is limited to show only <strong>1000</strong> named graphs.</bs-alert> {{else}} <div class="page__section-container"> The repository contains <strong> {{number.value}} </strong> distinct named graphs.</div> {{/ifCond}}{{/each}}'>
-            </semantic-query>
-            
-            <semantic-table query='SELECT ?graph WHERE {
-                                      {
-                                        SELECT DISTINCT ?graph WHERE {
-                                          { GRAPH ?graph { ?subject ?predicate ?object. } }
-                                        } LIMIT 1000
-                                      }
-                                  }' 
-                            column-configuration='[ {"variableName":"graph", "displayName":"Named Graph", "cellTemplate":"{{> link}}"},
-                                                    {"displayName":"Triples", "cellTemplate":"{{> count}}"},
-                                                    {"displayName":"Actions", "cellTemplate": "{{> actions}}"}
-                                                  ]'>
-
-              <template id='link'>
-                <semantic-link iri='[[resolvePrefix "Admin:NamedGraphs"]]' urlqueryparam-graph="{{graph.value}}">
-                  {{graph.value}}</semantic-link>
-              </template>
-
-              <template id='count'>
-                <semantic-query query='
-                  SELECT ?size WHERE {
-                    {
-                      SELECT (COUNT(*) as ?number) WHERE {
-                        GRAPH <{{graph.value}}> { { SELECT * WHERE{ ?s ?p ?o}  LIMIT 1000 } }
-                      } LIMIT 1
-                    }
-                    BIND(IF(?number>=1000, &apos;>=1000&apos;, ?number) as ?size)
-                  }
-                '></semantic-query>
-              </template>
-
-              <template id='actions'>
-                <div class="btn-inline-container">
-                  [[#if (hasPermission "sparql:graphstore:get")]]
-                    <bs-dropdown id="download">
-                      <bs-dropdown-toggle>
-                          <rs-icon icon-type="rounded" icon-name="file_download" symbol="true"></rs-icon>
-                          Download
-                      </bs-dropdown-toggle>
-                      <bs-dropdown-menu>
-                        
-                        <mp-graph-store-action title="Download" action="GET" graphuri="{{graph.value}}" file-ending="trig">
-                          <bs-menu-item event-key=1 draggable="false">TRIG</bs-menu-item>
-                        </mp-graph-store-action>
-                      
-                        <mp-graph-store-action title="Download" action="GET" graphuri="{{graph.value}}" file-ending="ttl">
-                          <bs-menu-item event-key=2 draggable="false">TURTLE</bs-menu-item>
-                        </mp-graph-store-action>
-                      
-                        <mp-graph-store-action title="Download" action="GET" graphuri="{{graph.value}}" file-ending="nt">
-                          <bs-menu-item event-key=3 draggable="false">NTRIPLES</bs-menu-item>
-                        </mp-graph-store-action>
-                        
-                        <mp-graph-store-action title="Download" action="GET" graphuri="{{graph.value}}" file-ending="rdf">
-                          <bs-menu-item event-key=4 draggable="false">RDF/XML</bs-menu-item>
-                        </mp-graph-store-action>
-                        
-                        <mp-graph-store-action title="Download" action="GET" graphuri="{{graph.value}}" file-ending="owl">
-                          <bs-menu-item event-key=5 draggable="false">OWL</bs-menu-item>
-                        </mp-graph-store-action>
-                        
-                      </bs-dropdown-menu>
-                    </bs-dropdown>
-                  [[/if]]
-                  [[#if (hasPermission "sparql:graphstore:delete")]]
-                    <mp-graph-store-action title="Delete" action="DELETE CUSTOM" graphuri="{{graph.value}}" graph-description="{{graph.value}}">
-                      <button class="btn btn-default btn-textAndIcon" style="margin-right:8px;">
-                        <rs-icon icon-type="rounded" icon-name="delete" symbol="true"></rs-icon>Delete
-                      </button>
-                    </mp-graph-store-action>
-                  [[/if]]
-                </div>
-              </template>
-
-              <template id='export'>
-                
-              </template>
-
-              <template id='delete'>
-              </template>
-
-            </semantic-table>
->>>>>>> c69447af
           </div>
         </template>
 
