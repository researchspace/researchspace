<semantic-form [[> rsp:FormDefaults]] 
               persistence='{"type": "sparql", "targetInsertGraphIri": "{{#if scheme}}{{scheme}}{{else}}http://www.researchspace.org/resource/g/data{{/if}}", "repository":"{{#if scheme}}authorities{{else}}default{{/if}}"}'
               new-subject-template='{{#if scheme}}{{scheme}}/{{{{raw}}}}{{UUID}}{{{{/raw}}}}{{else}}/material/{{{{raw}}}}{{UUID}}{{{{/raw}}}}{{/if}}'
               fields='[[fieldDefinitions
                      classtype="http://www.w3.org/1999/02/22-rdf-syntax-ns#type"
                      inScheme="http://www.researchspace.org/pattern/system/entity/is_listed_in"
                      entity_formRecord="http://www.researchspace.org/pattern/system/entity/formRecord"
                      
                      entity_image_main_representation="http://www.researchspace.org/pattern/system/entity/main_image"
                      entity_image="http://www.researchspace.org/pattern/system/entity/images"
                      entity_document="http://www.researchspace.org/pattern/system/entity/documents"
                      entity_video="http://www.researchspace.org/pattern/system/entity/subject_of_video"
                      entity_audio="http://www.researchspace.org/pattern/system/entity/subject_of_audio"
                      entity_3d_model="http://www.researchspace.org/pattern/system/entity/subject_of_3Dmodel"
                      entity_has_representation="http://www.researchspace.org/pattern/system/entity/has_representation"
                      entity_represents_range="http://www.researchspace.org/pattern/system/entity/represents_range"
                      entity_web_URL="http://www.researchspace.org/pattern/system/entity/web_URL_embed"

                      entity_prefLabel="http://www.researchspace.org/pattern/system/entity/skos_prefLabel"
                      entity_altLabel="http://www.researchspace.org/pattern/system/entity/skos_altLabel"

                      entity_preferred_id="http://www.researchspace.org/pattern/system/entity/preferred_identifier"
                      entity_id="http://www.researchspace.org/pattern/system/entity/identifier"
                      entity_description="http://www.researchspace.org/pattern/system/entity/description"

                      type_is_type_of="http://www.researchspace.org/pattern/system/type/is_type_of"
                      type_exemplifies_range="http://www.researchspace.org/pattern/system/type/PC137_exemplifies_range"

                      type_broader="http://www.researchspace.org/pattern/system/type/broader"
                      type_narrower="http://www.researchspace.org/pattern/system/type/narrower"
                      type_related_type="http://www.researchspace.org/pattern/system/type/related_type"

                      type_typical_parts_of="http://www.researchspace.org/pattern/system/type/typical_parts_of"
                      type_typical_wholes_for="http://www.researchspace.org/pattern/system/type/typical_wholes_for"

                      human-made_thing_was_intended_for="http://www.researchspace.org/pattern/system/human-made_thing/was_intended_for"
                      thing_general_use="http://www.researchspace.org/pattern/system/thing/had_as_general_use"
                      thing_dimension="http://www.researchspace.org/pattern/system/thing/dimension"

                      material_employed_in="http://www.researchspace.org/pattern/system/material/employed_in"
                      type_was_purpose_of="http://www.researchspace.org/pattern/system/type/was_purpose_of"
                      type_was_technique_of="http://www.researchspace.org/pattern/system/type/was_technique_of"
                      type_was_type_of_object_used_in="http://www.researchspace.org/pattern/system/type/was_type_of_object_used_in"
                      type_was_assigned_by="http://www.researchspace.org/pattern/system/type/was_assigned_by"
                      type_was_created_by="http://www.researchspace.org/pattern/system/type/was_created_by"
                      conceptual_object_created_by="http://www.researchspace.org/pattern/system/conceptual_object/created_by"
                      human-made_thing_was_intended_use_of_range="http://www.researchspace.org/pattern/system/human-made_thing/was_intended_use_of_range"
                      thing_used_specific_object_range="http://www.researchspace.org/pattern/system/thing/used_specific_object_range"
                      persistent_item_present_at="http://www.researchspace.org/pattern/system/persistent_item/present_at"
                      persistent_item_brought_into_existence_by="http://www.researchspace.org/pattern/system/persistent_item/brought_into_existence_by"
                      persistent_item_taken_out_of_existence_by="http://www.researchspace.org/pattern/system/persistent_item/taken_out_of_existence_by" 
                      entity_influenced_activity="http://www.researchspace.org/pattern/system/entity/influenced_activity"
                      entity_motivated_activity="http://www.researchspace.org/pattern/system/entity/motivated_activity"
                      entity_attributed_by_attribute_assignment="http://www.researchspace.org/pattern/system/entity/attributed_by_attribute_assignment"
                      entity_assigned_by_attribute_assignment="http://www.researchspace.org/pattern/system/entity/assigned_by_attribute_assignment"
                      entity_measurement="http://www.researchspace.org/pattern/system/entity/measurement"

                      material_incorporated_in="http://www.researchspace.org/pattern/system/material/incorporated_in"
                      material_use_foreseen_by="http://www.researchspace.org/pattern/system/material/use_foreseen_by"
                      type_was_intention_of="http://www.researchspace.org/pattern/system/type/was_intention_of"
                      type_was_use_of="http://www.researchspace.org/pattern/system/type/was_use_of"
                      thing_shows_features_of_thing="http://www.researchspace.org/pattern/system/thing/PC130_shows_features_of"
                      thing_has_features_of_thing="http://www.researchspace.org/pattern/system/thing/PC130_shows_features_of_range"
                      entity_depicts_range="http://www.researchspace.org/pattern/system/entity/depicts_range"
                      entity_subject_of="http://www.researchspace.org/pattern/system/entity/subject_of_propositional_object"
                      entity_refers_to_range="http://www.researchspace.org/pattern/system/entity/refers_to_range"

               ]]'
>

  <div class="form-scroll-area {{#if nested}}nested-form{{/if}}">
    <semantic-form-hidden-input for="classtype" default-value="http://www.cidoc-crm.org/cidoc-crm/E57_Material"></semantic-form-hidden-input>
    {{#if scheme}}
      <semantic-form-hidden-input for="inScheme" default-value="{{scheme}}"></semantic-form-hidden-input>  
    {{/if}}

    <rs-tabs id="{{viewId}}-form-tabs" class-name="form-tabs">
      <rs-tab event-key="detail" title="Details">
        <div class="form-details-container">
          <div style="overflow-x: auto;">
            <semantic-form-text-input for="entity_prefLabel" label="Preferred name" placeholder="Enter preferred name"></semantic-form-text-input>
            
            <semantic-form-text-input for="entity_altLabel" label="Alternative name" placeholder="Enter alternative name"> </semantic-form-text-input>

<<<<<<< HEAD
            [[> rsp:FormSubjectListedinAuthority membershipProperty='crm:P71i_is_listed_in']]

=======
>>>>>>> 6150c87b
            <semantic-form-text-input for="entity_description" multiline=true label="Description" placeholder="Enter description/comment"></semantic-form-text-input>

            {{#if scheme}}
              <semantic-form-tree-picker-input  for="type_broader" 
                                                label="Broader {{#if entityType}}{{entityType}}{{else}}material{{/if}}" 
                                                placeholder="Select broader {{#if entityType}}{{entityType}}{{else}}material{{/if}}" 
                                                close-dropdown-on-selection='false'
                                                default-values='[{{#if broader}}"{{broader}}"{{/if}}]'

                                                tree-patterns='{"scheme": "{{scheme}}",
                                                                "schemePattern": "?item crm:P71i_is_listed_in <{{scheme}}>",
                                                                "relationPattern": "?item crm:P127_has_broader_term ?parent",
                                                                "labelPattern": "?item skos:prefLabel ?label ."}'

                                                query-item-label='SELECT ?label WHERE {
                                                                        ?item skos:prefLabel ?label .
                                                                  }'
              ></semantic-form-tree-picker-input>

              <semantic-form-tree-picker-input  for="type_narrower" 
                                                label="Narrower {{#if entityType}}{{entityType}}{{else}}material{{/if}}" 
                                                placeholder="Select narrower {{#if entityType}}{{entityType}}{{else}}material{{/if}}"
                                                close-dropdown-on-selection='false'
                                                
                                                tree-patterns='{"scheme": "{{scheme}}",
                                                              "schemePattern": "?item crm:P71i_is_listed_in <{{scheme}}>",
                                                              "relationPattern": "?item crm:P127_has_broader_term ?parent",
                                                              "labelPattern": "?item skos:prefLabel ?label ."}' 

                                                query-item-label='SELECT ?label WHERE {
                                                                        ?item skos:prefLabel ?label .
                                                                  }'
              ></semantic-form-tree-picker-input>
            {{/if}}

            <semantic-form-autocomplete-input for='type_related_type' 
                                              label="Related {{#if entityType}}{{entityType}}{{else}}material/type{{/if}}" 
                                              placeholder="Enter related {{#if entityType}}{{entityType}}{{else}}material/type{{/if}}"
                                              nested-form-templates='[[> Platform:NestedFormTemplates_types]]'> 
            </semantic-form-autocomplete-input> 

            <semantic-form-autocomplete-input   for="entity_preferred_id" 
                                                label="Preferred identifier"
                                                placeholder="Select preferred identifier" 
                                                nested-form-templates='[ 
                                                    {
                                                        "label": "Identifier",
                                                        "nestedForm":   "{{{{raw}}}}{{> \"http://www.researchspace.org/resource/system/forms/Identifier\" nested=true editable=true mode=\"new\" }}
                                                                        {{{{/raw}}}}"
                                                    }
                                                ]'>
            </semantic-form-autocomplete-input>

            <semantic-form-autocomplete-input   for="entity_id" 
                                                label="Other identifier"
                                                placeholder="Select other identifier" 
                                                nested-form-templates='[[> Platform:NestedFormTemplates_appellations]]'>
            </semantic-form-autocomplete-input>
            
          </div>
          [[> rsp:FormAssetSidebar]]
        </div>
      </rs-tab>

      <rs-tab event-key="typeOf" title="Is type of">

        <semantic-form-autocomplete-input for='type_is_type_of' 
                                          label="Is type of" 
                                          placeholder="Select entity that has this material" 
                                          nested-form-templates='[[> Platform:NestedFormTemplates_allEntities]]'> 
        </semantic-form-autocomplete-input> 

        <div class="inline-composite-container">
            <semantic-form-composite-input  for="type_exemplifies_range" 
                                            label="Is exemplified by" 
                                            new-subject-template="/PC137_exemplifies/{{{{raw}}}}{{UUID}}{{{{/raw}}}}"
                                            fields='[[fieldDefinitions
                                                      classtype="http://www.w3.org/1999/02/22-rdf-syntax-ns#type"
                                                                
                                                      exemplifies_entity_domain="http://www.researchspace.org/pattern/system/exemplifies/domain"
                                                      taxonomic_role="http://www.researchspace.org/pattern/system/exemplifies/taxonomic_role"
                                                    ]]'>
  
            <semantic-form-hidden-input for="classtype" default-value='http://www.cidoc-crm.org/cidoc-crm/PC137_exemplifies'> </semantic-form-hidden-input>
  
            <div class="form-inline-inputs">
              <div style="flex: 1;">
                <semantic-form-autocomplete-input for='exemplifies_entity_domain' 
                                                  render-header="false"
                                                  placeholder="Select entity that has been declared to be a particularly characteristic example of this material"
                                                  nested-form-templates='[[> Platform:NestedFormTemplates_allEntities]]'>
                </semantic-form-autocomplete-input>
              </div>
              <div style="flex: 1;">
                <semantic-form-tree-picker-input  for="taxonomic_role" 
                                                    render-header="false"
                                                    placeholder="Select taxonomic role"
                                                    close-dropdown-on-selection='true'
                                                    tree-patterns='{"scheme": "<http://www.researchspace.org/resource/vocab/taxonomic_role>", 
                                                                    "schemePattern": "?item <http://www.cidoc-crm.org/cidoc-crm/P71i_is_listed_in> <http://www.researchspace.org/resource/vocab/taxonomic_role>",
                                                                    "relationPattern": "?item crm:P127_has_broader_term ?parent"}'
    
                                                    scheme-page-button-config='{"iri": "http://www.researchspace.org/resource/ThinkingFrames",
                                                                                "view": "authority-list",
                                                                                "scheme": "http://www.researchspace.org/resource/vocab/taxonomic_role",
                                                                                "tooltip": "Open list of taxonomic roles"
                                                                            }'
                                                    
                                                    nested-form-template='{{{{raw}}}}{{> forms:Type nested=true editable=true mode="new"
                                                                                        scheme="http://www.researchspace.org/resource/vocab/taxonomic_role"
                                                                                        entityType="taxonomic role" }}{{{{/raw}}}}'
    
                                                    query-item-label='SELECT ?label WHERE {
                                                                        ?item skos:prefLabel ?label .
                                                                    }'>
                </semantic-form-tree-picker-input>
              </div>
            </div>
            </semantic-form-composite-input>
          </div>
      </rs-tab>

      {{#if scheme}}
      {{else}}
        <rs-tab event-key="hierarchy" title="Broader/narrower materials/types">

          <div class="hierarchyView-form-container">

            <div class="page__section-container formHierarchyInputs-container">
              <semantic-form-autocomplete-input for='type_broader' 
                                                label="Broader material/type" 
                                                placeholder="Enter broader material/type"
                                                nested-form-templates='[[> Platform:NestedFormTemplates_types]]'> 
              </semantic-form-autocomplete-input> 

              <semantic-form-autocomplete-input for='type_narrower' 
                                                label="Narrower material/type" 
                                                placeholder="Enter narrower material/type"
                                                nested-form-templates='[[> Platform:NestedFormTemplates_types]]'> 
              </semantic-form-autocomplete-input> 
            </div>

            <mp-event-target-template-render id='{{viewId}}-type-broaderNarrowerView' template='{{> broaderNarrowerView}}'>
              <template id='broaderNarrowerView'>
                <div class="page__section-container formHierarchyView-container">
                    <div class="form-header-withButtons">
                      <h4>Materials/types</h4>
                      {{#if node}}
                        <div class="btn-form-actions"> 
                          <mp-event-trigger id='{{viewId}}-type-broaderNarrowerView-refresh-trigger' 
                                              type='Component.TemplateUpdate' 
                                              targets='["{{viewId}}-type-broaderNarrowerView"]'
                                              >
                              <button class="btn btn-sm btn-default btn-textAndIcon" title="Refresh view">
                                <rs-icon icon-type="rounded" icon-name="refresh" symbol="true"></rs-icon>
                              </button>
                          </mp-event-trigger>
                        </div>
                      {{/if}}
                    </div>
                    <div style="flex: 1; padding: 18px 2px;" class="tree-tableView">
                        {{#if node}}
                            {{#bind type=node }}
                                <semantic-tree query='SELECT DISTINCT ?node ?parent WHERE {
                                                        BIND(<{{node}}> as ?type)
                                                        
                                                        { ?type crm:P127i_has_narrower_term ?node . }
                                                        UNION
                                                        { ?type crm:P127_has_broader_term ?parent . }
                                                        
                                                        ?node crm:P127_has_broader_term|^crm:P127i_has_narrower_term ?parent .

                                                        FILTER(ISIRI(?node))
                                                    }
                                                    ORDER BY (?node)' 

                                                tuple-template='{{> nodeTemplate}}'>
                                                
                                    <template id='nodeTemplate'>
                                        <semantic-query query='SELECT ?node ?nodeLabel WHERE {
                                                                BIND (<{{node.value}}> as ?node)
                                                                ?node a ?ontologyClass .
                                                                ?ontologyClass rdfs:subClassOf* crm:E55_Type .
                                                                ?node skos:prefLabel ?nodeLabel .  
                                                            }'
                                                        template='{{> template}}'>
                                            
                                            <template id='template'>
                                                <div>
                                                    {{#ifCond bindings.0.node.value "===" type}}
                                                      <span class="Tree--itemLink active" style="font-weight: 600;">{{bindings.0.nodeLabel.value}}</span>
                                                    {{else}}
                                                      <mp-draggable iri="{{node.value}}">
                                                        <semantic-link-container  uri="http://www.researchspace.org/resource/ThinkingFrames"
                                                                                  urlqueryparam-view='resource-editor' 
                                                                                  urlqueryparam-resource-iri='{{node.value}}'>
                                                            <span class="Tree--itemLink" style="font-weight: 600;">{{bindings.0.nodeLabel.value}}</span>
                                                        </semantic-link-container>
                                                      </mp-draggable>
                                                    {{/ifCond}}
                                                </div>
                                            </template>
                                        </semantic-query>
                                    </template>  
                                </semantic-tree>
                            {{/bind}}
                        {{/if}}
                    </div>
                </div>
              </template>
            </mp-event-target-template-render>
          </div>
          
        </rs-tab>
      {{/if}}

      <rs-tab event-key="component" title="Components">

        <div class="hierarchyView-form-container">
          <div class="page__section-container formHierarchyInputs-container">
            <semantic-form-autocomplete-input for='type_typical_parts_of' 
                                              label="Typical parts of" 
                                              placeholder="Enter type/material that defines typical wholes for the material"
                                              nested-form-templates='[[> Platform:NestedFormTemplates_types]]'> 
            </semantic-form-autocomplete-input> 

            <semantic-form-autocomplete-input for='type_typical_wholes_for' 
                                              label="Typical wholes for" 
                                              placeholder="Enter type/material that defines typical part of the material"
                                              nested-form-templates='[[> Platform:NestedFormTemplates_types]]'> 
            </semantic-form-autocomplete-input> 
          </div>
          
          <mp-event-target-template-render id='{{viewId}}-type-componentsView' template='{{> componentsView}}'>
            <template id='componentsView'>
                <div class="page__section-container formHierarchyView-container">
                    <div class="form-header-withButtons">
                        <h4>Components hierarchy</h4>
                        <div class="btn-form-actions"> 
                        <mp-event-trigger id='{{viewId}}-type-componentsView-refresh-trigger' 
                                            type='Component.TemplateUpdate' 
                                            targets='["{{viewId}}-type-componentsView"]'
                                            >
                            <button class="btn btn-sm btn-default btn-textAndIcon" title="Refresh view">
                              <rs-icon icon-type="rounded" icon-name="refresh" symbol="true"></rs-icon>
                            </button>
                        </mp-event-trigger>
                        </div>
                    </div>
                    <div style="flex: 1; padding: 18px 2px;" class="tree-tableView">
                        {{#if node}}
                            {{#bind type=node }}
                                <semantic-tree query='SELECT DISTINCT ?node ?parent WHERE {
                                                        BIND(<{{node}}> as ?type)
                                                        
                                                        { ?type crm:P150i_defines_typical_wholes_for ?node . }
                                                        UNION
                                                        { ?type crm:P150_defines_typical_parts_of ?parent . }
                                                        
                                                        ?node crm:P150_defines_typical_parts_of ?parent .

                                                        FILTER(ISIRI(?node))
                                                    }
                                                    ORDER BY (?node)' 

                                                tuple-template='{{> nodeTemplate}}'>
                                                
                                    <template id='nodeTemplate'>
                                        <semantic-query query='SELECT ?node ?nodeLabel WHERE {
                                                                BIND (<{{node.value}}> as ?node)
                                                                ?node a ?ontologyClass .
                                                                ?ontologyClass rdfs:subClassOf* crm:E55_Type .
                                                                ?node skos:prefLabel ?nodeLabel .  
                                                            }'
                                                        template='{{> template}}'>
                                            
                                            <template id='template'>
                                                <div>
                                                    {{#ifCond bindings.0.node.value "===" type}}
                                                      <span class="Tree--itemLink active" style="font-weight: 600;">{{bindings.0.nodeLabel.value}}</span>
                                                    {{else}}
                                                      <mp-draggable iri="{{node.value}}">
                                                        <semantic-link-container  uri="http://www.researchspace.org/resource/ThinkingFrames"
                                                                                  urlqueryparam-view='resource-editor' 
                                                                                  urlqueryparam-resource-iri='{{node.value}}'>
                                                            <span class="Tree--itemLink" style="font-weight: 600;">{{bindings.0.nodeLabel.value}}</span>
                                                        </semantic-link-container>
                                                      </mp-draggable>
                                                    {{/ifCond}}
                                                </div>
                                            </template>
                                        </semantic-query>
                                    </template>  
                                </semantic-tree>
                            {{/bind}}
                        {{/if}}
                    </div>
                </div>
            </template>
          </mp-event-target-template-render>
        </div>
          
      </rs-tab>

      <rs-tab event-key="type" title="Type/Dimensions">
    
        <semantic-form-autocomplete-input   for='human-made_thing_was_intended_for' 
                                            label="Was intended for" 
                                            placeholder="Select the type describing the intended usage of the material" 
                                            nested-form-templates='[[> Platform:NestedFormTemplates_types]]'>
        </semantic-form-autocomplete-input>

        <semantic-form-autocomplete-input   for='thing_general_use' 
                                            label="Had as general use" 
                                            placeholder="Select the type of use that the material was actually employed for" 
                                            nested-form-templates='[[> Platform:NestedFormTemplates_types]]'>
        </semantic-form-autocomplete-input>

        <semantic-form-autocomplete-input   for='thing_dimension' 
                                            label="Dimension" 
                                            placeholder="Select dimension" 
                                            nested-form-templates='[ 
                                                {
                                                    "label": "Dimension",
                                                    "nestedForm": "{{{{raw}}}}{{> \"http://www.researchspace.org/resource/system/forms/Dimension\" nested=true editable=true mode=\"new\"}}
                                                                {{{{/raw}}}}"
                                                },
                                                {
                                                  "label": "Monetary amount",
                                                  "nestedForm": "{{{{raw}}}}{{> \"http://www.researchspace.org/resource/system/forms/MonetaryAmount\" nested=true editable=true mode=\"new\"}}
                                                              {{{{/raw}}}}"
                                                }
                                            ]'> 
        </semantic-form-autocomplete-input>
        [[> rsp:ThingDimensionTable]]
      </rs-tab>

      <rs-tab event-key="event" title="Events">
        
        <semantic-form-autocomplete-input   for='material_employed_in' 
                                            label="Was employed in"
                                            placeholder="Select modification event that employed the material" 
                                            nested-form-templates='[[> Platform:NestedFormTemplates_modifications]]'>  
        </semantic-form-autocomplete-input>

        <semantic-form-autocomplete-input   for='type_was_purpose_of' 
                                            label="Was purpose of"
                                            placeholder="Select activity that had the material as general purpose" 
                                            nested-form-templates='[[> Platform:NestedFormTemplates_activities]]'>  
        </semantic-form-autocomplete-input>

        <semantic-form-autocomplete-input   for='type_was_technique_of' 
                                            label="Was technique of"
                                            placeholder="Select activity that used the material as general technique" 
                                            nested-form-templates='[[> Platform:NestedFormTemplates_activities]]'>  
        </semantic-form-autocomplete-input>
        
        <semantic-form-autocomplete-input   for='type_was_type_of_object_used_in' 
                                            label="Was material of object used in"
                                            placeholder="Select activity that used object of this material" 
                                            nested-form-templates='[[> Platform:NestedFormTemplates_activities]]'>  
        </semantic-form-autocomplete-input>

        <semantic-form-autocomplete-input   for='type_was_assigned_by' 
                                            label="Was assigned by"
                                            placeholder="Select assignment that assign the material to a specific entity/item" 
                                            nested-form-templates='[ 
                                                {
                                                    "label": "Type assignment",
                                                    "nestedForm": "{{{{raw}}}}
                                                                    {{> \"http://www.researchspace.org/resource/system/forms/TypeAssignment\" nested=true editable=true mode=\"new\"}}
                                                                {{{{/raw}}}}"
                                                }
                                            ]'>  
        </semantic-form-autocomplete-input>

        <semantic-form-autocomplete-input   for='type_was_created_by' 
                                            label="Created by"
                                            placeholder="Select the creation event of the material" 
                                            nested-form-templates='[ 
                                                {
                                                    "label": "Type creation",
                                                    "nestedForm": "{{{{raw}}}}
                                                                    {{> \"http://www.researchspace.org/resource/system/forms/TypeCreation\" nested=true editable=true mode=\"new\"}}
                                                                {{{{/raw}}}}"
                                                }
                                            ]'>  
        </semantic-form-autocomplete-input>

        <semantic-form-autocomplete-input   for='conceptual_object_created_by' 
                                            label="Created by" 
                                            placeholder="Select the event that created the material" 
                                            nested-form-templates='[[> Platform:NestedFormTemplates_creations]]'>  
        </semantic-form-autocomplete-input> 

        <div class="inline-composite-container">
          <semantic-form-composite-input  for="human-made_thing_was_intended_use_of_range"
                                          label="Made for"
                                          new-subject-template="/PC19_was_intended_use_of/{{{{raw}}}}{{UUID}}{{{{/raw}}}}"
                                          fields='[[fieldDefinitions
                                                      classtype="http://www.w3.org/1999/02/22-rdf-syntax-ns#type"
                                                      
                                                      was_intended_use_of_activity_domain="http://www.researchspace.org/pattern/system/was_intended_use_of/activity_domain"
                                                      mode_of_use="http://www.researchspace.org/pattern/system/was_intended_use_of/mode_of_use"
                                                  ]]'>
      
            <semantic-form-hidden-input for="classtype" default-value='http://www.cidoc-crm.org/cidoc-crm/PC19_was_intended_use_of'> </semantic-form-hidden-input>
      
            <div class="form-inline-inputs">
              <div style="flex: 1;">
                <semantic-form-autocomplete-input for='was_intended_use_of_activity_domain' 
                                                  render-header="false"
                                                  placeholder="Select activity for which the material was made for" 
                                                  nested-form-templates='[[> Platform:NestedFormTemplates_activities]]'>
                </semantic-form-autocomplete-input> 
              </div>
              <div style="flex: 1;">
                <semantic-form-tree-picker-input  for="mode_of_use" 
                                                  label="Mode of use" 
                                                  render-header="false"
                                                  placeholder="Select mode of use"
                                                  close-dropdown-on-selection='true'
                                                  tree-patterns='{"scheme": "<http://www.researchspace.org/resource/vocab/mode_of_use>", 
                                                                  "schemePattern": "?item <http://www.cidoc-crm.org/cidoc-crm/P71i_is_listed_in> <http://www.researchspace.org/resource/vocab/mode_of_use>",
                                                                  "relationPattern": "?item crm:P127_has_broader_term ?parent"}'
      
                                                  scheme-page-button-config='{"iri": "http://www.researchspace.org/resource/ThinkingFrames",
                                                                              "view": "authority-list",
                                                                              "scheme": "http://www.researchspace.org/resource/vocab/mode_of_use",
                                                                              "tooltip": "Open list of modes of use"
                                                                            }'
                                                  
                                                  nested-form-template='{{{{raw}}}}{{> forms:Type nested=true editable=true mode="new"
                                                                                        scheme="http://www.researchspace.org/resource/vocab/mode_of_use"
                                                                                        entityType="mode of use" }}{{{{/raw}}}}'
      
                                                  query-item-label='SELECT ?label WHERE {
                                                                      ?item skos:prefLabel ?label .
                                                                  }'>
                </semantic-form-tree-picker-input>
              </div>
            </div>
          </semantic-form-composite-input>
        </div>

        <div class="inline-composite-container">
            <semantic-form-composite-input  for="thing_used_specific_object_range" 
                                            label="Used for"
                                            new-subject-template="/PC16_used_specific_object/{{{{raw}}}}{{UUID}}{{{{/raw}}}}"
                                            fields='[[fieldDefinitions
                                                        classtype="http://www.w3.org/1999/02/22-rdf-syntax-ns#type"
                                                        
                                                        used_specific_object_activity_domain="http://www.researchspace.org/pattern/system/used_specific_object/domain"
                                                        mode_of_use="http://www.researchspace.org/pattern/system/used_specific_object/mode_of_use"
                                                    ]]'>

                <semantic-form-hidden-input for="classtype" default-value='http://www.cidoc-crm.org/cidoc-crm/PC16_used_specific_object'> </semantic-form-hidden-input>
                
                <div class="form-inline-inputs">
                  <div style="flex: 1;">
                    <semantic-form-autocomplete-input for='used_specific_object_activity_domain' 
                                                      label="Used for" 
                                                      render-header="false"
                                                      placeholder="Select activity in which the use of the material was essential to the performance or outcome" 
                                                      nested-form-templates='[[> Platform:NestedFormTemplates_activities]]'> 
                    </semantic-form-autocomplete-input> 
                  </div>
                  <div style="flex: 1;">
                    <semantic-form-tree-picker-input  for="mode_of_use" 
                                                      label="Mode of use" 
                                                      render-header="false"
                                                      placeholder="Select mode of use"
                                                      close-dropdown-on-selection='true'
                                                      tree-patterns='{"scheme": "<http://www.researchspace.org/resource/vocab/mode_of_use>", 
                                                                      "schemePattern": "?item <http://www.cidoc-crm.org/cidoc-crm/P71i_is_listed_in> <http://www.researchspace.org/resource/vocab/mode_of_use>",
                                                                      "relationPattern": "?item crm:P127_has_broader_term ?parent"}'

                                                      scheme-page-button-config='{"iri": "http://www.researchspace.org/resource/ThinkingFrames",
                                                                                  "view": "authority-list",
                                                                                  "scheme": "http://www.researchspace.org/resource/vocab/mode_of_use",
                                                                                  "tooltip": "Open list of modes of use"
                                                                                }'
                                                      
                                                      nested-form-template='{{{{raw}}}}{{> forms:Type nested=true editable=true mode="new"
                                                                                            scheme="http://www.researchspace.org/resource/vocab/mode_of_use"
                                                                                            entityType="mode of use" }}{{{{/raw}}}}'

                                                      query-item-label='SELECT ?label WHERE {
                                                                          ?item skos:prefLabel ?label .
                                                                      }'>
                    </semantic-form-tree-picker-input>
                  </div>
                </div>
            </semantic-form-composite-input>
        </div>

        <semantic-form-autocomplete-input   for='persistent_item_present_at' 
                                            label="Present at" 
                                            placeholder="Select event in which the material had an active or passive presence" 
                                            nested-form-templates='[[> Platform:NestedFormTemplates_events]]'>  
        </semantic-form-autocomplete-input> 

        <semantic-form-autocomplete-input   for='persistent_item_brought_into_existence_by' 
                                            label="Brought into existence by" 
                                            placeholder="Select event that brought the material into existence" 
                                            nested-form-templates='[[> Platform:NestedFormTemplates_beginningOfExistences]]'>  
        </semantic-form-autocomplete-input>

        <semantic-form-autocomplete-input   for='persistent_item_taken_out_of_existence_by' 
                                            label="Taken out of existence by" 
                                            placeholder="Select event that took the material out of existence" 
                                            nested-form-templates='[[> Platform:NestedFormTemplates_endOfExistences]]'>  
        </semantic-form-autocomplete-input>

        <semantic-form-autocomplete-input   for='entity_influenced_activity' 
                                            label="Influenced"
                                            placeholder="Select activity influenced by the {{#if entityType}}{{entityType}}{{else}}material{{/if}}" 
                                            nested-form-templates='[[> Platform:NestedFormTemplates_activities]]'>  
        </semantic-form-autocomplete-input>

        <semantic-form-autocomplete-input   for='entity_motivated_activity' 
                                            label="Motivated"
                                            placeholder="Select activity motivated by the {{#if entityType}}{{entityType}}{{else}}material{{/if}}" 
                                            nested-form-templates='[[> Platform:NestedFormTemplates_activities]]'>  
        </semantic-form-autocomplete-input>

        <semantic-form-autocomplete-input   for='entity_attributed_by_attribute_assignment' 
                                            label="Attributed by"
                                            placeholder="Select what assigned attribute to the {{#if entityType}}{{entityType}}{{else}}material{{/if}}" 
                                            nested-form-templates='[[> Platform:NestedFormTemplates_attributeAssignments]]'>  
        </semantic-form-autocomplete-input>

        <semantic-form-autocomplete-input   for='entity_assigned_by_attribute_assignment' 
                                            label="Assigned by"
                                            placeholder="Select what assigned the {{#if entityType}}{{entityType}}{{else}}material{{/if}}" 
                                            nested-form-templates='[[> Platform:NestedFormTemplates_attributeAssignments]]'>  
        </semantic-form-autocomplete-input>

        <semantic-form-autocomplete-input   for='entity_measurement' 
                                            label="Measured by"
                                            placeholder="Select measurement" 
                                            nested-form-templates='[ 
                                                {
                                                    "label": "Measurement",
                                                    "nestedForm": "{{{{raw}}}}
                                                                    {{> \"http://www.researchspace.org/resource/system/forms/Measurement\" nested=true editable=true mode=\"new\"}}
                                                                {{{{/raw}}}}"
                                                }
                                            ]'>  
        </semantic-form-autocomplete-input>
      </rs-tab>

      <rs-tab event-key="thing" title="Things">
        
          <semantic-form-autocomplete-input   for='material_incorporated_in' 
                                              label="Constituent of"
                                              placeholder="Select thing that has the material in his composition" 
                                              nested-form-templates='[[> Platform:NestedFormTemplates_physicalThings]]'> 
          </semantic-form-autocomplete-input>

          <semantic-form-autocomplete-input   for='material_use_foreseen_by' 
                                              label="Use foreseen by"
                                              placeholder="Select design or procedure that foresees use of the material" 
                                              nested-form-templates='[ 
                                                    {
                                                    "label": "Design or procedure",
                                                    "nestedForm": "{{{{raw}}}}
                                                                        {{> \"http://www.researchspace.org/resource/system/forms/DesignOrProcedure\" nested=true editable=true mode=\"new\"}}
                                                                    {{{{/raw}}}}"
                                                    }
                                                ]'>
          </semantic-form-autocomplete-input>

          <semantic-form-autocomplete-input   for='type_was_intention_of' 
                                              label="Was intention of"
                                              placeholder="Select thing, physical or immaterial, that had this material as intended method or technique of use" 
                                              nested-form-templates='[[> Platform:NestedFormTemplates_humanMadeThings]]'> 
          </semantic-form-autocomplete-input>

          <semantic-form-autocomplete-input   for='type_was_use_of' 
                                              label="Was use of"
                                              placeholder="Select thing, physical or immaterial, that had this material of use" 
                                              nested-form-templates='[[> Platform:NestedFormTemplates_things]]'> 
          </semantic-form-autocomplete-input>

          <div class="inline-composite-container">
            <semantic-form-composite-input  for="thing_shows_features_of_thing" 
                                            label="Shows features of"
                                            new-subject-template="/PC130_shows_features_of/{{{{raw}}}}{{UUID}}{{{{/raw}}}}"
                                            fields='[[fieldDefinitions
                                                        classtype="http://www.w3.org/1999/02/22-rdf-syntax-ns#type"
                                                        
                                                        shows_features_of_range="http://www.researchspace.org/pattern/system/shows_features_of/range"
                                                        kind_of_similarity="http://www.researchspace.org/pattern/system/shows_features_of/kind_of_similarity"
                                                    ]]'>
  
              <semantic-form-hidden-input for="classtype" default-value='http://www.cidoc-crm.org/cidoc-crm/PC130_shows_features_of'> </semantic-form-hidden-input>
  
              <div class="form-inline-inputs">
                <div style="flex: 1;">
                  <semantic-form-autocomplete-input for='shows_features_of_range'  
                                                    render-header="false"
                                                    placeholder="Select thing that has similarity with the material" 
                                                    nested-form-templates='[[> Platform:NestedFormTemplates_things]]'> 
                  </semantic-form-autocomplete-input> 
                </div>
                <div style="flex: 1;">
                  <semantic-form-tree-picker-input  for="kind_of_similarity" 
                                                    render-header="false"
                                                    placeholder="Select kind of similarity"
                                                    close-dropdown-on-selection='true'
                                                    tree-patterns='{"scheme": "<http://www.researchspace.org/resource/vocab/thing_kind_of_similarity>", 
                                                                    "schemePattern": "?item <http://www.cidoc-crm.org/cidoc-crm/P71i_is_listed_in> <http://www.researchspace.org/resource/vocab/thing_kind_of_similarity>",
                                                                    "relationPattern": "?item crm:P127_has_broader_term ?parent"}'
  
                                                    scheme-page-button-config='{"iri": "http://www.researchspace.org/resource/ThinkingFrames",
                                                                                "view": "authority-list",
                                                                                "scheme": "http://www.researchspace.org/resource/vocab/thing_kind_of_similarity",
                                                                                "tooltip": "Open list of kind of similarities"
                                                                              }'
                                                    
                                                    nested-form-template='{{{{raw}}}}{{> forms:Type nested=true editable=true mode="new"
                                                                                          scheme="http://www.researchspace.org/resource/vocab/thing_kind_of_similarity"
                                                                                          entityType="kind of similarity" }}{{{{/raw}}}}'
  
                                                    query-item-label='SELECT ?label WHERE {
                                                                        ?item skos:prefLabel ?label .
                                                                    }'>
                  </semantic-form-tree-picker-input>
                </div>
              </div>
            </semantic-form-composite-input>
        </div>

        <div class="inline-composite-container">
            <semantic-form-composite-input  for="thing_has_features_of_thing" 
                                            label="Has features of"
                                            new-subject-template="/PC130_shows_features_of/{{{{raw}}}}{{UUID}}{{{{/raw}}}}"
                                            fields='[[fieldDefinitions
                                                        classtype="http://www.w3.org/1999/02/22-rdf-syntax-ns#type"
                                                        
                                                        shows_features_of_domain="http://www.researchspace.org/pattern/system/shows_features_of/domain"
                                                        kind_of_similarity="http://www.researchspace.org/pattern/system/shows_features_of/kind_of_similarity"
                                                    ]]'>
  
              <semantic-form-hidden-input for="classtype" default-value='http://www.cidoc-crm.org/cidoc-crm/PC130_shows_features_of'> </semantic-form-hidden-input>
  
              <div class="form-inline-inputs">
                <div style="flex: 1;">
                  <semantic-form-autocomplete-input for='shows_features_of_domain'  
                                                    render-header="false"
                                                    placeholder="Select thing that shows similarity with the material" 
                                                    nested-form-templates='[[> Platform:NestedFormTemplates_things]]'> 
                  </semantic-form-autocomplete-input> 
                </div>
                <div style="flex: 1;">
                  <semantic-form-tree-picker-input  for="kind_of_similarity" 
                                                    render-header="false"
                                                    placeholder="Select kind of similarity"
                                                    close-dropdown-on-selection='true'
                                                    tree-patterns='{"scheme": "<http://www.researchspace.org/resource/vocab/thing_kind_of_similarity>", 
                                                                    "schemePattern": "?item <http://www.cidoc-crm.org/cidoc-crm/P71i_is_listed_in> <http://www.researchspace.org/resource/vocab/thing_kind_of_similarity>",
                                                                    "relationPattern": "?item crm:P127_has_broader_term ?parent"}'
  
                                                    scheme-page-button-config='{"iri": "http://www.researchspace.org/resource/ThinkingFrames",
                                                                                "view": "authority-list",
                                                                                "scheme": "http://www.researchspace.org/resource/vocab/thing_kind_of_similarity",
                                                                                "tooltip": "Open list of kind of similarities"
                                                                              }'
                                                    
                                                    nested-form-template='{{{{raw}}}}{{> forms:Type nested=true editable=true mode="new"
                                                                                          scheme="http://www.researchspace.org/resource/vocab/thing_kind_of_similarity"
                                                                                          entityType="kind of similarity" }}{{{{/raw}}}}'
  
                                                    query-item-label='SELECT ?label WHERE {
                                                                        ?item skos:prefLabel ?label .
                                                                    }'>
                  </semantic-form-tree-picker-input>
                </div>
              </div>
            </semantic-form-composite-input>
        </div>

          <div class="inline-composite-container">
            <semantic-form-composite-input  for="entity_depicts_range" 
                                            label="Depicted by" 
                                            new-subject-template="/PC62_depicts/{{{{raw}}}}{{UUID}}{{{{/raw}}}}"
                                            fields='[[fieldDefinitions
                                                      classtype="http://www.w3.org/1999/02/22-rdf-syntax-ns#type"
                                                                
                                                      depicts_thing_domain="http://www.researchspace.org/pattern/system/depicts/domain"
                                                      mode_of_depiction="http://www.researchspace.org/pattern/system/depicts/mode_of_depiction"
                                                    ]]'>
  
            <semantic-form-hidden-input for="classtype" default-value='http://www.cidoc-crm.org/cidoc-crm/PC62_depicts'> </semantic-form-hidden-input>
  
            <div class="form-inline-inputs">
              <div style="flex: 1;">
                <semantic-form-autocomplete-input for='depicts_thing_domain' 
                                                  render-header="false"
                                                  placeholder="Select what depicts the {{#if entityType}}{{entityType}}{{else}}material{{/if}}"
                                                  nested-form-templates='[[> Platform:NestedFormTemplates_physicalHumanMadeThings]]'>
                </semantic-form-autocomplete-input>
              </div>
              <div style="flex: 1;">
                <semantic-form-tree-picker-input  for="mode_of_depiction" 
                                                  render-header="false"
                                                  placeholder="Select mode of depiction"
                                                  close-dropdown-on-selection='true'
                                                  tree-patterns='{"scheme": "<http://www.researchspace.org/resource/vocab/mode_of_depiction>", 
                                                                  "schemePattern": "?item <http://www.cidoc-crm.org/cidoc-crm/P71i_is_listed_in> <http://www.researchspace.org/resource/vocab/mode_of_depiction>",
                                                                  "relationPattern": "?item crm:P127_has_broader_term ?parent"}'
  
                                                  scheme-page-button-config='{"iri": "http://www.researchspace.org/resource/ThinkingFrames",
                                                                              "view": "authority-list",
                                                                              "scheme": "http://www.researchspace.org/resource/vocab/mode_of_depiction",
                                                                              "tooltip": "Open list of mode of depictions"
                                                                            }'
                                                  
                                                  nested-form-template='{{{{raw}}}}{{> forms:Type nested=true editable=true mode="new"
                                                                                        scheme="http://www.researchspace.org/resource/vocab/mode_of_depiction"
                                                                                        entityType="mode of depiction" }}{{{{/raw}}}}'
  
                                                  query-item-label='SELECT ?label WHERE {
                                                                      ?item skos:prefLabel ?label .
                                                                  }'>
                  </semantic-form-tree-picker-input>
              </div>
            </div>
            </semantic-form-composite-input>
          </div>

          <semantic-form-autocomplete-input   for='entity_subject_of' 
                                              label="Subject of"
                                              placeholder="Select what is about the {{#if entityType}}{{entityType}}{{else}}material{{/if}}" 
                                              nested-form-templates='[[> Platform:NestedFormTemplates_propositionalObjects]]'> 
          </semantic-form-autocomplete-input>

          <div class="inline-composite-container">
            <semantic-form-composite-input  for="entity_refers_to_range" 
                                            label="Referred to by"
                                            new-subject-template="/PC67_refers_to/{{{{raw}}}}{{UUID}}{{{{/raw}}}}"
                                            fields='[[fieldDefinitions
                                                      classtype="http://www.w3.org/1999/02/22-rdf-syntax-ns#type"
                                                                
                                                      refers_to_propObj_domain="http://www.researchspace.org/pattern/system/refers_to/domain"
                                                      type_of_reference="http://www.researchspace.org/pattern/system/refers_to/type_of_reference"
                                                    ]]'>
  
                <semantic-form-hidden-input for="classtype" default-value='http://www.cidoc-crm.org/cidoc-crm/PC67_refers_to'> </semantic-form-hidden-input>
    
                <div class="form-inline-inputs">
                    <div style="flex: 1;">
                        <semantic-form-autocomplete-input for='refers_to_propObj_domain' 
                                                        render-header="false"
                                                        placeholder="Select what refers to the material" 
                                                        nested-form-templates='[[> Platform:NestedFormTemplates_propositionalObjects]]'>
                        </semantic-form-autocomplete-input>
                    </div>
                    <div style="flex: 1;">
                        <semantic-form-tree-picker-input  for="type_of_reference" 
                                                        render-header="false"
                                                        placeholder="Select type of reference"
                                                        close-dropdown-on-selection='true'
                                                        tree-patterns='{"scheme": "<http://www.researchspace.org/resource/vocab/type_of_reference>", 
                                                                        "schemePattern": "?item <http://www.cidoc-crm.org/cidoc-crm/P71i_is_listed_in> <http://www.researchspace.org/resource/vocab/type_of_reference>",
                                                                        "relationPattern": "?item crm:P127_has_broader_term ?parent"}'
        
                                                        scheme-page-button-config='{"iri": "http://www.researchspace.org/resource/ThinkingFrames",
                                                                                    "view": "authority-list",
                                                                                    "scheme": "http://www.researchspace.org/resource/vocab/type_of_reference",
                                                                                    "tooltip": "Open list of type of references"
                                                                                    }'
                                                        
                                                        nested-form-template='{{{{raw}}}}{{> forms:Type nested=true editable=true mode="new"
                                                                                                scheme="http://www.researchspace.org/resource/vocab/type_of_reference"
                                                                                                entityType="type of reference" }}{{{{/raw}}}}'
        
                                                        query-item-label='SELECT ?label WHERE {
                                                                            ?item skos:prefLabel ?label .
                                                                        }'>
                        </semantic-form-tree-picker-input>
                    </div>
                </div>
            </semantic-form-composite-input>
        </div>

      </rs-tab>

      [[> rsp:FormMetadataTab]]

    </rs-tabs>

  </div>
  
  <semantic-form-errors></semantic-form-errors>
  [[> rsp:FormDefaultActions formEntity='{{#if entityType}}{{entityType}}{{else}}material{{/if}}']] 
</semantic-form>


            <|MERGE_RESOLUTION|>--- conflicted
+++ resolved
@@ -82,11 +82,6 @@
             
             <semantic-form-text-input for="entity_altLabel" label="Alternative name" placeholder="Enter alternative name"> </semantic-form-text-input>
 
-<<<<<<< HEAD
-            [[> rsp:FormSubjectListedinAuthority membershipProperty='crm:P71i_is_listed_in']]
-
-=======
->>>>>>> 6150c87b
             <semantic-form-text-input for="entity_description" multiline=true label="Description" placeholder="Enter description/comment"></semantic-form-text-input>
 
             {{#if scheme}}
