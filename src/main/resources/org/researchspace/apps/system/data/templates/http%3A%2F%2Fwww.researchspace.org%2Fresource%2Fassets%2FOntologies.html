--- conflicted
+++ resolved
@@ -44,8 +44,37 @@
 
       <h1>Ontologies</h1>
 
-<<<<<<< HEAD
       <div style="display:flex; align-items: center; gap: 6px; flex-wrap: wrap;">
+
+        <semantic-link-container  uri="http://www.researchspace.org/resource/ThinkingFrames" 
+                                  urlqueryparam-view='admin'
+                                  urlqueryparam-resource-iri='http://www.researchspace.org/resource/OntologyElementsSearch'
+                                  urlqueryparam-custom-label='Ontology Elements'>
+          <button class="btn btn-default btn-textAndIcon">
+            <rs-icon icon-type="rounded" icon-name="search" symbol="true"></rs-icon>
+            Ontology Elements
+          </button>
+        </semantic-link-container>
+
+        <semantic-link-container  uri="http://www.researchspace.org/resource/ThinkingFrames" 
+                                  urlqueryparam-view='admin'
+                                  urlqueryparam-resource-iri='http://www.researchspace.org/resource/OntologyPropertiesSearch'
+                                  urlqueryparam-custom-label='Ontology Properties by class'>
+          <button class="btn btn-default btn-textAndIcon">
+            <rs-icon icon-type="rounded" icon-name="search" symbol="true"></rs-icon>
+            Ontology Properties by class
+          </button>
+        </semantic-link-container>
+
+        <semantic-link-container  uri="http://www.researchspace.org/resource/ThinkingFrames" 
+                                  urlqueryparam-view='admin'
+                                  urlqueryparam-resource-iri='http://www.researchspace.org/resource/OntologyPropertiesBetweenClassesSearch'
+                                  urlqueryparam-custom-label='Ontology Properties between classes'>
+          <button class="btn btn-default btn-textAndIcon">
+            <rs-icon icon-type="rounded" icon-name="search" symbol="true"></rs-icon>
+            Ontology Properties between classes
+          </button>
+        </semantic-link-container>
 
         [[#if (hasPermission "forms:ldp:*")]]
           <mp-overlay-dialog id="uploadOntology-dialog"
@@ -56,32 +85,6 @@
               <button class="btn btn-action btn-textAndIcon">
                 <rs-icon icon-type='rounded' icon-name='upload' symbol='true'></rs-icon>
                 Upload Ontology
-=======
-  <div class="container-fluid">
-    <bs-row class="row-center">
-      <bs-col xs=12 sm=11 md=10 lg=9 class="rs-col-xl-8">
-  
-        <div style="margin: 5px 0 15px 0; justify-content: space-between;" class="btn-inline-container">
-        
-          <div class="btn-inline-container">
-            <semantic-link-container uri="http://www.researchspace.org/resource/OntologyElementsSearch">
-              <button class="btn btn-default btn-textAndIcon">
-                <rs-icon icon-type="rounded" icon-name="search" symbol="true"></rs-icon>
-                Ontology Elements descriptions
-              </button>
-            </semantic-link-container>
-
-            <semantic-link-container uri="http://www.researchspace.org/resource/OntologyPropertiesSearch">
-              <button class="btn btn-default btn-textAndIcon">
-                <rs-icon icon-type="rounded" icon-name="search" symbol="true"></rs-icon>
-                Ontology Properties by class
-              </button>
-            </semantic-link-container>
-            <semantic-link-container uri="http://www.researchspace.org/resource/OntologyPropertiesBetweenClassesSearch">
-              <button class="btn btn-default btn-textAndIcon">
-                <rs-icon icon-type="rounded" icon-name="search" symbol="true"></rs-icon>
-                Ontology Properties between classes
->>>>>>> e72d86f0
               </button>
             </mp-overlay-dialog-trigger>
             <mp-overlay-dialog-content>
@@ -115,26 +118,6 @@
           </mp-overlay-dialog>
         [[/if]]
 
-<<<<<<< HEAD
-        <semantic-link-container  uri="http://www.researchspace.org/resource/ThinkingFrames" 
-                                  urlqueryparam-view='admin'
-                                  urlqueryparam-resource-iri='http://www.researchspace.org/resource/OntologyElementsSearch'
-                                  urlqueryparam-custom-label='Search ontology elements'>
-          <button class="btn btn-default btn-textAndIcon">
-            <rs-icon icon-type="rounded" icon-name="search" symbol="true"></rs-icon>
-            Search ontology elements
-          </button>
-        </semantic-link-container>
-
-        <semantic-link-container  uri="http://www.researchspace.org/resource/ThinkingFrames" 
-                                  urlqueryparam-view='admin'
-                                  urlqueryparam-resource-iri='http://www.researchspace.org/resource/OntologyPropertiesSearch'
-                                  urlqueryparam-custom-label='Search ontology properties'>
-          <button class="btn btn-default btn-textAndIcon">
-            <rs-icon icon-type="rounded" icon-name="search" symbol="true"></rs-icon>
-            Search ontology properties
-          </button>
-        </semantic-link-container>
       </div>
     </div>
 
@@ -172,37 +155,6 @@
                                               {"iri": "<http://www.w3.org/2002/07/owl#Ontology>", "label": "Ontology"},
                                               {"iri": "<http://www.w3.org/2000/01/rdf-schema#Resource>", "label": "Resource"},
                                               {"iri": "<http://www.w3.org/2000/01/rdf-schema#Literal>", "label": "Literal"}                       
-=======
-          <mp-event-proxy id='uploadOntology-UpdateOntologySearch-proxy' 
-                    on-event-type='RdfUpload.Success'
-                    proxy-event-type='Component.TemplateUpdate' 
-                    proxy-targets='["ontology-search-results"]'>
-          ></mp-event-proxy>
-        </div>
-   
-        <mp-event-target-template-render id='ontology-search-results' template='{{> template}}'>
-          <template id='template'>
-            
-            <semantic-search  selector-mode='dropdown' 
-                              optimizer='none' 
-                              categories='{
-                                            "<http://www.w3.org/2000/01/rdf-schema#Literal>": [{
-                                              "kind": "literal",
-                                              "queryPattern": "{
-                                                {
-                                                  $subject ?__relation__ ?__literal__.
-                                                } UNION {
-                                                  $subject ?__relation__ ?value.
-                                                  FILTER(str(?__literal__) = str(?value)) .
-                                                }
-                                              }"
-                                            }]}' 
-                              search-profile='{
-                                                "categories": [
-                                                  {"iri": "<http://www.w3.org/2002/07/owl#Ontology>", "label": "Ontology"},
-                                                  {"iri": "<http://www.w3.org/2000/01/rdf-schema#Resource>", "label": "Resource"},
-                                                  {"iri": "<http://www.w3.org/2000/01/rdf-schema#Literal>", "label": "Literal"}                       
->>>>>>> e72d86f0
 
                                             ],
                                             "relations": [
@@ -262,7 +214,6 @@
                         <semantic-if query='ASK {<http://www.researchspace.org/resource/system/ontologyContainer> <http://www.w3.org/ns/ldp#contains> <{{subject.value}}> .}' 
                                       else='{{> else}}'>
                           
-<<<<<<< HEAD
                           <template id='else'>                             	
                             <ontology-create-new-resource-action 
                                 container="http://www.researchspace.org/resource/system/ontologyContainer" 
@@ -282,40 +233,7 @@
                               
                               {{#if description}}
                                 <div style="margin-bottom: 10px;">
-                                  <mp-text-truncate lines=4 truncate='...'
-                                    expand='<div style="text-decoration:underline;cursor:pointer; padding-right:5px;">read more</div>'
-                                    collapse='<div style="text-decoration:underline;cursor:pointer; padding-right:5px;">less</div>'>
-                                    {{description.value}}
-                                  </mp-text-truncate>
-=======
-                            <div style="display: flex; align-items: stretch;" >
-                              <div class="page__section-container-whiteBg" style="flex: 1; margin: 0; display: flex; flex-direction: column;">
-                                <div style="flex: 1;">
-                                  <h3>
-                                    <semantic-link iri='{{subject.value}}' class="text-underline">{{name.value}}</semantic-link>
-																		                                 
-                                  </h3>
-                                  <p style='font-size:11px;'>{{subject.value}}</p>
-                                  
-                                  {{#if description}}
-                                    <div style="margin-bottom: 10px;">
-                                      {{description.value}}
-                                    </div>
-                                  {{/if}}
-                                  <semantic-query style='font-style:italic'
-                                                    query='SELECT ?author WHERE{ 
-                                                            GRAPH ?g { 
-                                                              <{{subject.value}}>  <http://purl.org/dc/elements/1.1/creator>|<http://purl.org/dc/terms/creator> ?author} 
-                                                            }'
-                                                    template='{{> authors}}'>
-                                    <template id='authors'>
-                                      <div>
-                                        <b>Authors:</b>
-                                        {{#each bindings}}{{author.value}}{{#if @last}}{{else}}, {{/if}}{{/each}}
-                                      </div>
-                                    </template>
-                                  </semantic-query>
->>>>>>> e72d86f0
+                                  {{description.value}}
                                 </div>
                               {{/if}}
                               <semantic-query style='font-style:italic'
