/**
 * ResearchSpace
 * Copyright (C) 2021, © Trustees of the British Museum
 *
 * This program is free software: you can redistribute it and/or modify
 * it under the terms of the GNU General Public License as published by
 * the Free Software Foundation, either version 3 of the License, or
 * (at your option) any later version.

 * This program is distributed in the hope that it will be useful,
 * but WITHOUT ANY WARRANTY; without even the implied warranty of
 * MERCHANTABILITY or FITNESS FOR A PARTICULAR PURPOSE.  See the
 * GNU General Public License for more details.
 *
 * You should have received a copy of the GNU General Public License
 * along with this program.  If not, see <http://www.gnu.org/licenses/>.
 */

package org.researchspace.sail.rest;

import java.io.InputStream;
import java.nio.charset.StandardCharsets;
import java.sql.ResultSet;
import java.util.Collection;
import java.util.List;
import java.util.Map;
import java.util.Objects;
import java.util.Map.Entry;
import java.util.Optional;

import javax.ws.rs.HttpMethod;
import javax.ws.rs.client.Client;
import javax.ws.rs.client.Entity;
import javax.ws.rs.client.Invocation;
import javax.ws.rs.client.WebTarget;
import javax.ws.rs.core.MediaType;
import javax.ws.rs.core.MultivaluedHashMap;
import javax.ws.rs.core.MultivaluedMap;
import javax.ws.rs.core.Response;
import javax.ws.rs.core.Response.Status.Family;

import org.apache.commons.compress.utils.Lists;
import org.apache.commons.io.IOUtils;
import org.apache.commons.lang3.StringUtils;
import org.apache.logging.log4j.LogManager;
import org.apache.logging.log4j.Logger;
import org.eclipse.rdf4j.common.iteration.CloseableIteration;
import org.eclipse.rdf4j.model.IRI;
import org.eclipse.rdf4j.model.Value;
import org.eclipse.rdf4j.model.ValueFactory;
import org.eclipse.rdf4j.model.impl.SimpleValueFactory;
import org.eclipse.rdf4j.model.vocabulary.RDFS;
import org.eclipse.rdf4j.query.BindingSet;
import org.eclipse.rdf4j.query.QueryEvaluationException;
import org.eclipse.rdf4j.query.algebra.StatementPattern;
import org.eclipse.rdf4j.query.algebra.Var;
import org.eclipse.rdf4j.query.algebra.evaluation.iterator.CollectionIteration;
import org.eclipse.rdf4j.query.impl.MapBindingSet;
import org.eclipse.rdf4j.sail.SailException;
import org.glassfish.jersey.client.ClientProperties;
import org.researchspace.federation.repository.service.ServiceDescriptor.Parameter;
import org.researchspace.sail.rest.RESTSailConfig.AUTH_LOCATION;
import org.researchspace.sail.rest.RESTSailConfig.RestAuthorization;

import com.jayway.jsonpath.Configuration;
import com.jayway.jsonpath.JsonPath;
import com.jayway.jsonpath.Option;
import com.jayway.jsonpath.ReadContext;

import net.minidev.json.JSONArray;
import net.minidev.json.JSONObject;

/**
 * 
 * @author Janmaruko Hōrensō <@gspinaci>
 *
 */
public class RESTSailConnection extends AbstractServiceWrappingSailConnection<RESTSailConfig> {

    private static final Logger logger = LogManager.getLogger(RESTSailConnection.class);
    protected static final ValueFactory VF = SimpleValueFactory.getInstance();

    protected Client client;
    private Configuration jsonPathConfig;

    public RESTSailConnection(RESTSail sailBase) {
        super(sailBase);
        this.client = sailBase.getClient();

        // configure JsonPath to not throw exception on missing path, instead return
        // null
        this.jsonPathConfig = Configuration.defaultConfiguration().addOptions(Option.SUPPRESS_EXCEPTIONS);
    }

<<<<<<< HEAD
    protected Collection<BindingSet> convertStream2BindingSets(InputStream inputStream,
=======
    @Override
    protected Collection<BindingSet> convertResult2BindingSets(ResultSet result,
>>>>>>> affd12a2
            ServiceParametersHolder parametersHolder) throws SailException {
        throw new UnsupportedOperationException("Unimplemented method 'convertResult2BindingSets'");

    }

    @Override
    protected Collection<BindingSet> convertResult2BindingSets(InputStream result,
            ServiceParametersHolder parametersHolder) throws SailException {
        logger.trace("REST Response received");

        List<BindingSet> results = Lists.newArrayList();

        try {
            String stringResponse = IOUtils.toString(result, StandardCharsets.UTF_8.name());

            String type = RESTSailConfig.JSON;

            logger.trace("REST Response type is {}", type);
            switch (type) {
                case RESTSailConfig.JSON:

                    // Get the root path
                    Optional<Parameter> param = getSail().getSubjectParameter();
                    String rootPath = param.isPresent() ? param.get().getJsonPath() : "$";

                    results = executeJson(stringResponse, rootPath, parametersHolder.getOutputVariables());
                    break;

                case RESTSailConfig.XML:
                    logger.trace("XML format not supported yet");
                    break;

                default:
                    break;
            }

            return results;
        } catch (Exception e) {
            throw new SailException(e);
        }

    }

    /**
     * 
     * @param res
     * @param rootPath
     * @param outputParameters
     * @return
     */
    private List<BindingSet> executeJson(String res, String rootPath, Map<IRI, String> outputParameters) {

        // Parse the response
        ReadContext context = JsonPath.parse(res);

        // Get the root object
        Object root = context.read(rootPath);

        List<BindingSet> results = Lists.newArrayList();

        // Manipulate the results in different ways based on its structure
        if (root instanceof JSONArray) {
            results = iterateJsonArray((JSONArray) root, outputParameters);
        }

        if (root instanceof Map) {
            results = iterateJsonMap((Map) root, outputParameters);
        }

        return results;
    }

    /**
     * 
     * @param array
     * @param outputParameters
     * @return
     */
    private List<BindingSet> iterateJsonArray(JSONArray array, Map<IRI, String> outputParameters) {

        logger.trace("### [START] Parsing JSONArray ###");
        List<BindingSet> bindingSets = Lists.newArrayList();

        for (Object object : array) {
            bindingSets.add(createBindingSetFromJSONObject(object, outputParameters));
        }

        logger.trace("### [END] Parsing JSONArray");
        return bindingSets;
    }

    /**
     * 
     * @param map
     * @param outputParameters
     * @return
     */
    private List<BindingSet> iterateJsonMap(Map map, Map<IRI, String> outputParameters) {

        logger.trace("### [START] Parsing JSONObject ###");
        List<BindingSet> bindingSets = Lists.newArrayList();

        bindingSets.add(createBindingSetFromJSONObject(map, outputParameters));

        logger.trace("### [END] Parsing JSONObject ###");
        return bindingSets;
    }

    /**
     * 
     * @param object
     * @param outputParameters
     * @return
     */
    private MapBindingSet createBindingSetFromJSONObject(Object object, Map<IRI, String> outputParameters) {
        MapBindingSet mapBindingSet = new MapBindingSet();

        for (Map.Entry<IRI, String> outputParameter : outputParameters.entrySet()) {

            String parameterName = getSail().getMapOutputParametersByProperty().get(outputParameter.getKey())
                    .getParameterName();
            Parameter parameter = getSail().getServiceDescriptor().getOutputParameters().get(parameterName);

            IRI type = parameter.getValueType();
            String jsonPath = parameter.getJsonPath();
            Object value = JsonPath.using(this.jsonPathConfig).parse(object).read(jsonPath);
            if (value != null) {
                String stringValue = value.toString();
                if (StringUtils.equals(type.stringValue(), RDFS.RESOURCE.stringValue())) {
                    logger.trace("Creating Resource ({})", value);
                    mapBindingSet.addBinding(outputParameter.getValue(), VF.createIRI(stringValue));
                } else {
                    logger.trace("Creating Literal({},{})", value, type);
                    mapBindingSet.addBinding(outputParameter.getValue(), VF.createLiteral(stringValue, type));
                }
            }
        }

        return mapBindingSet;
    }

    @Override
    protected CloseableIteration<? extends BindingSet, QueryEvaluationException> executeAndConvertResultsToBindingSet(
            ServiceParametersHolder parametersHolder) {
        Response response = submit(parametersHolder);
        if (!response.getStatusInfo().getFamily().equals(Family.SUCCESSFUL)) {
            throw new SailException("Request failed with HTTP status code " + response.getStatus() + ": "
                    + response.getStatusInfo().getReasonPhrase());
        }
        InputStream resultStream = (InputStream) response.getEntity();
        return new CollectionIteration<BindingSet, QueryEvaluationException>(
                convertResult2BindingSets(resultStream, parametersHolder));
    }

    protected Response submit(ServiceParametersHolder parametersHolder) {

        try {
            String httpMethod = getSail().getConfig().getHttpMethod();
            logger.trace("Creating request with HTTP METHOD: {}", httpMethod);

            // Create request
            WebTarget targetResource = this.client.target(getSail().getConfig().getUrl())
                    .property(ClientProperties.FOLLOW_REDIRECTS, Boolean.TRUE);

            // Case with POST
            if (HttpMethod.POST.equals(httpMethod)) {
                return submitPost(targetResource, parametersHolder);
            } else {
                // Default case as GET
                return submitGet(targetResource, parametersHolder);
            }

        } catch (Exception e) {
            throw new SailException(e);
        }
    }

    private WebTarget auth(WebTarget targetResource) {
        RestAuthorization auth = getSail().getConfig().getAuth();
        if (auth != null && auth.getLocation() == AUTH_LOCATION.PARAMETER) {
            return authQueryParams(targetResource);
        }

        return targetResource;
    }

    private WebTarget authQueryParams(WebTarget targetResource) {
        RestAuthorization auth = getSail().getConfig().getAuth();
        return targetResource.queryParam(auth.getKey(), auth.getValue());
    }

    protected Response submitGet(WebTarget targetResource, ServiceParametersHolder parametersHolder) {
        try {
            for (Entry<String, String> entry : parametersHolder.getInputParameters().entrySet()) {
                targetResource = targetResource.queryParam(entry.getKey(), entry.getValue());
            }

            targetResource = auth(targetResource);

            Invocation.Builder request = targetResource.request();
            return this.addHTTPHeaders(request).get();
        } catch (Exception e) {
            throw new SailException(e);
        }
    }

    protected Response submitPost(WebTarget targetResource, ServiceParametersHolder parametersHolder) {
        try {
            targetResource = auth(targetResource);

            Invocation.Builder request = targetResource.request();
            request = this.addHTTPHeaders(request);

            String mediaType = getSail().getConfig().getMediaType();

            logger.trace("Submitting POST request");
            if (StringUtils.equals(mediaType, MediaType.APPLICATION_JSON)) {
                Object body = getJsonBody(parametersHolder.getInputParameters());
                return request.post(Entity.json(body));
            } else if (StringUtils.equals(mediaType, MediaType.APPLICATION_FORM_URLENCODED)) {
                return request.post(Entity.form(getHashMapBody(parametersHolder.getInputParameters())));
            } else {
                throw new IllegalArgumentException("RESTSail doesn't support media type: " + mediaType);
            }
        } catch (Exception e) {
            throw new SailException(e);
        }
    }

    private Invocation.Builder addHTTPHeaders(Invocation.Builder request) {
        request.accept(getSail().getConfig().getMediaType());

        // Add additional HTTP headers if found
        Map<String, String> httpHeaders = this.getSail().getConfig().getHttpHeaders();
        if (httpHeaders.size() > 0) {
            logger.trace("Found {} custom HTTP headers.", httpHeaders.size());

            for (Map.Entry<String, String> header : httpHeaders.entrySet()) {
                request.header(header.getKey(), header.getValue());
            }
        }
        return request;
    }

    @Override
    protected ServiceParametersHolder extractInputsAndOutputs(List<StatementPattern> stmtPatterns)
            throws SailException {

        logger.trace("[START] Parsing SPARQL query");

        ServiceParametersHolder res = new ServiceParametersHolder();

        // Iterate over input triples in descriptor
        // Use the SPARQL query to get values and create input parameter holder as a set
        // of tuple IRI, value
        for (Map.Entry<IRI, Parameter> entry : getSail().getMapInputParametersByProperty().entrySet()) {

            // Get subject and value
            Optional<Var> subject = RESTWrappingSailUtils.getSubjectOutputVariable(stmtPatterns, null, entry.getKey());
            Optional<Value> value = RESTWrappingSailUtils.getObjectInputParameter(stmtPatterns, subject.orElse(null),
                    entry.getKey());

            // Add value from query or default value
            value = value.isPresent() ? value : entry.getValue().getDefaultValue();
            if (value.isPresent()) {
                logger.trace("Input value detected");
                logger.trace("Parameter: {}", entry.getValue().getParameterName());
                logger.trace("Value: {}", value.get());
                res.getInputParameters().put(entry.getValue().getParameterName(), value.get().stringValue());
            }
        }

        for (Map.Entry<IRI, Parameter> entry : getSail().getMapOutputParametersByProperty().entrySet()) {

            Optional<Var> subject = RESTWrappingSailUtils.getSubjectOutputVariable(stmtPatterns, null, entry.getKey());
            Optional<Var> value = RESTWrappingSailUtils.getObjectOutputVariable(stmtPatterns, subject.orElse(null),
                    entry.getKey());

            if (value.isPresent()) {
                logger.trace("Output value detected");
                logger.trace("IRI: {}", entry.getKey());
                logger.trace("Name: {}", value.get().getName());
                res.getOutputVariables().put(entry.getKey(), value.get().getName());
            }
        }
        logger.trace("[END] Parsing SPARLQ query");

        return res;
    }

    /**
     * 
     * @param inputParameters
     * @return
     */
    protected Object getJsonBody(Map<String, String> inputParameters) {

        logger.trace("### [START] Creating input body JSON ###");

        JSONObject body = new JSONObject();

        for (Entry<String, String> entry : inputParameters.entrySet()) {

            String inputJsonPath = getSail().getServiceDescriptor().getInputParameters().get(entry.getKey())
                    .getInputJsonPath();

            logger.trace("------");
            logger.trace("Parameter detected");
            logger.trace("Name: {}", entry.getKey());

            // Create the body based on JSON object input strings
            if (Objects.nonNull(inputJsonPath)) {
                String[] paths = inputJsonPath.split("\\.");
                int i = 0;

                logger.trace("JSON path: {}", inputJsonPath);

                JSONObject parent = body;

                while (i < paths.length - 1) {
                    String key = paths[i++];
                    parent = (parent.containsKey(key)) ? (JSONObject) parent.get(key) : new JSONObject();
                    body.put(key, parent);
                }

                parent.put(paths[i], entry.getValue());
            } else {
                logger.trace("JSON path: $");
                body.put(entry.getKey(), entry.getValue());
            }

            // Run here using root
        }
        logger.trace("### [END] Creating input body JSON ###");
        return body;
    }

    protected MultivaluedMap<String, String> getHashMapBody(Map<String, String> inputParameters) {

        MultivaluedMap<String, String> map = new MultivaluedHashMap<>();

        for (Map.Entry<String, String> entry : inputParameters.entrySet()) {
            map.add(entry.getKey(), entry.getValue());
        }

        return map;
    }

}<|MERGE_RESOLUTION|>--- conflicted
+++ resolved
@@ -92,12 +92,8 @@
         this.jsonPathConfig = Configuration.defaultConfiguration().addOptions(Option.SUPPRESS_EXCEPTIONS);
     }
 
-<<<<<<< HEAD
-    protected Collection<BindingSet> convertStream2BindingSets(InputStream inputStream,
-=======
     @Override
     protected Collection<BindingSet> convertResult2BindingSets(ResultSet result,
->>>>>>> affd12a2
             ServiceParametersHolder parametersHolder) throws SailException {
         throw new UnsupportedOperationException("Unimplemented method 'convertResult2BindingSets'");
 
