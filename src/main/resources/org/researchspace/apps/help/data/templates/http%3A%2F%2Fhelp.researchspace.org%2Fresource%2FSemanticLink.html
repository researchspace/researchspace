<div class="page__grid-container help-page-container">
  <div class='page__content-container'>
    <h1>Semantic Link</h1>
    <p>[[> Help:CodeHighlightPartial codeContent="<semantic-link>"]]
      special component resolves links for navigation purpose within the platform i.e. 
      even though a IRI might be different then the physical location of the ResearchSpace 
      platform installation, the link component will route all navigation requests to stay within the platform.</p>
    
    <br>
    <h3>Example: Default</h3>
    <mp-code-example>
    <![CDATA[
<semantic-link iri="http://help.researchspace.org/resource/SemanticQuery" class="text-link-action" target="_blank">Semantic query page</semantic-link>
      ]]>
    </mp-code-example>

    <br>
    <h3>Example: Automatic Label Fetching</h3>
    <p>If the semantic-link does not have any child node, the component will try to fetch a 
      label for the specified IRI automatically using the central label service.</p>
    <mp-code-example show-code-by-default='true'>
    <![CDATA[
<<<<<<< HEAD
<semantic-link title="foaf:Person" iri="http://xmlns.com/foaf/0.1/Person"> </semantic-link>
=======
<semantic-link title="foaf:Person" iri="http://xmlns.com/foaf/0.1/Person" draggable="true"> </semantic-link>
>>>>>>> 6150c87b
      ]]>
    </mp-code-example>
    <br>
    <p>Same if the child is equal to IRI as specified:</p>
    <mp-code-example show-code-by-default='true'>
    <![CDATA[
<<<<<<< HEAD
<semantic-link iri="http://xmlns.com/foaf/0.1/Person">http://xmlns.com/foaf/0.1/Person</semantic-link>
=======
<semantic-link iri="http://xmlns.com/foaf/0.1/Person" draggable="true">http://xmlns.com/foaf/0.1/Person</semantic-link>
>>>>>>> 6150c87b
      ]]>
    </mp-code-example>
    
    <br>
    <p>Unless setting <code>getlabel</code> to <code>getlabel=false</code>.</p>
    <mp-code-example show-code-by-default='true'>
    <![CDATA[
<<<<<<< HEAD
<semantic-link iri="http://xmlns.com/foaf/0.1/Person" getlabel=false>http://xmlns.com/foaf/0.1/Person</semantic-link>
=======
<semantic-link iri="http://xmlns.com/foaf/0.1/Person" getlabel=false draggable="true">http://xmlns.com/foaf/0.1/Person</semantic-link>
>>>>>>> 6150c87b
      ]]>
    </mp-code-example>

    <br>
    <h3>Example: Open in a new window</h3>
    <mp-code-example show-code-by-default='true'>
<<<<<<< HEAD
      <semantic-link iri="http://xmlns.com/foaf/0.1/Person" target='_blank'></semantic-link>
=======
      <semantic-link iri="http://xmlns.com/foaf/0.1/Person" draggable="true" target='_blank'></semantic-link>
>>>>>>> 6150c87b
    </mp-code-example>

    <br>
    <h3>Example: Pass query parameters</h3>
    <p>To pass query parameters with a link, one can use <code>urlqueryparam-*</code> attributes.</p>
    <mp-code-example show-code-by-default='true'>
      <semantic-link iri="http://xmlns.com/foaf/0.1/Person" urlqueryparam-some-param="param"></semantic-link>
    </mp-code-example>

    <hr class="divider">

    <h1>Semantic Link Container</h1>
    <p>
      [[> Help:CodeHighlightPartial codeContent="<semantic-link-container>"]] component 
        is very similar to the [[> Help:CodeHighlightPartial codeContent="<semantic-link>"]], 
          but it can be used to make any HTML element as a triger for the navigation action. 
          For example a [[> Help:CodeHighlightPartial codeContent="<button>"]] or 
          an [[> Help:CodeHighlightPartial codeContent="<img>"]] or any [[> Help:CodeHighlightPartial codeContent="<div>"]].
    </p>
    <br>
    <h2>Configuration</h2>
    <mp-documentation type="ResourceLinkContainerConfig"></mp-documentation>

    <br>
    <h3>Example: Default</h3>
    <mp-code-example show-code-by-default='true'>
<semantic-link-container uri="http://help.researchspace.org/resource/SemanticQuery">
  <button class='btn btn-default'>Semantic Query</button>
</semantic-link-container>
    </mp-code-example>

    <br>
    <h3>Example: Open in a new window</h3>
    <mp-code-example show-code-by-default='true'>
<semantic-link-container uri="http://help.researchspace.org/resource/SemanticQuery" target='_blank'>
  <button class='btn btn-default'>Semantic Query</button>
</semantic-link-container>
    </mp-code-example>

    <hr class="divider">

    <h1>Draggable resource</h1>
    <p>Similar to [[> Help:CodeHighlightPartial codeContent="<semantic-link>"]]
      and [[> Help:CodeHighlightPartial codeContent="<semantic-link-container>"]] components, 
        [[> Help:CodeHighlightPartial codeContent="<mp-draggable>"]] component 
      also provides the ability to drag the resource <code>IRI</code> to a target receiver.</p>
    
    <br>
    <h2>Configuration</h2>
    <mp-documentation type="DraggableProps"></mp-documentation>

    <br>
    <h3>Example</h3>
    <mp-code-example show-code-by-default='true'>
<mp-draggable iri="http://help.researchspace.org/resource/SemanticQuery">
  <div>Semantic Query</div>
</mp-draggable>
    </mp-code-example>
  </div>
</div><|MERGE_RESOLUTION|>--- conflicted
+++ resolved
@@ -20,22 +20,14 @@
       label for the specified IRI automatically using the central label service.</p>
     <mp-code-example show-code-by-default='true'>
     <![CDATA[
-<<<<<<< HEAD
-<semantic-link title="foaf:Person" iri="http://xmlns.com/foaf/0.1/Person"> </semantic-link>
-=======
 <semantic-link title="foaf:Person" iri="http://xmlns.com/foaf/0.1/Person" draggable="true"> </semantic-link>
->>>>>>> 6150c87b
       ]]>
     </mp-code-example>
     <br>
     <p>Same if the child is equal to IRI as specified:</p>
     <mp-code-example show-code-by-default='true'>
     <![CDATA[
-<<<<<<< HEAD
-<semantic-link iri="http://xmlns.com/foaf/0.1/Person">http://xmlns.com/foaf/0.1/Person</semantic-link>
-=======
 <semantic-link iri="http://xmlns.com/foaf/0.1/Person" draggable="true">http://xmlns.com/foaf/0.1/Person</semantic-link>
->>>>>>> 6150c87b
       ]]>
     </mp-code-example>
     
@@ -43,22 +35,14 @@
     <p>Unless setting <code>getlabel</code> to <code>getlabel=false</code>.</p>
     <mp-code-example show-code-by-default='true'>
     <![CDATA[
-<<<<<<< HEAD
-<semantic-link iri="http://xmlns.com/foaf/0.1/Person" getlabel=false>http://xmlns.com/foaf/0.1/Person</semantic-link>
-=======
 <semantic-link iri="http://xmlns.com/foaf/0.1/Person" getlabel=false draggable="true">http://xmlns.com/foaf/0.1/Person</semantic-link>
->>>>>>> 6150c87b
       ]]>
     </mp-code-example>
 
     <br>
     <h3>Example: Open in a new window</h3>
     <mp-code-example show-code-by-default='true'>
-<<<<<<< HEAD
-      <semantic-link iri="http://xmlns.com/foaf/0.1/Person" target='_blank'></semantic-link>
-=======
       <semantic-link iri="http://xmlns.com/foaf/0.1/Person" draggable="true" target='_blank'></semantic-link>
->>>>>>> 6150c87b
     </mp-code-example>
 
     <br>
