<div class="page__grid-container help-page-container">
  <div class='page__content-container'>

    <h2>Changelog</h2>  
    <hr>
    <h2 id="3.3.0">3.3.0</h2>
    <hr>
    <h3>Release Notes</h3>
    [[#> releasenote-table]]
      [[> Help:ReleaseNoteTable_3.3.0]]
    [[/releasenote-table]]
    <br>
    <h3>Breaking Changes</h3>
    
    <h4>Escape-Lucene-Syntax setting in semantic search components</h4>
    
    <p>In the semantic search components (e.g. the <code>semantic-simple-search</code> component) the <code>escape-lucene-syntax</code> setting is now split into two distinct settings: <code>escape-lucene-syntax</code> and <code>tokenize-lucene-query</code>. This is to avoid overloading the setting with two orthogonal configurations and provide more control to the application developer. In some applications where <code>escape-lucene-syntax</code> was explicitly set to <code>false</code> it may now be required to also set <code>tokenize-lucene-query</code> to <code>false</code>.</p>
    
    <h3>Upgrade Notes</h3>
    
    <h4>Retrieving and rendering labels in tables</h4>
    
    <p>Starting with 3.3.0 labels in tables are pre-fetched at rendering time of the table. This allows for client-side sorting and filtering using the displayed values. Previously labels were fetched on-demand (e.g. while paging). If required by an existing application (e.g. for performance reasons for very large tables) the previous behavior can be configured on the <code>semantic-table</code> instance using the <code>prefetch-labels</code> setting.</p>

    <hr>

    <h2 id="3.2.0">3.2.0</h2>
    <hr>
    <h3>Release Notes</h3>
    [[#> releasenote-table]]
      [[> Help:ReleaseNoteTable_3.2.0]]
    [[/releasenote-table]]
    <br>
    <h3>Breaking Changes</h3>
    <h4>Docker Container and Volume</h4>

    In <i>3.2.0</i> the Docker container has been optimized:
    <ul>
      <li>The Jetty web server does not run as <code>root</code> and no longer changes file ownership in volumes so the (existing) file permissions matter!</li>
      <li>The <code>docker-compose</code> files have been adjusted accordingly. Any local copy should be updated to the latest version from our 
        public <a href="https://bitbucket.org/metaphacts/researchspace-docker-compose" class="text-link-action" target="_blank">docker-compose GIT repository</a> before using it with the released <i>3.2.0</i> Docker container!</li>
    </ul>
    
    <h3>Upgrade Notes</h3>
    
    <h4>Permissions</h4>
    
    <p>In 3.2 the following permissions have been introduced or refined. Existing installations may require an update of the role definitions in <code>shiro.ini</code> for new functionality to properly work.</p>
      
    <table>
      <tr><th><b>Permission</b></th><th><b>Description</b></th></tr>
      <tr><td><code>logs:read:*</code></td><td>Permissions for displaying log files</td></tr>
      <tr><td><code>logs:configure:*</code></td><td>Permissions for configuring the logging system (e.g. the logging profile).</td></tr>
    </table>
    
    <br/>
    <p>Refer to the <semantic-link title="Help Security" iri='[[resolvePrefix "Help:Security"]]' class="text-link-action" target="_blank">security documentation</semantic-link> for further details.</p>
   
    <hr>
    <h2 id="3.1.0">3.1.0</h2>
    <hr>
    <h3>Release Notes</h3>
    [[#> releasenote-table]]
      [[> Help:ReleaseNoteTable_3.1.0]]
    [[/releasenote-table]]
    <br>
    <h3>Breaking Changes</h3>
    
    <p>No breaking changes in 3.1.0</p>
    <hr>
    <h2 id="3.0.0">3.0.0</h2>
    <hr>
    <h3>Highlights</h3>
  
    <ul>
      <li>Improved platform lifecycle management to allow for seamless updates</li>
      <li>Enhanced access-control management, incl. fine-granular ACLs for pages and support for permissions on individual SPARQL repositories</li>
      <li>Improved visualization options through additional handlebar.js helper functions for number formatting, as well as documentation and examples for more sophisticated chart styling</li>
      <li>Ability to upload files in forms and to runtime app storages (beta version)</li>
    </ul>
    <br>
    <h3>Breaking Changes</h3>
    <h4>Platform Lifecycle</h4>
    <p>
      In <i>3.0.0</i> the default location for persisting configuration- and template files to the file system has changed. Both folders <code>/data</code> and <code>/config</code> have been moved to a single folder <code>/runtime-data</code>, which is located in the root of the platform's workspace (i.e. absolute <code>/runtime-data</code> in the docker container). In the docker distribution <code>/runtime-data</code> is declared as a volume, i.e. will persist even if the platform container is removed. The basic folder- and file structure within <code>/runtime-data/data</code> and <code>/runtime-data/config</code> remains.
    </p>
    <p>
      At the platform's inital start <code>/runtime-data</code> will be empty, except for a single file <code>/runtime-data/config/shiro.ini</code>, which is the default security configuration file. All other default files and configurations are now binary bundled. This means that if you make additions or changes to your platform instance during runtime, those additions or changes will appear in isolation in the <code>/runtime-data</code> folders and selectively shadow the defaults, i.e. files won't physically be mixed with platform's default settings as in the previous versions.
    </p>
    <p>
       Some folders in the basic app structure have been deprecated and simplified. This affects in particular the <code>/images</code> and <code>/resources</code> folder. platform will create a so called "fallback" storage to maintain downward compatibility with your old apps. However, with migrating to 3.0.0 it is strongly recommended to move these 
       folders to the new location (see <semantic-link title="Documentation" iri="[[resolvePrefix 'Help:AppsMechanism']]" class="text-link-action" target="_blank">Help:Apps</semantic-link> for details), since the "fallback" storages will blow-up the storage list artificially.
      </p>
  
      <p>
        For migrating artefacts from old platform installations (&#60;= 2.4.0), it is highly recommended to extract / copy only your customizations and to <b>NOT</b> simply copy/move the entire <code>/data</code> and <code>/config</code> folders from your old to the new installation.<br>
        You may run, for example, <code>find /data/templates /config  -newermt "Dec 11, 2017" | zip extract.zip -@</code> to extract all changed files after a certain date (typically the date of the deployment, i.e. run <code>ls -all /data/templates</code> to see all files and modification dates) into a zip file. It is recommended to clean this initial extract, i.e. to reduce, for example, the entries in <code>/config/namespaces.prop</code> to your domain / use-case specific entries to not shadow any defaults.<br>
        LDP assets (for example, queries or fields) from your old installation can be exported 
<<<<<<< HEAD
        using the <semantic-link title="LDP" iri='http://127.0.0.1:10214/resource/Platform:rootContainer' class="text-link-action" target="_blank">the LDP Container export</semantic-link>. Importing the container into the new installation through the LDP admin interface will save these LDP artefacts as *.trig files to the <code>/runtime-data/ldp</code> folder, i.e. they become part of the runtime app and can be extracted / ported to other installations as all other app artefacts.
=======
        using the <semantic-link title="LDP" iri='http://localhost:10214/resource/Platform:rootContainer' class="text-link-action" target="_blank">the LDP Container export</semantic-link>. Importing the container into the new installation through the LDP admin interface will save these LDP artefacts as *.trig files to the <code>/runtime-data/ldp</code> folder, i.e. they become part of the runtime app and can be extracted / ported to other installations as all other app artefacts.
>>>>>>> 6150c87b
      </p>
    
  </div>
</div>


[[!-- inline handlebars partial to avoid boilerplating the changelog table layout --]]
[[#*inline "releasenote-table"]]
    <table id="issuetable" style="border:0px;" cellpadding="3" cellspacing="1" width="100%">
      <thead>
        <tr class="rowHeader">

          <th class="colHeaderLink headerrow-issuetype" data-id="issuetype">
            Issue Type
          </th>

          <th class="colHeaderLink headerrow-issuekey" data-id="issuekey">
            Key
          </th>

          <th class="colHeaderLink headerrow-customfield_11004" data-id="customfield_11004">
            Release Title
          </th>
        </tr>
      </thead>
      <tbody>
          [[> @partial-block ]]
      </tbody>
    </table>
[[/inline]]<|MERGE_RESOLUTION|>--- conflicted
+++ resolved
@@ -96,11 +96,7 @@
         For migrating artefacts from old platform installations (&#60;= 2.4.0), it is highly recommended to extract / copy only your customizations and to <b>NOT</b> simply copy/move the entire <code>/data</code> and <code>/config</code> folders from your old to the new installation.<br>
         You may run, for example, <code>find /data/templates /config  -newermt "Dec 11, 2017" | zip extract.zip -@</code> to extract all changed files after a certain date (typically the date of the deployment, i.e. run <code>ls -all /data/templates</code> to see all files and modification dates) into a zip file. It is recommended to clean this initial extract, i.e. to reduce, for example, the entries in <code>/config/namespaces.prop</code> to your domain / use-case specific entries to not shadow any defaults.<br>
         LDP assets (for example, queries or fields) from your old installation can be exported 
-<<<<<<< HEAD
-        using the <semantic-link title="LDP" iri='http://127.0.0.1:10214/resource/Platform:rootContainer' class="text-link-action" target="_blank">the LDP Container export</semantic-link>. Importing the container into the new installation through the LDP admin interface will save these LDP artefacts as *.trig files to the <code>/runtime-data/ldp</code> folder, i.e. they become part of the runtime app and can be extracted / ported to other installations as all other app artefacts.
-=======
         using the <semantic-link title="LDP" iri='http://localhost:10214/resource/Platform:rootContainer' class="text-link-action" target="_blank">the LDP Container export</semantic-link>. Importing the container into the new installation through the LDP admin interface will save these LDP artefacts as *.trig files to the <code>/runtime-data/ldp</code> folder, i.e. they become part of the runtime app and can be extracted / ported to other installations as all other app artefacts.
->>>>>>> 6150c87b
       </p>
     
   </div>
