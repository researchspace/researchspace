[[!--
uses inline templates and can be customised for hierarchical presentation and editing of vocabularies,
projects;

Current Template
[[> rsp:HierarchyManagerTemplate]]

Dependency (works together with)
[[> rsp:HierarchyManagerSearchResults]]

Incoming Parameters:
  title -- can be set to "Vocabulary/Project/Bibliography/etc."
--]]

{{#bind viewId=dashboardId}}
  <div class="page__grid-container">
    
    <div class="page__content-container resource-scheme-content">

      <div class="page__main-title-row">
        <h1 class="headline">[[title]]</h1>
        <div class='page__main-top-actions'>

          <mp-overlay-dialog id='{{viewId}}-new-hierarchy-dialog' title="New [[addTitle]]" type="modal" bs-size="large">
            <mp-overlay-dialog-trigger>
              <button class="btn btn-default btn-textAndIcon" title="New [[addTitle]]">
                <i class="fa fa-plus"></i>
                <span>New [[addTitle]]</span>
              </button>
            </mp-overlay-dialog-trigger>
<<<<<<< HEAD
            <mp-overlay-dialog-content>
              [[!-- The code for this inline template is defined in the application page using the rsp:HierarchyManagerTemplate --]]
              [[#> addNewStructureForm]] [[/addNewStructureForm]]
=======
            <mp-overlay-dialog-content style="padding: 20px 40px 40px;">
              {{#bind viewId=viewId}}
                [[!-- The code for this inline template is defined in the application page using the rsp:HierarchyManagerTemplate --]]
                [[#> addNewStructureForm]] [[/addNewStructureForm]]
              {{/bind}}
>>>>>>> 8922015b
            </mp-overlay-dialog-content>
          </mp-overlay-dialog>

          <mp-overlay-dialog id='{{viewId}}-import-authority-dialog'
          title="Import [[addTitle]]" type="modal" bs-size="large">
            <mp-overlay-dialog-trigger>
              <button class="btn btn-default btn-textAndIcon" title="Import [[addTitle]]">
                <i class="fa fa-upload"></i>
                <span>Import</span>
              </button>
            </mp-overlay-dialog-trigger>
            <mp-overlay-dialog-content>
              <mp-rdf-upload accept='[".trig", ".nq"]' keep-source-graphs='true' allow-load-by-url='false' show-advanced-options='false' drop-area-template='{{> template}}'>
                <template id='template'>
                  <div class='RdfUpload__rdf-dropzone-content' style='text-align: center;'>
                    {{#if isDragAccept}}
                    	Uploading files. Please wait ...
                    {{else}}
                      {{#if isDragReject}}
                    		Only *.trig or *.nq files are accepted.
                      {{else}}
                        [[#> customUploadNewStructureMessage]] [[/customUploadNewStructureMessage]]
                      {{/if}}
                    {{/if}}
                  </div>
                </template>
              </mp-rdf-upload>
            </mp-overlay-dialog-content>
          </mp-overlay-dialog>

          <mp-event-proxy id='{{viewId}}-authority-import-closeModal-proxy' 
                          on-event-type='RdfUpload.Success'
                          proxy-event-type='OverlayDialog.Close' 
                          proxy-targets='["{{viewId}}-import-authority-dialog"]'
          ></mp-event-proxy>

          <mp-event-proxy id='{{viewId}}-authority-uploadSuccess-refreshTable-proxy' 
                          on-event-type='RdfUpload.Success'
                          proxy-event-type='Component.TemplateUpdate' 
                          proxy-targets='["{{viewId}}-authority-table"]'>
          ></mp-event-proxy>

          <semantic-link iri="http://www.researchspace.org/resource/ThinkingFrames"
                urlqueryparam-view='authority-entity-configuration'> 
              <button class="btn btn-default btn-textAndIcon" title='[[addTitle]] settings'>
                <i class="fa fa-cog"></i>
                <span>Settings</span>
              </button>
          </semantic-link>
    			[[!--
          <semantic-link-container uri='http://www.researchspace.org/resource/system/vocab/authority_manager_config_types'>
            <span><i class="fa fa-cog"></i></span>
          </semantic-link-container>
 					
          <mp-overlay-dialog title="[[addTitle]] info" type="modal" class="modal-xlSize">
            <mp-overlay-dialog-trigger>
              <i class="fa fa-question-circle"></i>
            </mp-overlay-dialog-trigger>
            <mp-overlay-dialog-content>
             <div>documentation</div>
            </mp-overlay-dialog-content>
          </mp-overlay-dialog>
          --]]
        </div>
      </div>
      
      [[#> exceptionsStructureList]] [[/exceptionsStructureList]]

      <mp-event-proxy id='{{viewId}}-authority-graphActionSuccess-refreshTable-proxy' 
                      on-event-type='GraphAction.Success'
                      proxy-event-type='Component.TemplateUpdate'
                      proxy-targets='["{{viewId}}-authority-table"]'
      ></mp-event-proxy>

     <mp-event-proxy id='{{viewId}}-newSchemeCreated-refreshTable-proxy'
                      on-event-source='{{viewId}}-new-scheme-form'
                      on-event-type='Form.ResourceCreated'
                      proxy-event-type='Component.TemplateUpdate' 
                      proxy-targets='["{{viewId}}-authority-table"]'>
      </mp-event-proxy> 

      <mp-event-proxy id='{{viewId}}-newSchemeCreated-closeModal-proxy' 
                      on-event-source='{{viewId}}-new-scheme-form'
                      on-event-type='Form.ResourceCreated'
                      proxy-event-type='OverlayDialog.Close' 
                      proxy-targets='["{{viewId}}-new-hierarchy-dialog"]'
      ></mp-event-proxy>

      <mp-event-target-template-render id='{{viewId}}-authority-table' template='{{> template}}'>
        <template id='template'>
          [[#> searchResults]][[/searchResults]]
        </template>
      </mp-event-target-template-render>
    </div>  
  </div>
{{/bind}}<|MERGE_RESOLUTION|>--- conflicted
+++ resolved
@@ -28,17 +28,11 @@
                 <span>New [[addTitle]]</span>
               </button>
             </mp-overlay-dialog-trigger>
-<<<<<<< HEAD
-            <mp-overlay-dialog-content>
-              [[!-- The code for this inline template is defined in the application page using the rsp:HierarchyManagerTemplate --]]
-              [[#> addNewStructureForm]] [[/addNewStructureForm]]
-=======
             <mp-overlay-dialog-content style="padding: 20px 40px 40px;">
               {{#bind viewId=viewId}}
                 [[!-- The code for this inline template is defined in the application page using the rsp:HierarchyManagerTemplate --]]
                 [[#> addNewStructureForm]] [[/addNewStructureForm]]
               {{/bind}}
->>>>>>> 8922015b
             </mp-overlay-dialog-content>
           </mp-overlay-dialog>
 
