--- conflicted
+++ resolved
@@ -1709,19 +1709,6 @@
         <rs-icon icon-type="rounded" icon-name="drag_pan" symbol="true"></rs-icon>
       </button>
     </mp-draggable>
-<<<<<<< HEAD
-    <rs-resource-dropdown id={{iri.value}} class-name="my-css-class">
-        {{> rsp:ResourceDropdownActionsItems viewId=[[resourceConfig]]
-          iri=iri.value
-          resourceConfig=[[resourceConfig]]
-          resourceLabel="[[urlParam "resourcelabel" escape=false]]"
-          resourceOntologyClass="[[urlParam "resourceontologyclass" escape=false]]"
-          resourceDescription=description.value
-          resourceFormIRI="[[urlParam "resourceform" escape=false]]"
-          searchCard=true
-        }}
-    </rs-resource-dropdown>
-=======
 
     {{> rsp:ResourceDropdownActions viewId=[[resourceConfig]]
                                     iri=iri.value
@@ -1732,7 +1719,6 @@
                                     resourceFormIRI="[[urlParam "resourceform" escape=false]]"
                                     allowResourceDelete=true
     }}
->>>>>>> 093f7829
   </div>
   
 [[/inline ]]