--- conflicted
+++ resolved
@@ -755,30 +755,10 @@
                         <h5 class="customFormHeader">Ownership</h5>
                         <div class="form-section">
                             <div class="form-section-first-input">
-<<<<<<< HEAD
-                                <semantic-form-select-input
-                                    for='object_current_owner'
-                                    forms-data='[
-                                        {
-                                            "label": "Actor",
-                                            "nestedForm": "{{{{raw}}}}{{> \"http://www.researchspace.org/resource/system/forms/Actor\" nested=true editable=true mode=\"new\" }}{{{{/raw}}}}"
-                                        },
-                                        {
-                                            "label": "Group",
-                                            "nestedForm": "{{{{raw}}}}{{> \"http://www.researchspace.org/resource/system/forms/Group\" nested=true editable=true mode=\"new\" }}{{{{/raw}}}}"
-                                        }
-                                    ]'>
-                                </semantic-form-select-input>
-                                <semantic-form-select-input for='object_current_owner' 
-                                                        label="Current owner" 
-                                                        placeholder="Select actor" 
-                                                        nested-form-template='{{{{raw}}}}{{> forms:Actor nested=true editable=true mode="new" }}{{{{/raw}}}}'> 
-=======
                                 <semantic-form-select-input for='object_current_owner'
                                                             label="Current owner"
                                                             placeholder="Select person/group/actor" 
                                                             nested-form-templates='[[> Platform:NestedFormTemplates_actors]]'>
->>>>>>> 5b3c6c13
                                 </semantic-form-select-input>
                             </div>
                             <semantic-form-select-input for='object_former_owner' 
