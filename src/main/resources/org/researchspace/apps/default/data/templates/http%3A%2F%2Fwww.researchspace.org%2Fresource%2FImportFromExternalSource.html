{{#if (eq resourceOntologyClass "http://www.cidoc-crm.org/cidoc-crm/E53_Place")}}
    <mp-overlay-dialog  id='{{viewId}}-importOSMPlace-dialog' 
                        title="Import place from OpenStreetMap" 
                        type="lightbox">
        <mp-overlay-dialog-trigger>
            <button class="btn btn-action btn-textAndIcon">
                <rs-icon icon-type='round' icon-name='file_upload'></rs-icon>
                <span>Import from OpenStreetMap</span>
            </button>
        </mp-overlay-dialog-trigger>
        <mp-overlay-dialog-content>
            <div class="page__section-container">
                <h6 style="margin: 0px 0 7px;">Search on OpenStreetMap</h6>
                <inline-template template-iri='[[resolvePrefix "rsp:ImportPlaceFromOSM"]]' 
                                    options='{
                                            "scheme": "{{collection}}", 
                                            "viewId": "{{viewId}}"
                                    }'>
                </inline-template>
            </div>
        </mp-overlay-dialog-content>
    </mp-overlay-dialog>
{{else if (eq resourceOntologyClass "http://www.cidoc-crm.org/cidoc-crm/E21_Person")}}
    <mp-overlay-dialog  id='{{viewId}}-importResourceFromWikidata-dialog' 
                        title="Import from Wikidata" 
                        type="lightbox">
        <mp-overlay-dialog-trigger>
            <button class="btn btn-action btn-textAndIcon">
                <rs-icon icon-type='round' icon-name='file_upload'></rs-icon>
                <span>Import from Wikidata</span>
            </button>
        </mp-overlay-dialog-trigger>
        <mp-overlay-dialog-content>
            <div class="page__section-container">
                <h6 style="margin: 0px 0 7px;">Search in Wikidata</h6>
                <inline-template template-iri='[[resolvePrefix "rsp:ImportFromWikidata"]]' 
                                    options='{
                                            "scheme": "{{collection}}", 
                                            "viewId": "{{viewId}}",
                                            "domain": "http://www.cidoc-crm.org/cidoc-crm/E21_Person",
                                            "label": "person"
                                    }'>
                </inline-template>
            </div>
        </mp-overlay-dialog-content>
    </mp-overlay-dialog> 
{{else}}
    <semantic-if query='ASK WHERE {
                            BIND(<{{resourceOntologyClass}}> as ?type)
                            FILTER EXISTS{?type rdfs:subClassOf+ crm:E18_Physical_Thing }
                        }'
                 then='{{> importExternalThing}}'>

        <template id='importExternalThing'>
            <mp-overlay-dialog  id='{{viewId}}-importResourceFromExternalSource-dialog' 
                                title="Import from external source" 
                                type="lightbox">
                <mp-overlay-dialog-trigger>
                    <button class="btn btn-action btn-textAndIcon">
                        <rs-icon icon-type='round' icon-name='file_upload'></rs-icon>
                        <span>Import from external source</span>
                    </button>
                </mp-overlay-dialog-trigger>
                <mp-overlay-dialog-content>
                    <div class="page__section-container" style="padding-top: 0px;">
                        <bs-tab-container id="{{viewId}}-import-thing-tabs-container" default-active-key="1">
                            <div>
                            <bs-nav bs-style="tabs">
                                <bs-nav-item event-key="1">Wikipedia</bs-nav-item>
                                <bs-nav-dropdown event-key="2" title="Museum collections" id="nav-dropdown-within-tab">
                                    <bs-menu-item event-key="2.1">MET collection</bs-menu-item>
                                    <bs-menu-item event-key="2.2">V&A collection</bs-menu-item>
                                </bs-nav-dropdown>

                                <bs-nav-dropdown event-key="3" title="Archives" id="nav-dropdown-within-tab">
                                    <bs-menu-item event-key="3.1">The National archives</bs-menu-item>
                                </bs-nav-dropdown>

                                <bs-nav-dropdown event-key="4" title="ResearchSpace projects" id="nav-dropdown-within-tab">
                                    <bs-menu-item event-key="4.1">Late Hokusai</bs-menu-item>
                                    <bs-menu-item event-key="4.2">Amara West</bs-menu-item>
                                </bs-nav-dropdown>
                            </bs-nav>

                            <bs-tab-content animation>
                                <bs-tab-pane event-key="1">
                                    <h6>Search in Wikidata</h6>
                                    <inline-template template-iri='[[resolvePrefix "rsp:ImportFromWikidata"]]' 
                                                        options='{
                                                                "scheme": "{{collection}}", 
                                                                "viewId": "{{viewId}}",
                                                                "domain": "http://www.cidoc-crm.org/cidoc-crm/E22_Man-Made_Object",
                                                                "label": "object/thing"
                                                        }'>
                                    </inline-template>
                                </bs-tab-pane>
                                <bs-tab-pane event-key="2.1">
                                    <h6>Search in MET collection</h6>
                                    <inline-template template-iri='[[resolvePrefix "rsp:ImportFromMET"]]' 
                                                        options='{
                                                                "scheme": "{{collection}}", 
                                                                "viewId": "{{viewId}}",
                                                                "domain": "http://www.cidoc-crm.org/cidoc-crm/E22_Man-Made_Object",
                                                                "label": "object/thing"
                                                        }'>
                                    </inline-template>
                                </bs-tab-pane>
                                <bs-tab-pane event-key="2.2">
<<<<<<< HEAD
                                    <h6>Search in V&A collection</h6>
                                    <inline-template template-iri='[[resolvePrefix "rsp:ImportFromVAM"]]' 
=======
                                    <h6>Search in Victoria and Albert Museum collection</h6>
                                    <inline-template template-iri='[[resolvePrefix "rsp:ImportFromVandA"]]' 
>>>>>>> 84e627c9
                                                        options='{
                                                                "scheme": "{{collection}}", 
                                                                "viewId": "{{viewId}}",
                                                                "domain": "http://www.cidoc-crm.org/cidoc-crm/E22_Man-Made_Object",
                                                                "label": "object/thing"
                                                        }'>
                                    </inline-template>
                                </bs-tab-pane>
                                <bs-tab-pane event-key="3.1">
                                    <h6>Search in The National Archives catalogue</h6>
                                    <inline-template template-iri='[[resolvePrefix "rsp:ImportFromTNA"]]' 
                                                        options='{
                                                                "scheme": "{{collection}}", 
                                                                "viewId": "{{viewId}}",
                                                                "domain": "http://www.cidoc-crm.org/cidoc-crm/E22_Man-Made_Object",
                                                                "label": "object/thing"
                                                        }'>
                                    </inline-template>
                                </bs-tab-pane>
                                <bs-tab-pane event-key="4.1">
                                    <h6>Search in Late Hokusai</h6>
                                    <inline-template template-iri='[[resolvePrefix "rsp:ImportFromLateHokusai"]]' 
                                                        options='{
                                                                "scheme": "{{collection}}", 
                                                                "viewId": "{{viewId}}",
                                                                "domain": "http://www.cidoc-crm.org/cidoc-crm/E22_Man-Made_Object",
                                                                "label": "object/thing"
                                                        }'>
                                    </inline-template>
                                </bs-tab-pane>
                                <bs-tab-pane event-key="4.2">
                                    <h6>Search in Amara West</h6>
                                    <inline-template template-iri='[[resolvePrefix "rsp:ImportFromAmaraWest"]]' 
                                                        options='{
                                                                "scheme": "{{collection}}", 
                                                                "viewId": "{{viewId}}",
                                                                "domain": "http://www.cidoc-crm.org/cidoc-crm/E22_Man-Made_Object",
                                                                "label": "object/thing"
                                                        }'>
                                    </inline-template>
                                </bs-tab-pane>
                            </bs-tab-content>
                            </div>
                        </bs-tab-container>
                    </div>
                </mp-overlay-dialog-content>
            </mp-overlay-dialog>
        </template>

    </semantic-if>  
{{/if}}

[[!-- <semantic-switch query='SELECT ?resourceClass {
                            BIND(<{{resourceOntologyClass}}> as ?resourceClass)

                            OPTIONAL {
                                ?resourceClass rdfs:subClassOf* crm:E18_Physical_Thing .
                            }
                        }'>
    <template id='red'><div></div></template>
    <template id='*'><div></div></template>
    <template id='default'><div></div></template>
  </semantic-switch>
--]]<|MERGE_RESOLUTION|>--- conflicted
+++ resolved
@@ -106,13 +106,8 @@
                                     </inline-template>
                                 </bs-tab-pane>
                                 <bs-tab-pane event-key="2.2">
-<<<<<<< HEAD
-                                    <h6>Search in V&A collection</h6>
+                                    <h6>Search in Victoria and Albert Museum collection</h6>
                                     <inline-template template-iri='[[resolvePrefix "rsp:ImportFromVAM"]]' 
-=======
-                                    <h6>Search in Victoria and Albert Museum collection</h6>
-                                    <inline-template template-iri='[[resolvePrefix "rsp:ImportFromVandA"]]' 
->>>>>>> 84e627c9
                                                         options='{
                                                                 "scheme": "{{collection}}", 
                                                                 "viewId": "{{viewId}}",
