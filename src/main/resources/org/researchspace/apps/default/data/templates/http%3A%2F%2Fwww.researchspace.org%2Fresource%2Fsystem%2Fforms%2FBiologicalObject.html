--- conflicted
+++ resolved
@@ -122,13 +122,7 @@
                                     </template>
                                 </semantic-query>
                             {{/if}}
-<<<<<<< HEAD
-                        {{/if}}
-
-                        [[> rsp:FormSubjectListedinAuthority membershipProperty='crm:P71i_is_listed_in']]
-=======
                         {{/if}}                      
->>>>>>> 6150c87b
                         
                         {{#if apiResourceDescription}}
                             <div class="focused-input-container">
