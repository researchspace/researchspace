<div class="page__grid-container help-page-container">
  <div class='page__content-container'>
    <h1>Repository manager</h1>
    <p>The ResearchSpace platform works with the knowledge graph data stored in RDF repositories. 
      By default, the platform works with one specific repository, but it is able to access data 
      from as many repositories as needed. For example, while the main knowledge graph is stored 
      in the default repository, it may be necessary to retrieve and display linked data from 
      external public data sources or to maintain auxiliary internal information (such as saved user 
      queries from the query catalog) separately from the main domain knowledge. For this reason, 
      the ResearchSpace platform has to be able to connect to multiple data sources. 
<<<<<<< HEAD
      The platform at <semantic-link iri="http://127.0.0.1:10214/resource/Admin:Repositories" 
      class="text-link-action" target="_blank">http://127.0.0.1:10214/resource/Admin:Repositories</semantic-link> 
=======
      The platform at <semantic-link iri="http://localhost:10214/resource/Admin:Repositories" 
      class="text-link-action" target="_blank">http://localhost:10214/resource/Admin:Repositories</semantic-link> 
>>>>>>> 6150c87b
      is used to configure and maintain these connections.</p>
    
    <hr class="divider">
    <h2>Repository configurations</h2>
    <p>The platform reuses the 
      <a href='http://rdf4j.org/' class="text-link-action" target="_blank">RDF4J framework</a> 
      to configure the connections to RDF repositories. Each repository maintained by the 
      Repository Manager is referenced by a 
      string ID and its type and configuration parameters are described as an RDF graph 
      using the RDF4J repository configuration 
      format (see example below). Each 
      configuration RDF graph must include an instance of type <i>rep:Repository</i> 
      with the following mandatory properties:</p> 
    <ul>
      <li><code>rep:repositoryID</code>: the ID of the repository.</li>
      <li><code>rdfs:label</code>: a human-readable description of the repository. </li>
      <li><code>rep:repositoryImpl</code>: a link to the <i>repository 
        implementation resource</i> defining the specific implementation of the 
        concrete repository type.</li>
    </ul>
    <p>The repository implementation resource, in turn, must have one mandatory property:</p>
    <ul>
      <li><code>rep:repositoryType</code>: A string identifier of the specific 
        implementation type of the repository (e.g., a SPARQL endpoint or a native 
        RDF4J repository storing data locally on disk).</li>
    </ul>
    <p>Each repository type determines which other configuration properties 
      are required: for example, for a SPARQL endpoint one has to specify 
      the URL of the query endpoint, for a native RDF4J repository one has to 
      include the types of statement indices, etc.</p>
    <mp-code-block mode="text/turtle">
    <![CDATA[
@prefix rep: <http://www.openrdf.org/config/repository#> .
@prefix rdfs: <http://www.w3.org/2000/01/rdf-schema#> .
@prefix mph: <http://www.researchspace.org/resource/system/repository#> .
@prefix sparqlr: <http://www.openrdf.org/config/repository/sparql#> .

[] a rep:Repository ;
  rep:repositoryID "default" ;
	rdfs:label "Default HTTP SPARQL Repository" ;
	rep:repositoryImpl [
		rep:repositoryType "researchspace:SPARQLRepository" ;
		sparqlr:query-endpoint <http://example.org/sparql> ;
	] .
]]>
    </mp-code-block>
    <p>The platform stores configurations of repositories in the <code>config/repositories</code> 
      subdirectory of its installation location. Each repository configuration is stored in a 
      separate file named <code>{Repository ID}.ttl</code> in the RDF/Turtle format. Note that 
      the repository ID in the file name must match the one defined in the configuration graph. 
      The configuration files can be edited either directly on the disk or using the platform 
<<<<<<< HEAD
      <semantic-link iri="http://127.0.0.1:10214/resource/Admin:Repositories" 
=======
      <semantic-link iri="http://localhost:10214/resource/Admin:Repositories" 
>>>>>>> 6150c87b
      class="text-link-action" target="_blank">Admin:Repositories</semantic-link>. 
      The platform reads the repository configuration files and initializes the repositories once at 
      startup time. After adding or modifying a repository configuration, 
      the system must be restarted for the changes to take effect.</p>
    
    <p>The platform has the following reserved repository IDs:</p>
    <ul>
      <li><i>default</i>: denotes the main repository. By default, all SPARQL queries 
        are answered from this repository and all UI components are working with this 
        repository.</li>
      <li><i>assets</i>: auxiliary repository containing platform-internal metadata. 
        This includes, for example, query templates stored in the query catalog, 
        definition of fields, etc.</li>
    </ul>
    
    <p>The configuration of these repositories can still be changed using the configuration Turtle
       files. However, in the absence of explicit configuration files the platform assumes that 
       the default repository represents a SPARQL endpoint. Its URL is taken from the value of 
       the <code>sparqlEndpoint</code> property in the <code>environment.prop</code> file. 
       As the assets repository, the platform by default uses a native RDF4J repository 
       storing its information locally in the subfolder <code>data/repositories/assets</code>.</p>
    
    <hr class="divider">
    <h2>Commonly used repository types</h2>
    <p>This section lists some of the commonly used repository types and provides example configurations.</p>
    
    <br>
    <h3>SPARQL repository</h3>
    <p>This is probably the most common type of the repository representing a SPARQL endpoint running separately from the platform. The platform communicates with such repositories via the HTTP protocol. In the ResearchSpace platform, such repositories are described using repository type <code>researchspace:SPARQLRepository</code>.</p>
    <mp-code-block mode="text/turtle"><![CDATA[
@prefix rep: <http://www.openrdf.org/config/repository#> .
@prefix rdfs: <http://www.w3.org/2000/01/rdf-schema#> .
@prefix mph: <http://www.researchspace.org/resource/system/repository#> .
@prefix sparqlr: <http://www.openrdf.org/config/repository/sparql#> .

[] a rep:Repository ;
	rep:repositoryID "default" ;
	rdfs:label "Default HTTP SPARQL Repository" ;
	rep:repositoryImpl [
		rep:repositoryType "researchspace:SPARQLRepository" ;
		sparqlr:query-endpoint <http://example.org/sparql> ; # Endpoint to send SPARQL queries to.
		sparqlr:update-endpoint <http://example.org/update> ; # Update endpoint (optional - only if different from the query endpoint)
		mph:quadMode true ; # Flag determining whether the requests for statements should retrieve triples <subj, pred, obj> or quads <subj, pred, obj, named_graph>
	] .
]]>
    </mp-code-block>
    <p>Occasionally, a remote SPARQL repository can require authentication using, 
      for example, basic authentication or digest access authentication. 
      Such repositories should be configured using special modifications of the 
      generic SPARQL repository: <code>researchspace:SPARQLBasicAuthRepository</code> 
      and <code>researchspace:SPARQLDigestAuthRepository</code>. These repository 
      implementations accept the following additional configuration parameters:</p>
    <ul>
      <li><code>mph:username</code></li>
      <li><code>mph:password</code></li>
      <li><code>mph:realm</code> (only for <i>researchspace:SPARQLDigestAuthRepository</i>)</li>
    </ul>
    
    <p>
    Credentials can be provided directly (i.e. in clear text) or in 
    externalized form using placeholders which are replaced by 
    so-called <code>SecretResolvers</code>. 
    The key names used in the placeholders can be chosen freely.<br/> 
    Example:
    </p>
    <ul>
      <li><code>mph:username=${repository.username:admin}</code></li>
      <li><code>mph:password=${repository.password}</code></li>
      <li><code>mph:realm=${repository.realm}</code></li>
    </ul>
    
    <hr class="divider">
    <h3>RDF4J native repository</h3>
    <p>The RDF4J native repository is a special RDF4J implementation 
      of a local triple store, which runs in the same process as the 
      user application and stores the data on disk. The platform 
      keeps the storage files of the repository in the subfolder 
      <code>data/repositories/{repository ID}</code>.</p>
    
    <mp-code-block mode="text/turtle"><![CDATA[
@prefix rdfs: <http://www.w3.org/2000/01/rdf-schema#>.
@prefix rep: <http://www.openrdf.org/config/repository#>.
@prefix sr: <http://www.openrdf.org/config/repository/sail#>.
@prefix sail: <http://www.openrdf.org/config/sail#>.
@prefix ns: <http://www.openrdf.org/config/sail/native#>.

[] a rep:Repository ;
  rep:repositoryID "default" ; # Replace with your repository ID
  rdfs:label "Native store" ; 
  rep:repositoryImpl [
    rep:repositoryType "openrdf:SailRepository" ;
    sr:sailImpl [
      sail:sailType "openrdf:NativeStore" ;
      sail:iterationCacheSyncThreshold "0"; # Threshold for syncing query evaluation iteration caches to disk
      ns:tripleIndexes "spoc,posc" # Triple indices
    ]
  ].
]]>
    </mp-code-block>
    
    <p>Most of the state-of-the-art triple stores available on the
       market now outperform the RDF4J native repository. 
      For this reason, RDF4J native repository should only be 
      used in scenarios involving small amount of data.</p>
    
    <hr class="divider">
    <h3>Neptune SPARQL repository</h3>
    <p>The recently introduced <a href='https://aws.amazon.com/neptune/' class="text-link-action" target="_blank">Amazon 
      Neptune database</a> 
      provides a graph database solution optimized for running in a cluster environment. 
      While it is a special case of a SPARQL repository, it requires its own special 
      handling for data loading operations. </p>
    <mp-code-block mode="text/turtle"><![CDATA[
@prefix rep: <http://www.openrdf.org/config/repository#> .
@prefix sparqlr: <http://www.openrdf.org/config/repository/sparql#> .
@prefix rdfs: <http://www.w3.org/2000/01/rdf-schema#> .
@prefix mph: <http://www.researchspace.org/resource/system/repository#> .

[] a rep:Repository ;
  rep:repositoryID "default" ; # Replace with your repository ID
  rdfs:label "Amazon Neptune repository" ;
  rep:repositoryImpl [
    rep:repositoryType "researchspace:NeptuneSPARQLRepository" ;
    sparqlr:query-endpoint <http://example.org/query> ;
    mph:neptuneDataLoaderUrl <http://example.org/loader>; # Data loader endpoint to be used for bulk loading of the data from an S3 bucket.
    mph:quadMode "true"
  ].
]]>
    </mp-code-block>
    
    <hr class="divider">
    <h3>Ephedra federation repository</h3>
    Ephedra is a 
    SPARQL query federation architecture that is able to send federated 
    queries over several repositories registered in the Repository Manager.
    <mp-code-block mode='text/turtle'>
    <![CDATA[
@prefix rep: <http://www.openrdf.org/config/repository#> .
@prefix sail: <http://www.openrdf.org/config/sail#> .
@prefix sr: <http://www.openrdf.org/config/repository/sail#> .
@prefix sparqlr: <http://www.openrdf.org/config/repository/sparql#> .
@prefix rdfs: <http://www.w3.org/2000/01/rdf-schema#> .
@prefix mph: <http://www.researchspace.org/resource/system/repository#> .
@prefix mps: <http://www.researchspace.org/resource/system/service#> .
@prefix mpf: <http://www.researchspace.org/resource/system/repository/federation#> .
@prefix fedsail: <http://www.openrdf.org/config/sail/federation#> .

[] a rep:Repository ;
    rep:repositoryID "ephedra" ;
    rdfs:label "Local Ephedra federation" ;
    rep:repositoryImpl [
      rep:repositoryType "researchspace:FederationSailRepository" ;
      sr:sailImpl [
          sail:sailType "researchspace:Federation" ;
          mph:defaultMember "default" # Repository ID of the default member of the federation
          fedsail:member [
            mph:delegateRepositoryID "{%Repository ID of the federation member|wikidata-text%}" ;
            mph:serviceReference {%URI to reference this federation member in a SERVICE clause|mpf:wikidata-text%}
          ] ;
          fedsail:member [
            mph:delegateRepositoryID "{%Repository ID of the federation member|assets%}" ;
            mph:serviceReference {%URI to reference this federation member in a SERVICE clause|mpf:assets%}
          ] 
      ] 
    ] .
      ]]>
    </mp-code-block> 
    
    <hr class="divider">
    <h3>Virtuoso repository</h3>
    <p><a href='https://virtuoso.openlinksw.com/' class="text-link-action" target="_blank">Virtuoso</a> is 
      a popular state of the art triple store used in many use case scenarios. 
      To use a Virtuoso repository with the platform, a standard configuration 
      for SPARQL repositories can be used. However, Virtuoso triple stores 
      have certain distinctions in the way they support SPARQL queries. 
      Most notably, Virtuoso does not process correctly SPARQL 1.1 ASK queries 
      sent via the endpoint. To overcome this, in the platform repository 
      manager a special Virtuoso Wrapper repository should be configured. 
      This wrapper repository does not provide a standalone repository instance, 
      but must be used as a proxy to a separately configured SPARQL repository 
      representing the Virtuoso triple store. This proxy will adapt the queries 
      sent to it to transform them into the format accepted by Virtuoso. 
      An example configuration of a wrapper repository is provided below.
    </p>
    
    <mp-code-block mode="text/turtle">
    <![CDATA[
@prefix rep: <http://www.openrdf.org/config/repository#> .
@prefix sparqlr: <http://www.openrdf.org/config/repository/sparql#> .
@prefix rdfs: <http://www.w3.org/2000/01/rdf-schema#> .
@prefix mph: <http://www.researchspace.org/resource/system/repository#> .

[] a rep:Repository ;
  rep:repositoryID "default" ;
  rdfs:label "Test Virtuoso SPARQL repository wrapper" ;
  rep:repositoryImpl [ 
    rep:repositoryType "researchspace:VirtuosoWrapperRepository" ;
    mph:delegateRepositoryID "{Virtuoso Repository ID}" ;
  ] .
      ]]>
    </mp-code-block>
    <p>This configuration defines a wrapper repository which 
      serves as a proxy to another one: a SPARQL repository 
      denoted by <code>{Virtuoso Repository ID}</code>.</p>
  </div>
</div><|MERGE_RESOLUTION|>--- conflicted
+++ resolved
@@ -8,13 +8,8 @@
       external public data sources or to maintain auxiliary internal information (such as saved user 
       queries from the query catalog) separately from the main domain knowledge. For this reason, 
       the ResearchSpace platform has to be able to connect to multiple data sources. 
-<<<<<<< HEAD
-      The platform at <semantic-link iri="http://127.0.0.1:10214/resource/Admin:Repositories" 
-      class="text-link-action" target="_blank">http://127.0.0.1:10214/resource/Admin:Repositories</semantic-link> 
-=======
       The platform at <semantic-link iri="http://localhost:10214/resource/Admin:Repositories" 
       class="text-link-action" target="_blank">http://localhost:10214/resource/Admin:Repositories</semantic-link> 
->>>>>>> 6150c87b
       is used to configure and maintain these connections.</p>
     
     <hr class="divider">
@@ -66,11 +61,7 @@
       separate file named <code>{Repository ID}.ttl</code> in the RDF/Turtle format. Note that 
       the repository ID in the file name must match the one defined in the configuration graph. 
       The configuration files can be edited either directly on the disk or using the platform 
-<<<<<<< HEAD
-      <semantic-link iri="http://127.0.0.1:10214/resource/Admin:Repositories" 
-=======
       <semantic-link iri="http://localhost:10214/resource/Admin:Repositories" 
->>>>>>> 6150c87b
       class="text-link-action" target="_blank">Admin:Repositories</semantic-link>. 
       The platform reads the repository configuration files and initializes the repositories once at 
       startup time. After adding or modifying a repository configuration, 
