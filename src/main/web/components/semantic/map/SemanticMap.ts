--- conflicted
+++ resolved
@@ -926,12 +926,7 @@
     return geometries;
   };
 
-<<<<<<< HEAD
-  private createLayer = (features: Feature[], type: string): VectorLayer => {
-    console.log("Create Layer")
-=======
   private createLayer = (features: Feature[], type: string): VectorLayer<any> => {
->>>>>>> affd12a2
     const source = new Vector({ features });
     if (type === 'Point') {
       const clusterSource = new Cluster({ source, distance: 40 });
