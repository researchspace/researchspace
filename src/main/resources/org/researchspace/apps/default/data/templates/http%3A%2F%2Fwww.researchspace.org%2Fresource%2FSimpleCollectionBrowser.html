[[!-- 
  This is Template that can be used to browse hierarchical resources or simple collection of resources
  
  variables:
    collection - resource collection IRI (concept sheme, authority list, etc.);
    itemLabel - label that describes collection item, like Term, Concept, Place, Actor, etc;
    resourceForm - IRI of the form that should be used to edit the resource in the collection;
    membershipProperty - property that connects resource to the collection, like  skos:inScheme, crm:P71i_is_listed_in, etc;
    broaderProperty - (optional) if collection is hierarchical specifies property that is used to refer from item to it's broader resource, like skos:broader, crm:P127_has_broader_term, crm:P89_falls_within, etc;
    orderByPattern - (optional) SPARQL pattern that can be used to get the order
    editable - false if collection is readonly one, true otherwise
--]]
<mp-event-proxy id='tree-refresh' on-event-source='vocab-form' proxy-event-type='Component.TemplateUpdate' proxy-targets='["mytree"]'></mp-event-proxy>

<div class="rs-vocabulary-terms-container">
  <div class="schema-area-bg"></div>
  <div class="rs-vocabulary-terms">
    {{#if collection}}<h1 class="rs-vocabulary-terms-title"><strong><mp-label iri='{{collection}}'></mp-label></strong> </h1>{{/if}}
    <div class="rs-vocabulary-terms-area">
      <h1>{{itemLabel}}s</h1>
      <mp-event-target-template-render id='mytree'  template='{{> treeTemplate}}'>
        <template id='treeTemplate'>
<<<<<<< HEAD
          <semantic-lazy-tree id='scheme-tree' info-template='{{> template}}' type='simple'  focused='{{iri}}'
                              config='{"scheme": "{{collection}}", 
=======
          <semantic-lazy-tree id='scheme-tree' info-template='{{> template}}' type='simple'  focused='{{iri}}' page-size='10000'
                              config='{"scheme": "{{collection}}", 
                                      {{#if labelSparqlPattern}}
                                      "labelPattern": "{{labelSparqlPattern}}",
                                      {{/if}}
>>>>>>> e32a7925
                                      {{#if broaderProperty}}
                                      "relationPattern": "?item <{{broaderProperty}}> ?parent",
                                      {{/if}}
                                      {{#if orderByPattern}}
                                      "orderByPattern": "{{orderByPattern}}",
                                      {{/if}}
<<<<<<< HEAD

                                      {{#if membershipProperty}}
                                      "schemePattern": "?item <{{membershipProperty}}> ?__scheme__"
                                      {{else}}
                                      "schemePattern": "?item a <{{rdfType}}> . {{#if P2_has_type}} ?item crm:P2_has_type <{{P2_has_type}}> .{{/if}}"
                                      {{/if}}
=======
                                      "schemePattern": "{{#if membershipProperty}} ?item <{{membershipProperty}}> ?__scheme__.{{/if}} {{#if rdfType}} ?item a/rdfs:subClassOf* <{{rdfType}}> .{{/if}} {{#if P2_has_type}} ?item crm:P2_has_type <{{P2_has_type}}> .{{/if}} {{#if restrictionPattern}}{{restrictionPattern}}{{/if}}"
>>>>>>> e32a7925
                                      }'>
            <template id='template'>
              <span class="tree-item-actions-container">
                {{#if editable}}
                  <mp-event-trigger id='form-edit-trigger--{{iri}}' type='Component.TemplateUpdate'
                                    data='{"iri":"{{iri}}",  "mode": "edit" }' targets='["term-forms"]'>
                    <span class='tree-item-action' style="margin-right: 7px;"><i class='fa fa-pencil' title="Edit {{itemLabel}}"></i></span>
                  </mp-event-trigger>
                  <mp-event-proxy id='focus-tree-element' on-event-source='form-edit-trigger--{{iri}}' proxy-event-type='LazyTree.Focus' proxy-targets='["scheme-tree"]' data='{"iri":"{{iri}}"}'></mp-event-proxy>
                  {{#if broaderProperty}}
                  <mp-event-trigger id='form-new-trigger' type='Component.TemplateUpdate' data='{"broader": "{{iri}}", "mode": "new" }' targets='["term-forms"]'>
                    <span class='tree-item-action'><i class='fa fa-plus' title="Add narrower {{itemLabel}}"></i></span>
                  </mp-event-trigger>
                  {{/if}}
                {{else}}
                  <mp-event-trigger id='form-edit-trigger' type='Component.TemplateUpdate'
                                    data='{"iri":"{{iri}}",  "mode": "view" }' targets='["term-forms"]'>
                    <span class='tree-item-action' style="margin-right: 7px;"><i class='fa fa-eye' title="View {{itemLabel}}"></i></span>
                  </mp-event-trigger>
                {{/if}}
              </span>
            </template>
          </semantic-lazy-tree> 
        </template>
      </mp-event-target-template-render>
    </div>
  </div>

  <div class="rs-vocabulary-terms-edit-area">
    <div class='rs-vocabulary-buttons'> 
      <semantic-link class='btn btn-primary btn-newTerm' iri='[[resolvePrefix "rsp:EntitySearch"]]' urlqueryparam-config='{{config}}'>Search</semantic-link>
      {{#if editable}}
        <mp-event-trigger id='form-new-trigger' type='Component.TemplateUpdate' data='{"mode": "new" }' targets='["term-forms"]'>
          <button class="btn btn-primary btn-newTerm">
            <i class='fa fa-plus'></i>
            <span>new {{itemLabel}}</span>
          </button>
        </mp-event-trigger>
      {{/if}}
    </div>

    <div class="rs-vocabulary-terms-form-area">
      <mp-event-target-template-render id='term-forms' template='{{> template}}'>
        <template id='template'>
          {{#switch mode}}
            {{#case "new" break=true}}
<<<<<<< HEAD
              <mp-event-proxy id='form-refresh-on-created' 
                              on-event-source='vocab-form'
                              on-event-type='Form.ResourceCreated'
                              proxy-event-type='Component.TemplateUpdate' 
                              proxy-targets='["term-forms"]'
                              additional-data='{"mode": "edit"}'
              ></mp-event-proxy>
=======
>>>>>>> e32a7925
              {{#if broader}}
                <h1>Adding: <strong>new {{itemLabel}} narrower to <mp-label iri='{{broader}}'></mp-label></strong></h1>
              {{else}}
                <h1>Adding: <strong>new {{itemLabel}}</strong></h1>
              {{/if}}
            {{/case}}
            {{#case "edit" break=true}}
              <h1>Editing {{itemLabel}}: <strong><mp-label iri='{{iri}}'></mp-label></strong></h1>
              <div style="margin-bottom: 1.2em;">{{itemLabel}} IRI: {{iri}}</div>
            {{/case}}
            {{#case "view" break=true}}
              <h1>Viewing {{itemLabel}}: <strong><mp-label iri='{{iri}}'></mp-label></strong></h1>
              <div style="margin-bottom: 1.2em;">{{itemLabel}} IRI: {{iri}}</div>
            {{/case}}
          {{/switch}}

          {{#if mode}}
                    <mp-event-proxy id='form-refresh-on-created' 
                          on-event-source='vocab-form'
                           on-event-types='["Form.ResourceCreated", "Form.ResourceUpdated"]'
                          proxy-event-type='Component.TemplateUpdate' 
                          proxy-targets='["term-forms"]'
                          additional-data='{"mode": "edit"}'
             ></mp-event-proxy>
                              <mp-event-proxy id='form-refresh-on-created' 
                          on-event-source='vocab-form'
                           on-event-types='["Form.ResourceRemoved"]'
                          proxy-event-type='Component.TemplateUpdate' 
                          proxy-targets='["term-forms"]'
                          data='{}'
             ></mp-event-proxy>
            <inline-template template-iri='{{resourceForm}}' 
                             options='{
                                        "scheme": "{{collection}}", 
                                        {{#ifCond mode "!==" "new"}}"node": "{{iri}}",{{/ifCond}}
                                        {{#if broader}}"broader": "{{broader}}",{{/if}}
                                        "editable": {{editable}},
                                        "mode": "{{mode}}",
                                        "broaderPropertyIRI": {{#if broaderProperty}}"{{broaderProperty}}"{{else}}null{{/if}}
                             }'>
            </inline-template>
          {{else}}
            <div></div>
          {{/if}}
        </template>
      </mp-event-target-template-render>
    </div>
  </div>    
</div><|MERGE_RESOLUTION|>--- conflicted
+++ resolved
@@ -20,32 +20,18 @@
       <h1>{{itemLabel}}s</h1>
       <mp-event-target-template-render id='mytree'  template='{{> treeTemplate}}'>
         <template id='treeTemplate'>
-<<<<<<< HEAD
-          <semantic-lazy-tree id='scheme-tree' info-template='{{> template}}' type='simple'  focused='{{iri}}'
-                              config='{"scheme": "{{collection}}", 
-=======
           <semantic-lazy-tree id='scheme-tree' info-template='{{> template}}' type='simple'  focused='{{iri}}' page-size='10000'
                               config='{"scheme": "{{collection}}", 
                                       {{#if labelSparqlPattern}}
                                       "labelPattern": "{{labelSparqlPattern}}",
                                       {{/if}}
->>>>>>> e32a7925
                                       {{#if broaderProperty}}
                                       "relationPattern": "?item <{{broaderProperty}}> ?parent",
                                       {{/if}}
                                       {{#if orderByPattern}}
                                       "orderByPattern": "{{orderByPattern}}",
                                       {{/if}}
-<<<<<<< HEAD
-
-                                      {{#if membershipProperty}}
-                                      "schemePattern": "?item <{{membershipProperty}}> ?__scheme__"
-                                      {{else}}
-                                      "schemePattern": "?item a <{{rdfType}}> . {{#if P2_has_type}} ?item crm:P2_has_type <{{P2_has_type}}> .{{/if}}"
-                                      {{/if}}
-=======
                                       "schemePattern": "{{#if membershipProperty}} ?item <{{membershipProperty}}> ?__scheme__.{{/if}} {{#if rdfType}} ?item a/rdfs:subClassOf* <{{rdfType}}> .{{/if}} {{#if P2_has_type}} ?item crm:P2_has_type <{{P2_has_type}}> .{{/if}} {{#if restrictionPattern}}{{restrictionPattern}}{{/if}}"
->>>>>>> e32a7925
                                       }'>
             <template id='template'>
               <span class="tree-item-actions-container">
@@ -92,16 +78,6 @@
         <template id='template'>
           {{#switch mode}}
             {{#case "new" break=true}}
-<<<<<<< HEAD
-              <mp-event-proxy id='form-refresh-on-created' 
-                              on-event-source='vocab-form'
-                              on-event-type='Form.ResourceCreated'
-                              proxy-event-type='Component.TemplateUpdate' 
-                              proxy-targets='["term-forms"]'
-                              additional-data='{"mode": "edit"}'
-              ></mp-event-proxy>
-=======
->>>>>>> e32a7925
               {{#if broader}}
                 <h1>Adding: <strong>new {{itemLabel}} narrower to <mp-label iri='{{broader}}'></mp-label></strong></h1>
               {{else}}
