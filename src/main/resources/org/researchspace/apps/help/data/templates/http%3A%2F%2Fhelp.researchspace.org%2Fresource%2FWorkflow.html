<div class="page__grid-container help-page-container">
  <div class='page__content-container'>
  <h1>Workflow system</h1>
  [[> dataUploadingTutorial]]
  <p>The workflow system allows to create simple workflow solutions around some resources or data publication processes.</p>
  <p>
    The workflow is intended as a publication process that goes through several stages or, so called, 
    steps with tasks for each step assigned to specific users of the system. The workflow is defined on two levels:
  </p>
  <ul>
    <li>
      Workflow ontology. It describes the basic concepts of workflow as a domain, steps, transitions 
      between them, assignees and how these concepts are related.
    </li>
    <li>
      Workflow definition. It is an RDF file or a resource that defines the particular instance of 
      workflow. In this file one can set up a number of steps and rules for transitioning between them.
    </li>
  </ul>
  <hr class="divider">
    <h2>Workflow ontology</h2>
    <p>
      The workflow ontology is presented on the diagram below, switch the tab to <b>RDF/Turtle</b> to see the ontology serialized in RDF.
    </p>
    <bs-tabs unmount-on-exit=false default-active-key='2'>
      <bs-tab event-key="1" title="Ontology diagram">
        <div style='height: 500px; margin: 20px 0;'>
          <ontodia settings=nostats
            readonly=true
            hide-panels=true
            hide-navigation-confirmation=true
            provision-query='[[> workflowOntologyConstructQuery]]'
            query='[[> workflowOntologyConstructQuery]]'>
          </ontodia>
        </div>
      </bs-tab>
      <bs-tab event-key="2" title="RDF/Turtle">
        <mp-code-block mode='text/turtle'>
        <![CDATA[
@prefix rdf: <http://www.w3.org/1999/02/22-rdf-syntax-ns#> .
@prefix rdfs: <http://www.w3.org/2000/01/rdf-schema#> .
@prefix owl: <http://www.w3.org/2002/07/owl#> .
@prefix xsd: <http://www.w3.org/2001/XMLSchema#> .
@prefix : <http://www.researchspace.org/resource/system/workflow#>.
@prefix sp: <http://spinrdf.org/sp#> .

<http://www.researchspace.org/resource/system/workflow> a owl:Ontology;
  rdfs:label "Platform Workflow Ontology".

#classes

:Step a owl:Class;
    rdfs:label "Workflow step".

:WorkflowDefinition a owl:Class;
    rdfs:label "Workflow definition".

:WorkflowInstantiation a owl:Class;
    rdfs:label "Workflow Instantiation".

:WorkflowState a owl:Class;
    rdfs:label "Workflow State".
# properties

:hasStep a owl:ObjectProperty;
    rdfs:label "Has state";
    rdfs:domain :WorkflowDefinition;
    rdfs:range :Step.

:nextStep a owl:ObjectProperty;
    rdfs:label "Next workflow state";
    rdfs:comment "Defines next workflow state in the workflow definition";
    rdfs:range :Step;
    rdfs:domain :Step.

:assigneeQuery a owl:ObjectProperty;
    rdfs:label "Assignee Query";
    rdfs:comment "SPARQL Select query returns possible assignees, expects '$assignee' projection variable.
        Special variables that will be substituted with user selected values:
        '?__newStep__' - new step IRI
        '?__workflowInstantiation__' - workflow instantiation IRI";
    rdfs:domain :Step;
    rdfs:range sp:Query.

:subject a owl:ObjectProperty;
    rdfs:domain :WorkflowInstantiation.

:metadata a owl:ObjectProperty;
    rdfs:domain :WorkflowInstantiation.

:currentState a owl:ObjectProperty;
    rdfs:domain :WorkflowInstantiation;
    rdfs:range :WorkflowState.

:hasState a owl:ObjectProperty;
    rdfs:domain :WorkflowInstantiation;
    rdfs:range :WorkflowState.

:step a owl:ObjectProperty;
    rdfs:domain :WorkflowState;
    rdfs:range :Step.

:assignee a owl:ObjectProperty;
    rdfs:comment "Current assignee of the workflow, could be a person or a group";
    rdfs:domain :WorkflowState.

:startTime a owl:DatatypeProperty;
    rdfs:comment "Time of state creation";
    rdfs:domain :WorkflowState;
    rdfs:range xsd:datetime.

:endTime a owl:DatatypeProperty;
    rdfs:comment "Time of state transition";
    rdfs:domain :WorkflowState;
    rdfs:range xsd:datetime.

:advancedBy a owl:ObjectProperty;
    rdfs:comment "A person or a group who advanced the state";
    rdfs:domain :WorkflowState.

:hasDefinition a owl:ObjectProperty;
    rdfs:comment "Specifies the definition of a workflow instantiation";
    rdfs:domain :WorkflowInstantiation;
    rdfs:range :WorkflowDefinition.
          ]]>
        </mp-code-block>
      </bs-tab>
    </bs-tabs>

    <h3>Workflow definition</h3>
    <p>
      The Workflow Definition specifies possible Workflow Steps and their transitions. Also it 
      provides the <code>assigneeQuery</code> property which is a SPARQL Select query that 
      is used to query possible assignees for a particular workflow step. To import a workflow 
      definition one needs to prepare an RDF file in the TriG format that contains the whole 
      Workflow Definition Container (which has the default URI <code>Platform:workflowDefinitionContainer</code>) and 
      the definition, then import the container on the 
<<<<<<< HEAD
      <semantic-link iri="http://127.0.0.1:10214/resource/Platform:rootContainer" class="text-link-action" target="_blank">LDP</semantic-link> page.
=======
      <semantic-link iri="http://localhost:10214/resource/Platform:rootContainer" class="text-link-action" target="_blank">LDP</semantic-link> page.
>>>>>>> 6150c87b
       An example of the Workflow Definition is presented on the following diagram. Navigate to a <b>RDF/Turtle</b> to 
       see the definition serialized in the TriG format.
    </p>
    <bs-tabs unmount-on-exit=false default-active-key='2'>
      <bs-tab event-key="1" title="Workflow example-definition diagram">
        <div style='height: 500px; margin: 20px 0;'>
          <ontodia settings=nostats
            readonly=true
            hide-panels=true
            hide-navigation-confirmation=true
            provision-query='[[> workflowDefinitionConstructQuery]]'
            query='[[> workflowDefinitionConstructQuery]]'>
          </ontodia>
        </div>
      </bs-tab>
      <bs-tab event-key="2" title="RDF/Turtle">
        <mp-code-block mode='text/turtle'>
        <![CDATA[
@prefix rdf: <http://www.w3.org/1999/02/22-rdf-syntax-ns#> .
@prefix rdfs: <http://www.w3.org/2000/01/rdf-schema#> .
@prefix : <http://www.researchspace.org/resource/system/workflow#> .
@prefix sp: <http://spinrdf.org/sp#> .
@prefix ldp: <http://www.w3.org/ns/ldp#> .
@prefix workflow: <http://example.com/workflow/> .
@prefix person: <http://example.com/person/> .
@prefix Platform: <http://www.researchspace.org/resource/system/> .
@prefix prov: <http://www.w3.org/ns/prov#> .

<http://www.researchspace.org/resource/system/workflowDefinitionContainer/context> {
    Platform:workflowDefinitionContainer a ldp:Container, ldp:Resource , prov:Entity ;
        rdfs:label "Workflow Definitions Container" .
}

<http://example.com/workflow/definition-1/context> {
    Platform:workflowDefinitionContainer ldp:contains workflow:definition-1 .

    workflow:definition-1 a :WorkflowDefinition , ldp:Resource ;
        rdfs:label "Workflow Definition" ;
        :hasStep workflow:toDo,
                  workflow:inProgress ,
                  workflow:inReview ,
                  workflow:done .

    workflow:toDo a :WorkflowStep ;
        rdfs:label "To Do" ;
        :nextStep workflow:inProgress ;
        :assigneeQuery workflow:assigneeQuery .

    workflow:inProgress a :WorkflowStep ;
        rdfs:label "In Progress" ;
        :nextStep workflow:inReview ;
        :assigneeQuery workflow:assigneeQuery .

    workflow:inReview a :WorkflowStep ;
        rdfs:label "In Review" ;
        :nextStep workflow:inProgress ,
                  workflow:done ;
        :assigneeQuery workflow:assigneeQuery .

    workflow:done a :WorkflowStep ;
        rdfs:label "Done" ;
        :assigneeQuery workflow:assigneeQuery .

    workflow:assigneeQuery a sp:Query ;
        sp:text """PREFIX person: <http://example.com/person/>
          SELECT ?assignee WHERE {
            VALUES(?assignee) { (person:alice) (person:bob) }
        }""" .
}

<http://www.researchspace.org/resource/system/workflowDefinitionContainer/context> {
  _:node ldp:contains Platform:workflowDefinitionContainer .
}
          ]]>
        </mp-code-block>
      </bs-tab>
    </bs-tabs>

    <hr class="divider">
    <h2>Workflow instantiations</h2>
    <p>
      These are the particular instances of workflow of the publication process related to a specific resource.
    </p>
    <p>
      The diagram below describes the relation between workflow ontology, workflow definition and workflow instantiations.
    </p>
    <figure style="
      display: flex;
      flex-direction: column;
      align-items: center;
      margin-bottom: 30px
    ">
      <img style="
          margin: 30px 30px 0 30px;
          border: 1px solid #d8d8d8;
          padding: 30px;
        "
        src='/assets/images/help/workflow-relation-diagram.svg'
      />
      <figcaption><small>Fig. 1. The diagram of relations between workflow ontology, 
        workflow definition and workflow instantiations.</small></figcaption>
    </figure>

    <hr class="divider">
    <h2>Workflow UI component</h2>
    <p>
      [[> Help:CodeHighlightPartial codeContent="<mp-workflow-manager>"]] allows managing Workflow Instantiations.
         The component requires the following properties:
    </p>
    <ul>
      <li><code>iris</code> - IRIs of Workflow Instantiations. The component supports working with 
        multiple Workflow Instantiations at the same time</li>
      <li><code>definition</code> - IRI of the Workflow Definition</li>
      <li><code>readonly</code> (optional field) - enables readonly mode</li>
    </ul>
    <p>
      Here is an example of the configuration of the [[> Help:CodeHighlightPartial codeContent="<mp-workflow-manager>"]] component:
    </p>

    <mp-code-block mode='text/html'>
    <![CDATA[
<mp-workflow-manager iris='["http://example.com/workflow/instantiation"]'
                    definition='http://example.com/workflow/definition-1'>
</mp-workflow-manager>
      ]]>
    </mp-code-block>
    <p>
      See the screenchot of the Workflow UI Component on the figure 2.
    </p>
    <figure style="
      display: flex;
      flex-direction: column;
      align-items: center;
      margin-bottom: 30px
    ">
      <img style="
        margin: 30px 30px 0 30px;
        border: 1px solid #d8d8d8;
      "
        src='/assets/images/help/workflow-ui-component-screenshot.png'
      />
      <figcaption><small>Fig.2. The Workflow UI Component</small></figcaption>
    </figure>
    <p>
      The user can select the step as a next job that should be done to resource and the user 
      which will be tasked with this job. The workflow instantiation will be advanced to the new status by click on the "Assign" button.
    </p>

    <hr class="divider">
    <h3>Managing multiple Workflow Instantiations</h3>
    <p>
      Workflow UI Component supports working with multiple Workflow Instantiations at the same time, it can be used together with 
      [[> Help:CodeHighlightPartial codeContent="<mp-selection-group>"]], [[> Help:CodeHighlightPartial codeContent="<mp-selection-toggle>"]] and 
        the special workflow wrapper component [[> Help:CodeHighlightPartial codeContent="<mp-workflow-selection-action>"]] to perform actions
       with the selected Workflow Instantiations.
    </p>
    <p>
      Here is an example configuration of the Workflow Selection Action Component:
    </p>
    <mp-code-block mode='text/html'>
    <![CDATA[
<mp-selection-group>
  [[!-- checkblox --]]
  <mp-selection-toggle selection="workflow-instantiations-selection"
    tag="http://example.com/workflow/instantiation">
  </mp-selection-toggle>

  [[!-- workflow manager --]]
  <mp-workflow-selection-action selection="workflow-instantiations-selection">
    <mp-workflow-manager definition='http://example.com/workflow/definition-1'>
    </mp-workflow-manager>
  </mp-workflow-selection-action>
</mp-selection-group>
      ]]>
    </mp-code-block>

    <hr class="divider">
    <h2>Workflow create component</h2>
    <div>
      [[> Help:CodeHighlightPartial codeContent="<mp-workflow-create>"]] allows to instantiate workflows for resources.
      Component creates the workflow instantiation for a target resource.
      There are two modes of using this component:
      <ul>
        <li>UI mode - this mode provides user interface with a button to manually crete the instantiation</li>
        <li>Event System mode - component listen to the <code>Workflow.Create</code> event with data object which contains resource iri
        <code>data: {iri: string}</code> and creates instantiations in response to the event.</li>
        The component uses the following set of properties:
      </ul>
    </div>
    <mp-documentation type="WorkflowCreateConfig"></mp-documentation>

    <hr class="divider">
    <h3>Examples for Create Workflow Component</h3>

    <semantic-context repository='assets'>
      <semantic-if query='ASK { <http://example.com/workflow/definition-1> a <http://www.researchspace.org/resource/system/workflow#WorkflowDefinition> }'>
        <template id='then'>
          <div>
            <h4>WorkflowCreateComponent</h4>
            Instantiate workflow for this subject with UI:
            <div style='border: 1px dotted black; padding: 5px; margin: 10px 0; width: max-content;'>
              http://example.com/book/javascript: Java Script
            </div>

            <mp-code-example>
              <div style='margin-bottom: 20px'>
                <mp-workflow-create
                  definition='http://example.com/workflow/definition-1'
                  first-step='http://example.com/workflow/toDo'
                  subject='http://example.com/book/javascript'
                  new-workflow-iri-template='http://example.com/workflow-example-{{{{capture}}}}{{UUID}}{{{{/capture}}}}'
                  metadata-query='CONSTRUCT {
                    ?metadataIri <http://example.com/hasLanguage>
                    "english"^^<http://www.w3.org/2001/XMLSchema#string>;
                    <http://example.com/hasPrice> "1000"^^<http://www.w3.org/2001/XMLSchema#integer>.
                  } WHERE {}'
                  assignee='http://example.com/person/bob'>
                </mp-workflow-create>
              </div>
            </mp-code-example>

            <h4>TriggerButton + WorkflowCreateComponent</h4>
            Instantiate workflow for this subject from event:
            <div style='border: 1px dotted black; padding: 5px; margin: 10px 0; width: max-content;'>
              http://example.com/book/java: Java
            </div>

            <mp-code-example>
              <div style='margin-bottom: 20px'>
                <mp-workflow-create
                  id='workflow-from-event'
                  definition='http://example.com/workflow/definition-1'
                  first-step='http://example.com/workflow/toDo'
                  new-workflow-iri-template='http://example.com/workflow-example-&#123;&#123;UUID&#125;&#125;'
                  metadata-query='CONSTRUCT {
                    ?metadataIri <http://example.com/hasLanguage>
                    "english"^^<http://www.w3.org/2001/XMLSchema#string> .
                  } WHERE {}'
                  use-event-system=true>
                </mp-workflow-create>
                <mp-event-trigger id='create-workflow-trigger' type='Workflow.Create' targets='["workflow-from-event"]'
                  data='{"iri": "http://example.com/book/java"}'>
                  <button class='btn btn-info'>Create workflow</button>
                </mp-event-trigger>
              </div>
            </mp-code-example>

            <h4>Form + WorkflowCreateComponent + Redirect</h4>
            Here we perform next steps:
            <ol>
              <li>Create a new entity using Form and fire 'Form.ResourceCreated' event</li>
              <li>Catch 'Form.ResourceCreated' event and proxy it to the &lt;mp-workflow-create/&gt;</li>
              <li>Create workflow for the new antity and fire 'Workflow.Created' event</li>
              <li>Catch 'Workflow.Created' event and proxy it to the &lt;mp-event-target-redirect/&gt;</li>
              <li>Redirect to the created resource</li>
            </ol>
            <mp-code-example>
              <div style='margin-bottom: 20px'>
                <!-- 1) Create a new entity using Form and fire 'Form.ResourceCreated' event -->
                <semantic-form
                  id='semantic-form-example'
                  post-action='event'
                  new-subject-template='http://example.com/person-name-&#123;&#123;UUID&#125;&#125;'
                  fields='[
                    {
                      "id": "name",
                      "label": "Name",
                      "description": "",
                      "xsdDatatype": "xsd:string",
                      "minOccurs": "1",
                      "maxOccurs": "1",
                      "selectPattern": "SELECT $value WHERE {$subject rdfs:label $value}",
                      "insertPattern": "INSERT {$subject rdfs:label $value}WHERE{}"
                    }
                  ]'>
                  <semantic-form-text-input for='name'></semantic-form-text-input>
                  <button name='submit'>Create</button>
                  <button name='reset'>Reset</button>
                </semantic-form>

                <!-- 2) Catch 'Form.ResourceCreated' event and proxy it to the <mp-workflow-create/> -->
                <mp-event-proxy id='form-resource-created' on-event-type='Form.ResourceCreated'
                  proxy-event-type='Workflow.Create' proxy-targets='["workflow-form-resource"]'>
                </mp-event-proxy>

                <!-- 3) Create workflow for the new antity and fire 'Workflow.Created' event -->
                <mp-workflow-create
                  id='workflow-form-resource'
                  first-step='http://example.com/workflow/toDo'
                  new-workflow-iri-template='http://example.com/workflow-example-&#123;&#123;UUID&#125;&#125;'
                  definition='http://example.com/workflow/definition-1'
                  assignee='http://example.com/person/alice'
                  use-event-system=true>
                </mp-workflow-create>

                <!-- 4) Catch 'Workflow.Created' event and proxy it to the <mp-event-target-redirect/> -->
                <mp-event-proxy id='workflow-proxy' on-event-type='Workflow.SubjectGetInWorkflow'
                  proxy-event-type='RedirectAction.perform' proxy-targets='["redirect-to-resource"]'>
                </mp-event-proxy>

                <!-- 5) Redirect to the created resource -->
                <mp-event-target-redirect
                  id='redirect-to-resource'
                  action='redirect'
                ></mp-event-target-redirect>
              </div>
            </mp-code-example>
          </div>
        </template>
      </semantic-if>
    </semantic-context>

    <hr class="divider">
    <h3>Existing workflows</h3>
    [[> existingWorflows]]

    <hr class="divider">
    <h2>Current limitations</h2>
    <ul>
      <li>
        There are no tools to create/edit workflow definitions. If one needs to 
        change a definition, he have to export it, manually makes changes in the RDF file, 
        remove the old definition form the platform and import the new one.
      </li>
    </ul>
  </div>
</div>

[[#*inline "workflowOntologyConstructQuery"]]
        prefix rdf: <http://www.w3.org/1999/02/22-rdf-syntax-ns#>
        prefix rdfs: <http://www.w3.org/2000/01/rdf-schema#>
        prefix owl: <http://www.w3.org/2002/07/owl#>
        prefix xsd: <http://www.w3.org/2001/XMLSchema#>
        prefix : <http://www.researchspace.org/resource/system/workflow#>
        prefix sp: <http://spinrdf.org/sp#>

        CONSTRUCT {
          ?s ?p ?o
        } WHERE {
          {
            SELECT ?s ?p ?o WHERE {
              VALUES (?s ?p ?o)
              {
                # classes
                (:Step rdf:type owl:Class)
                (:Step rdfs:label "Workflow step")

                (:WorkflowDefinition rdf:type owl:Class)
                (:WorkflowDefinition rdfs:label "Workflow Definition")

                (:WorkflowInstantiation rdf:type owl:Class)
                (:WorkflowInstantiation rdfs:label "Workflow Instantiation")

                (:WorkflowState rdf:type owl:Class)
                (:WorkflowState rdfs:label "Workflow State")

                # properties
                (:hasStep rdf:type owl:ObjectProperty)
                (:hasStep rdfs:label "Has state")
                (:hasStep rdfs:domain :WorkflowDefinition)
                (:hasStep rdfs:range :Step)

                (:nextStep rdf:type owl:ObjectProperty)
                (:nextStep rdfs:label "Next workflow state")
                (:nextStep rdfs:comment "Defines next workflow state in the workflow definition")
                (:nextStep rdfs:range :Step)
                (:nextStep rdfs:domain :Step)

                (:assigneeQuery rdf:type owl:ObjectProperty)
                (:assigneeQuery rdfs:label "Assignee Query")
                (:assigneeQuery rdfs:comment "SPARQL Select query returns possible assignees, expects \"$assignee\" projection variable. Special variables that will be substituted with user selected values: \"?__newStep__\" - new step IRI \"?__workflowInstantiation__\" - workflow instantiation IRI")
                (:assigneeQuery rdfs:domain :Step)
                (:assigneeQuery rdfs:range sp:Query)

                (:subject rdf:type owl:ObjectProperty)
                (:subject rdfs:domain :WorkflowInstantiation)

                (:metadata rdf:type owl:ObjectProperty)
                (:metadata rdfs:domain :WorkflowInstantiation)

                (:currentState rdf:type owl:ObjectProperty)
                (:currentState rdfs:domain :WorkflowInstantiation)
                (:currentState rdfs:range :WorkflowState)

                (:hasState rdf:type owl:ObjectProperty)
                (:hasState rdfs:domain :WorkflowInstantiation)
                (:hasState rdfs:range :WorkflowState)

                (:step rdf:type owl:ObjectProperty)
                (:step rdfs:domain :WorkflowState)
                (:step rdfs:range :Step)

                (:assignee rdf:type owl:ObjectProperty)
                (:assignee rdfs:comment "Current assignee of the workflow, could be a person or a group")
                (:assignee rdfs:domain :WorkflowState)

                (:startTime rdf:type owl:DatatypeProperty)
                (:startTime rdfs:comment "Time of state creation")
                (:startTime rdfs:domain :WorkflowState)
                (:startTime rdfs:range xsd:datetime)

                (:endTime rdf:type owl:DatatypeProperty)
                (:endTime rdfs:comment "Time of state transition")
                (:endTime rdfs:domain :WorkflowState)
                (:endTime rdfs:range xsd:datetime)
              }
            }
          }
        }
[[/inline]]

[[#*inline "workflowDefinitionConstructQuery"]]
        prefix rdf: <http://www.w3.org/1999/02/22-rdf-syntax-ns#>
        prefix rdfs: <http://www.w3.org/2000/01/rdf-schema#>
        prefix : <http://www.researchspace.org/resource/system/workflow#>
        prefix sp: <http://spinrdf.org/sp#>
        prefix workflow: <http://example.com/workflow/>
        prefix person: <http://example.com/person/>

        CONSTRUCT {
          ?s ?p ?o
        } WHERE {
          VALUES (?s ?p ?o) {
            (workflow:definition-1 rdf:type :WorkflowDefinition)
            (workflow:definition-1 rdf:type <http://www.w3.org/ns/ldp#Resource>)
            (workflow:definition-1 rdfs:label "Workflow Definition")
            (workflow:definition-1 :hasStep workflow:toDo)
            (workflow:definition-1 :hasStep workflow:inProgress)
            (workflow:definition-1 :hasStep workflow:inReview)
            (workflow:definition-1 :hasStep workflow:done)

            (workflow:toDo rdf:type :WorkflowStep)
            (workflow:toDo rdfs:label "To Do")
            (workflow:toDo :nextStep workflow:inProgress)
            (workflow:toDo :assigneeQuery workflow:assigneeQuery)

            (workflow:inProgress rdf:type :WorkflowStep)
            (workflow:inProgress rdfs:label "In Progress")
            (workflow:inProgress :nextStep workflow:inReview)
            (workflow:inProgress :assigneeQuery workflow:assigneeQuery)

            (workflow:inReview rdf:type :WorkflowStep)
            (workflow:inReview rdfs:label "In Review")
            (workflow:inReview :nextStep workflow:inProgress)
            (workflow:inReview :nextStep workflow:done)
            (workflow:inReview :assigneeQuery workflow:assigneeQuery)

            (workflow:done rdf:type :WorkflowStep)
            (workflow:done rdfs:label "Done")
            (workflow:done :assigneeQuery workflow:assigneeQuery)

            (workflow:assigneeQuery rdf:type sp:Query)
            (workflow:assigneeQuery sp:text """PREFIX person: <http://example.com/person/>
                SELECT ?assignee WHERE {
                    VALUES(?assignee) { (person:alice) (person:bob) }
                }""")
          }
        }
[[/inline]]

[[#*inline "dataUploadingTutorial"]]
<bs-alert bs-style="info" style="
  background-color: #b6dbe6;
  border-color: #93c8d8;
">
  <p>To see examples please provide all necessary data</p>
  <p>
    <b>
      ( <semantic-context repository='assets'>
        <semantic-if query='ASK { <http://example.com/workflow/definition-1> a <http://www.researchspace.org/resource/system/workflow#WorkflowDefinition>  }'>
          <template id='then'><span style="color: green">Completed</span></template>
          <template id='else'><span style="color: red">To Do</span></template>
        </semantic-if>
      </semantic-context> )
      Workflow definition
    </b> - please download the <a href="/samples/workflow-definition.trig" class="text-link-action" target="_blank">Workflow definition container</a> which 
          contains a sample definition used for all examples on this page. This definition should be imported via
      <semantic-link
        iri="[[resolvePrefix 'Platform:rootContainer']]"
        urlqueryparam-repository="assets"
      >Ldp/RootContainer</semantic-link> administration page
  </p>
</bs-alert>
[[/inline]]


[[#*inline "existingWorflows"]]
<semantic-table
  options='{"showFilter": false}'
  query='
    SELECT DISTINCT ?graph ?subject WHERE {
      GRAPH ?graph {
        ?workflow a <http://www.researchspace.org/resource/system/workflow#WorkflowInstantiation> .
        ?workflow <http://www.researchspace.org/resource/system/workflow#subject> ?subject .
      }
    } LIMIT 1000
  '
  column-configuration='[
    {"variableName": "subject", "displayName": "Subject", "cellTemplate":"{{> subject}}"},
    {"variableName": "graph", "displayName": "Named Graph", "cellTemplate":"{{> link}}"},
    {"displayName":"Triples", "cellTemplate":"{{> count}}"}
    [[#if (hasPermission "sparql:graphstore:get")]]
      ,{"displayName":"Export", "cellTemplate": "{{> export}}" }
    [[/if]]
    [[#if (hasPermission "sparql:graphstore:delete")]]
      ,{"displayName":"Delete", "cellTemplate": "{{> delete}}" }
    [[/if]]
  ]'
>
  <template id='link'>
    <semantic-link iri="[[resolvePrefix 'Admin:NamedGraphs']]" urlqueryparam-graph="{{graph.value}}" class="text-link-action" target="_blank">
      {{graph.value}}
    </semantic-link>
  </template>
  <template id='subject'>
    <semantic-link iri="{{subject.value}}"></semantic-link>
  </template>
  <template id='delete'>
    <mp-graph-store-action title="Delete" action="DELETE" graphuri="{{graph.value}}">
      <rs-icon icon-type="rounded" icon-name="delete" symbol="true"></rs-icon>
    </mp-graph-store-action>
  </template>
  <template id='count'>
    <semantic-query
      query='
        SELECT ?size WHERE {
          {
            SELECT (COUNT(*) as ?number) WHERE {
              GRAPH <{{graph.value}}> { { SELECT * WHERE{ ?s ?p ?o}  LIMIT 1000 } }
            } LIMIT 1
          }
          BIND(IF(?number>=1000, &apos;>=1000&apos;, ?number) as ?size)
        }'
    ></semantic-query>
  </template>
  <template id='export'>
      <bs-dropdown-button id="download" bs-size="xsmall" title="" class="mp-rdf-graph-action__download-dropdown" no-caret="true">
        <bs-menu-item event-key=1 draggable="false">
          <mp-graph-store-action title="Download" action="GET" graphuri="{{graph.value}}" file-ending="trig" class="mp-rdf-graph-action__download-dropdown-item">TRIG</mp-graph-store-action>
        </bs-menu-item>
        <bs-menu-item event-key=2 draggable="false">
          <mp-graph-store-action title="Download" action="GET" graphuri="{{graph.value}}" file-ending="ttl" class="mp-rdf-graph-action__download-dropdown-item">TURTLE</mp-graph-store-action>
        </bs-menu-item>
        <bs-menu-item event-key=3 draggable="false">
          <mp-graph-store-action title="Download" action="GET" graphuri="{{graph.value}}" file-ending="nt" class="mp-rdf-graph-action__download-dropdown-item">NTRIPLES</mp-graph-store-action>
        </bs-menu-item>
        <bs-menu-item event-key=4 draggable="false">
          <mp-graph-store-action title="Download" action="GET" graphuri="{{graph.value}}" file-ending="rdf" class="mp-rdf-graph-action__download-dropdown-item">RDF/XML</mp-graph-store-action>
        </bs-menu-item>
        <bs-menu-item event-key=4 draggable="false">
          <mp-graph-store-action title="Download" action="GET" graphuri="{{graph.value}}" file-ending="owl" class="mp-rdf-graph-action__download-dropdown-item">OWL</mp-graph-store-action>
        </bs-menu-item>
      </bs-dropdown-button>
  </template>
</semantic-table>
[[/inline]]<|MERGE_RESOLUTION|>--- conflicted
+++ resolved
@@ -135,11 +135,7 @@
       definition one needs to prepare an RDF file in the TriG format that contains the whole 
       Workflow Definition Container (which has the default URI <code>Platform:workflowDefinitionContainer</code>) and 
       the definition, then import the container on the 
-<<<<<<< HEAD
-      <semantic-link iri="http://127.0.0.1:10214/resource/Platform:rootContainer" class="text-link-action" target="_blank">LDP</semantic-link> page.
-=======
       <semantic-link iri="http://localhost:10214/resource/Platform:rootContainer" class="text-link-action" target="_blank">LDP</semantic-link> page.
->>>>>>> 6150c87b
        An example of the Workflow Definition is presented on the following diagram. Navigate to a <b>RDF/Turtle</b> to 
        see the definition serialized in the TriG format.
     </p>
