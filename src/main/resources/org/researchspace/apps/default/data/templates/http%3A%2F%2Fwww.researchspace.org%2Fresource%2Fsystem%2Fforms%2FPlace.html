<semantic-form [[> rsp:FormDefaults]] 
                persistence='{"type": "sparql", "targetInsertGraphIri": "{{#if scheme}}{{scheme}}{{else}}http://www.researchspace.org/resource/g/data{{/if}}", "repository":"{{#if scheme}}authorities{{else}}default{{/if}}"}'
                new-subject-template='{{#if scheme}}{{scheme}}/{{{{raw}}}}{{UUID}}{{{{/raw}}}}{{else}}/place/{{{{raw}}}}{{UUID}}{{{{/raw}}}}{{/if}}'
                fields='[[fieldDefinitions
                        classtype="http://www.w3.org/1999/02/22-rdf-syntax-ns#type"
                        inScheme="http://www.researchspace.org/pattern/system/entity/is_listed_in"
                        entity_formRecord="http://www.researchspace.org/pattern/system/entity/formRecord"

                        entity_image_main_representation="http://www.researchspace.org/pattern/system/entity/main_image"
                        entity_image="http://www.researchspace.org/pattern/system/entity/images"
                        entity_document="http://www.researchspace.org/pattern/system/entity/documents"
                        entity_video="http://www.researchspace.org/pattern/system/entity/subject_of_video"
                        entity_audio="http://www.researchspace.org/pattern/system/entity/subject_of_audio"
                        entity_3d_model="http://www.researchspace.org/pattern/system/entity/subject_of_3Dmodel"
                        entity_has_representation="http://www.researchspace.org/pattern/system/entity/has_representation"
                        entity_represents_range="http://www.researchspace.org/pattern/system/entity/represents_range"
                        entity_web_URL="http://www.researchspace.org/pattern/system/entity/web_URL_embed"

                        entity_primary_appellation="http://www.researchspace.org/pattern/system/entity/primary_appellation"
                        entity_description="http://www.researchspace.org/pattern/system/entity/description"
                        place_type="http://www.researchspace.org/pattern/system/place/type"
                        place_address_line1="http://www.researchspace.org/pattern/system/place/address_line1"
                        place_address_line2="http://www.researchspace.org/pattern/system/place/address_line2"
                        place_city="http://www.researchspace.org/pattern/system/place/city"
                        place_county="http://www.researchspace.org/pattern/system/place/county"
                        place_country="http://www.researchspace.org/pattern/system/place/country"
                        place_postcode="http://www.researchspace.org/pattern/system/place/postcode" 
                        place_overlaps_with_place="http://www.researchspace.org/pattern/system/place/overlaps_with_place"
                        place_borders_with_place="http://www.researchspace.org/pattern/system/place/borders_with_place"
                        place_approximates_place="http://www.researchspace.org/pattern/system/place/approximates_place"
                        place_approximated_by_place="http://www.researchspace.org/pattern/system/place/approximated_by_place"
                        
                        entity_preferred_id="http://www.researchspace.org/pattern/system/entity/preferred_identifier"
                        entity_id="http://www.researchspace.org/pattern/system/entity/identifier"
                        
                        place_geo_coordinates="http://www.researchspace.org/pattern/system/place/osm_geo_coordinates"
                        place_within_geo_coordinates="http://www.researchspace.org/pattern/system/place/within_geo_coordinates"
                        place_contains_geo_coordinates="http://www.researchspace.org/pattern/system/place/contains_geo_coordinates"

                        place_falls_within_place="http://www.researchspace.org/pattern/system/place/falls_within_place"
                        place_contains_place="http://www.researchspace.org/pattern/system/place/contains_place"
                        
                        place_residence_of_actor="http://www.researchspace.org/pattern/system/place/residence_of_actor"

                        place_witnessed_period="http://www.researchspace.org/pattern/system/place/witnessed_period"
                        place_origin_of_move="http://www.researchspace.org/pattern/system/place/origin_of_move"
                        place_destination_of_move="http://www.researchspace.org/pattern/system/place/destination_of_move"
                        entity_attributed_by_attribute_assignment="http://www.researchspace.org/pattern/system/entity/attributed_by_attribute_assignment"
                        entity_assigned_by_attribute_assignment="http://www.researchspace.org/pattern/system/entity/assigned_by_attribute_assignment"
                        entity_measurement="http://www.researchspace.org/pattern/system/entity/measurement"
                        entity_influenced_activity="http://www.researchspace.org/pattern/system/entity/influenced_activity"
                        entity_motivated_activity="http://www.researchspace.org/pattern/system/entity/motivated_activity"

                        place_current_permanent_location_of="http://www.researchspace.org/pattern/system/place/current_permanent_location_of"
                        place_currently_holds="http://www.researchspace.org/pattern/system/place/currently_holds"
                        place_former_location_of="http://www.researchspace.org/pattern/system/place/former_location_of"
                        place_located_on_or_within="http://www.researchspace.org/pattern/system/place/located_on_or_within"
                        place_occupied_by="http://www.researchspace.org/pattern/system/place/occupied_by"
                        place_is_at_rest_relative_to="http://www.researchspace.org/pattern/system/place/is_at_rest_relative_to"
                        entity_depicts_range="http://www.researchspace.org/pattern/system/entity/depicts_range"
                        entity_subject_of="http://www.researchspace.org/pattern/system/entity/subject_of_propositional_object"
                        entity_refers_to_range="http://www.researchspace.org/pattern/system/entity/refers_to_range"

              ]]'>

  <div class="form-scroll-area {{#if nested}}nested-form{{/if}}">
    <semantic-form-hidden-input for="classtype" default-value="http://www.cidoc-crm.org/cidoc-crm/E53_Place"></semantic-form-hidden-input>
    
    {{#if scheme}}
      <semantic-form-hidden-input for="inScheme" default-value="{{scheme}}"></semantic-form-hidden-input>  
    {{/if}}
    
    <rs-tabs id="{{viewId}}-form-tabs" class-name="form-tabs">
      <rs-tab event-key="detail" title="Details">
        <div class="form-details-container">
          <div style="overflow-x: auto;">
            {{#if apiResourceLabel}}
              <div class="focused-input-container">
                <semantic-form-text-input for="entity_primary_appellation" label="Place name" placeholder="Enter place name" default-value="{{apiResourceLabel}}" force-defaults=true></semantic-form-text-input>
              </div>
            {{else}}
              {{#if apiResourceName}}
                <div class="focused-input-container">
                  <semantic-form-text-input for="entity_primary_appellation" label="Place name" placeholder="Enter place name" default-value="{{apiResourceName}}" force-defaults=true></semantic-form-text-input>
                </div>
              {{else}}
                <semantic-form-text-input for="entity_primary_appellation" label="Place name" placeholder="Enter place name"></semantic-form-text-input>
              {{/if}}
            {{/if}}

<<<<<<< HEAD
            [[> rsp:FormSubjectListedinAuthority membershipProperty='crm:P71i_is_listed_in']]
          
=======
>>>>>>> 6150c87b
            {{#if apiResourceDescription}}
              <div class="focused-input-container">
                <semantic-form-text-input for="entity_description" default-value="{{apiResourceDescription}}" multiline="true" label="Description" placeholder="Enter description/comment"></semantic-form-text-input>
              </div>
            {{else}}
            <semantic-form-text-input for="entity_description" multiline="true" label="Description" placeholder="Enter description/comment"></semantic-form-text-input>
            {{/if}}

            <semantic-form-tree-picker-input for="place_type" 
                                              label="Place type" 
                                              placeholder="Select place type" 
                                              close-dropdown-on-selection='true'
                                              tree-patterns='{"scheme": "<http://www.researchspace.org/resource/vocab/place_type>", 
                                                              "schemePattern": "?item <http://www.cidoc-crm.org/cidoc-crm/P71i_is_listed_in> <http://www.researchspace.org/resource/vocab/place_type>",
                                                              "relationPattern": "?item crm:P127_has_broader_term ?parent"}'

                                              scheme-page-button-config='{"iri": "http://www.researchspace.org/resource/ThinkingFrames",
                                                                          "view": "authority-list",
                                                                          "scheme": "http://www.researchspace.org/resource/vocab/place_type",
                                                                          "tooltip": "Open list of place types"
                                                                        }'
                                              
                                              nested-form-template='{{{{raw}}}}{{> forms:Type nested=true editable=true mode="new"
                                                                                    scheme="http://www.researchspace.org/resource/vocab/place_type"
                                                                                    entityType="place type" }}{{{{/raw}}}}'

                                              query-item-label='SELECT ?label WHERE {
                                                                  ?item skos:prefLabel ?label .
                                                                }'
            ></semantic-form-tree-picker-input>
            
            <semantic-form-text-input for="place_address_line1" label="Address line 1" placeholder="Enter address line 1"></semantic-form-text-input>
            <semantic-form-text-input for="place_address_line2" label="Address line 2" placeholder="Enter address line 2"></semantic-form-text-input>

            <div class="form-inline-inputs">
              <div style="flex: 1;">
                <semantic-form-text-input for="place_city" label="City" placeholder="Enter city"></semantic-form-text-input>
              </div>
              <div style="flex: 1;">
                <semantic-form-text-input for="place_county" label="State/province" placeholder="Enter state/province"></semantic-form-text-input>
              </div>
              <div>
                <semantic-form-text-input for="place_postcode" label="Postcode" placeholder="Enter postcode"></semantic-form-text-input>
              </div>
            </div>

            <semantic-form-text-input for="place_country" label="Country" placeholder="Enter country"> </semantic-form-text-input>

            <semantic-form-autocomplete-input for="place_overlaps_with_place" 
                                              label="Overlap with place" 
                                              placeholder="Enter place name"
                                              nested-form-templates='[[> Platform:NestedFormTemplates_places]]'>
            </semantic-form-autocomplete-input>

            <semantic-form-autocomplete-input for="place_borders_with_place" 
                                              label="Borders with place" 
                                              placeholder="Enter place name"
                                              nested-form-templates='[[> Platform:NestedFormTemplates_places]]'>
            </semantic-form-autocomplete-input>

            <semantic-form-autocomplete-input for="place_approximates_place" 
                                              label="Approximates place" 
                                              placeholder="Enter place name"
                                              nested-form-templates='[[> Platform:NestedFormTemplates_places]]'>
            </semantic-form-autocomplete-input>

            <semantic-form-autocomplete-input for="place_approximated_by_place" 
                                              label="Is approximates by place" 
                                              placeholder="Enter place name"
                                              nested-form-templates='[[> Platform:NestedFormTemplates_places]]'>
            </semantic-form-autocomplete-input>

            <semantic-form-autocomplete-input   for="entity_preferred_id" 
                                                label="Preferred identifier"
                                                placeholder="Select preferred identifier" 
                                                nested-form-templates='[ 
                                                    {
                                                        "label": "Identifier",
                                                        "nestedForm":   "{{{{raw}}}}{{> \"http://www.researchspace.org/resource/system/forms/Identifier\" nested=true editable=true mode=\"new\" }}
                                                                        {{{{/raw}}}}"
                                                    }
                                                ]'>
            </semantic-form-autocomplete-input>

            <semantic-form-autocomplete-input   for="entity_id" 
                                                label="Other identifier"
                                                placeholder="Select other identifier" 
                                                nested-form-templates='[[> Platform:NestedFormTemplates_appellations]]'>
            </semantic-form-autocomplete-input>
          </div>
          [[> rsp:FormAssetSidebar map=true map-default-tab=true]]
        </div>
      </rs-tab>

      <rs-tab event-key="geoCoordinates" title="Geographic coordinates">
        {{#if apiResourceosmGeoCoordinates}}
          <div class="focused-input-container">
            <semantic-form-text-input for="place_geo_coordinates" default-value='{{apiResourceosmGeoCoordinates}}' label="Geographic coordinates (OpenStreetMap)" placeholder="Enter OSM geographic coordinates" multiline=true></semantic-form-text-input>
          </div>
        {{else}}
          <semantic-form-text-input for="place_geo_coordinates" label="Geographic coordinates (OpenStreetMap)" placeholder="Enter OSM geographic coordinates" multiline=true> </semantic-form-text-input>
        {{/if}}

        <semantic-form-text-input for="place_within_geo_coordinates" label="Within geographic coordinates (OpenStreetMap)" placeholder="Enter OSM geographic coordinates" multiline=true> </semantic-form-text-input>

        <semantic-form-text-input for="place_contains_geo_coordinates" label="Contains geographic coordinates (OpenStreetMap)" placeholder="Enter OSM geographic coordinates" multiline=true> </semantic-form-text-input>
      </rs-tab>

      <rs-tab event-key="component" title="Components">
        {{#if scheme}}
          <semantic-form-tree-picker-input  for="place_falls_within_place" 
                                            label="Falls within place" 
                                            placeholder="Select location that fully contains the place" 
                                            close-dropdown-on-selection='true'
                                            default-values='[{{#if broader}}"{{broader}}"{{/if}}]' 

                                            tree-patterns='{"scheme": "{{scheme}}",
                                                            "schemePattern": "?item crm:P71i_is_listed_in <{{scheme}}>",
                                                            "relationPattern": "?item crm:P89_falls_within ?parent",
                                                            "labelPattern": "?item crm:P1_is_identified_by ?appellation . 
                                                                            ?appellation a crm:E41_Appellation . 
                                                                            ?appellation crm:P2_has_type <http://www.researchspace.org/resource/system/vocab/resource_type/primary_appellation> . 
                                                                            ?appellation crm:P190_has_symbolic_content ?label ." }'

                                            nested-form-template='{{{{raw}}}}{{> forms:Place nested=true editable=true mode="new" apiResourceURI=false 
                                                                      apiResourceName=false apiResourceLabel=false apiResourceDescription=false apiResourceosmGeoCoordinates=false}}{{{{/raw}}}}'

                                            query-item-label='SELECT ?label WHERE {
                                                                ?item crm:P1_is_identified_by ?appellation . 
                                                                ?appellation a crm:E41_Appellation . 
                                                                ?appellation crm:P2_has_type <http://www.researchspace.org/resource/system/vocab/resource_type/primary_appellation> . 
                                                                ?appellation crm:P190_has_symbolic_content ?label .
                                                              }'
                                            >
          </semantic-form-tree-picker-input>

          <semantic-form-tree-picker-input  for="place_contains_place" 
                                            label="Contains place" 
                                            placeholder="Select location that falls wholly within the place"
                                            close-dropdown-on-selection='true'
                                            tree-patterns='{"scheme": "{{scheme}}",
                                                            "schemePattern": "?item crm:P71i_is_listed_in <{{scheme}}>",
                                                            "relationPattern": "?item crm:P89_falls_within ?parent",
                                                            "labelPattern": "?item crm:P1_is_identified_by ?appellation . 
                                                                            ?appellation a crm:E41_Appellation . 
                                                                            ?appellation crm:P2_has_type <http://www.researchspace.org/resource/system/vocab/resource_type/primary_appellation> . 
                                                                            ?appellation crm:P190_has_symbolic_content ?label ." }'

                                            nested-form-template='{{{{raw}}}}{{> forms:Place nested=true editable=true mode="new" apiResourceURI=false 
                                                                    apiResourceName=false apiResourceLabel=false apiResourceDescription=false apiResourceosmGeoCoordinates=false}}{{{{/raw}}}}'

                                            query-item-label='SELECT ?label WHERE {
                                                                ?item crm:P1_is_identified_by ?appellation . 
                                                                ?appellation a crm:E41_Appellation . 
                                                                ?appellation crm:P2_has_type <http://www.researchspace.org/resource/system/vocab/resource_type/primary_appellation> . 
                                                                ?appellation crm:P190_has_symbolic_content ?label .
                                                              }'
                                            >
          </semantic-form-tree-picker-input>
        {{else}}
          <div class="hierarchyView-form-container">
            <div class="page__section-container formHierarchyInputs-container">
              <semantic-form-autocomplete-input   for="place_falls_within_place" 
                                                  label="Falls within place" 
                                                  placeholder="Select location that fully contains the place"
                                                  nested-form-templates='[[> Platform:NestedFormTemplates_places]]'>
              </semantic-form-autocomplete-input>

              <semantic-form-autocomplete-input   for="place_contains_place" 
                                                  label="Contains place" 
                                                  placeholder="Select location that falls wholly within the place"
                                                  nested-form-templates='[[> Platform:NestedFormTemplates_places]]'>
              </semantic-form-autocomplete-input>
            </div>
            <mp-event-target-template-render id='{{viewId}}-place-componentsView' template='{{> placeComponents}}'>
              <template id='placeComponents'>
                <div class="page__section-container formHierarchyView-container">
                  <div class="form-header-withButtons">
                    <h4>Components hierarchy</h4>
                    {{#if node}}
                      <div class="btn-form-actions"> 
                        <mp-event-trigger id='{{viewId}}-place-componentsView-refresh-trigger' 
                                          type='Component.TemplateUpdate' 
                                          targets='["{{viewId}}-place-componentsView"]'
                                          >
                          <button class="btn btn-sm btn-default btn-textAndIcon" title="Refresh view">
                            <rs-icon icon-type="rounded" icon-name="refresh" symbol="true"></rs-icon>
                          </button>
                        </mp-event-trigger>
                      </div>
                    {{/if}}
                  </div>
                  <div style="flex: 1; padding: 18px 2px;" class="tree-tableView">
                      {{#if node}}
                        {{#bind place=node }}
                          <semantic-tree query='SELECT DISTINCT ?node ?parent WHERE {
                                                  BIND(<{{node}}> as ?place)
                                                  
                                                  { ?place crm:P89i_contains ?node . }
                                                  UNION
                                                  { ?place crm:P89_falls_within ?parent . }
                                                  
                                                  ?node crm:P89_falls_within ?parent .
                                                  FILTER(ISIRI(?node))
                                              }
                                              ORDER BY (?node)' 

                                          tuple-template='{{> nodeTemplate}}'>
                                          
                              <template id='nodeTemplate'>
                                  <semantic-query query='SELECT ?node ?nodeLabel WHERE {
                                                          BIND (<{{node.value}}> as ?node)
                                                          ?node crm:P1_is_identified_by ?appellation . 
                                                          ?appellation a crm:E41_Appellation . 
                                                          ?appellation crm:P2_has_type <http://www.researchspace.org/resource/system/vocab/resource_type/primary_appellation> . 
                                                          ?appellation crm:P190_has_symbolic_content ?nodeLabel .  
                                                        }'
                                                  template='{{> template}}'>
                                      
                                      <template id='template'>
                                          <div>
                                              {{#ifCond bindings.0.node.value "===" place}}
                                                <span class="Tree--itemLink active" style="font-weight: 600;">{{bindings.0.nodeLabel.value}}</span>
                                              {{else}}
                                                <mp-draggable iri="{{node.value}}">
                                                  <semantic-link-container  uri="http://www.researchspace.org/resource/ThinkingFrames"
                                                                            urlqueryparam-view='resource-editor' 
                                                                            urlqueryparam-resource-iri='{{node.value}}'>
                                                      <span class="Tree--itemLink" style="font-weight: 600;">{{bindings.0.nodeLabel.value}}</span>
                                                  </semantic-link-container>
                                                </mp-draggable>
                                              {{/ifCond}}
                                          </div>
                                      </template>
                                  </semantic-query>
                              </template>  
                          </semantic-tree>
                        {{/bind}}
                      {{/if}}
                  </div>
                </div>
              </template>
            </mp-event-target-template-render>
          </div>
        {{/if}}
      </rs-tab>

      <rs-tab event-key="actor" title="Actors">

        <semantic-form-autocomplete-input for='place_residence_of_actor' 
                                          label="Residence of" 
                                          placeholder="Select actor that reside in the place" 
                                          nested-form-templates='[[> Platform:NestedFormTemplates_actors]]'> 
        </semantic-form-autocomplete-input> 

      </rs-tab>
      
      <rs-tab event-key="event" title="Events">

        <semantic-form-autocomplete-input for='place_witnessed_period' 
                                          label="Witnessed event"
                                          placeholder="Select the period/event that happened at the place" 
                                          nested-form-templates='[[> Platform:NestedFormTemplates_periods]]'>  
        </semantic-form-autocomplete-input>

        <semantic-form-autocomplete-input for='place_origin_of_move' 
                                          label="Origin of move"
                                          placeholder="Select move/movement that moved from the place" 
                                          nested-form-templates='[ 
                                              {
                                                  "label": "Move",
                                                  "nestedForm": "{{{{raw}}}}
                                                                  {{> \"http://www.researchspace.org/resource/system/forms/Move\" nested=true editable=true mode=\"new\"}}
                                                              {{{{/raw}}}}"
                                              }
                                          ]'>  
        </semantic-form-autocomplete-input>

        <semantic-form-autocomplete-input for='place_destination_of_move' 
                                          label="Destination of move"
                                          placeholder="Select move/movement that moved to the place" 
                                          nested-form-templates='[ 
                                              {
                                                  "label": "Move",
                                                  "nestedForm": "{{{{raw}}}}
                                                                  {{> \"http://www.researchspace.org/resource/system/forms/Move\" nested=true editable=true mode=\"new\"}}
                                                              {{{{/raw}}}}"
                                              }
                                          ]'>  
        </semantic-form-autocomplete-input>

        <semantic-form-autocomplete-input   for='entity_influenced_activity' 
                                            label="Influenced"
                                            placeholder="Select activity influenced by the place" 
                                            nested-form-templates='[[> Platform:NestedFormTemplates_activities]]'>  
        </semantic-form-autocomplete-input>

        <semantic-form-autocomplete-input   for='entity_motivated_activity' 
                                            label="Motivated"
                                            placeholder="Select activity motivated by the place" 
                                            nested-form-templates='[[> Platform:NestedFormTemplates_activities]]'>  
        </semantic-form-autocomplete-input>

        <semantic-form-autocomplete-input for='entity_attributed_by_attribute_assignment' 
                                          label="Attributed by"
                                          placeholder="Select what assigned attribute to the place" 
                                          nested-form-templates='[[> Platform:NestedFormTemplates_attributeAssignments]]'>  
        </semantic-form-autocomplete-input>

        <semantic-form-autocomplete-input for='entity_assigned_by_attribute_assignment' 
                                          label="Assigned by"
                                          placeholder="Select what assigned the place" 
                                          nested-form-templates='[[> Platform:NestedFormTemplates_attributeAssignments]]'>  
        </semantic-form-autocomplete-input>

        <semantic-form-autocomplete-input for='entity_measurement' 
                                          label="Measured by"
                                          placeholder="Select measurement" 
                                          nested-form-templates='[ 
                                              {
                                                  "label": "Measurement",
                                                  "nestedForm": "{{{{raw}}}}
                                                                  {{> \"http://www.researchspace.org/resource/system/forms/Measurement\" nested=true editable=true mode=\"new\"}}
                                                              {{{{/raw}}}}"
                                              }
                                          ]'>  
        </semantic-form-autocomplete-input>

      </rs-tab>

      <rs-tab event-key="thing" title="Things">

        <semantic-form-autocomplete-input for='place_current_permanent_location_of' 
                                          label="Current permanent location of" 
                                          placeholder="Select object" 
                                          nested-form-templates='[[> Platform:NestedFormTemplates_physicalObjects]]'>
        </semantic-form-autocomplete-input> 

        <semantic-form-autocomplete-input for='place_currently_holds' 
                                          label="Currently holds" 
                                          placeholder="Select object" 
                                          nested-form-templates='[[> Platform:NestedFormTemplates_physicalObjects]]'>
        </semantic-form-autocomplete-input> 

        <semantic-form-autocomplete-input for='place_former_location_of' 
                                          label="Former or current location of" 
                                          placeholder="Select thing" 
                                          nested-form-templates='[[> Platform:NestedFormTemplates_physicalThings]]'>
        </semantic-form-autocomplete-input> 

        <semantic-form-autocomplete-input for='place_located_on_or_within' 
                                          label="Located on or within" 
                                          placeholder="Select thing" 
                                          nested-form-templates='[[> Platform:NestedFormTemplates_physicalThings]]'>
        </semantic-form-autocomplete-input> 

        <semantic-form-autocomplete-input for='place_occupied_by' 
                                          label="Occupied by" 
                                          placeholder="Select thing" 
                                          nested-form-templates='[[> Platform:NestedFormTemplates_physicalThings]]'>
        </semantic-form-autocomplete-input> 

        <semantic-form-autocomplete-input for='place_is_at_rest_relative_to' 
                                          label="At rest relative to" 
                                          placeholder="Select thing" 
                                          nested-form-templates='[[> Platform:NestedFormTemplates_physicalThings]]'>
        </semantic-form-autocomplete-input> 

        <div class="inline-composite-container">
          <semantic-form-composite-input  for="entity_depicts_range" 
                                          label="Depicted by" 
                                          new-subject-template="/PC62_depicts/{{{{raw}}}}{{UUID}}{{{{/raw}}}}"
                                          fields='[[fieldDefinitions
                                                    classtype="http://www.w3.org/1999/02/22-rdf-syntax-ns#type"
                                                              
                                                    depicts_thing_domain="http://www.researchspace.org/pattern/system/depicts/domain"
                                                    mode_of_depiction="http://www.researchspace.org/pattern/system/depicts/mode_of_depiction"
                                                  ]]'>

          <semantic-form-hidden-input for="classtype" default-value='http://www.cidoc-crm.org/cidoc-crm/PC62_depicts'> </semantic-form-hidden-input>

          <div class="form-inline-inputs">
            <div style="flex: 1;">
              <semantic-form-autocomplete-input for='depicts_thing_domain' 
                                                render-header="false"
                                                placeholder="Select what depicts the place"
                                                nested-form-templates='[[> Platform:NestedFormTemplates_physicalHumanMadeThings]]'>
              </semantic-form-autocomplete-input>
            </div>
            <div style="flex: 1;">
              <semantic-form-tree-picker-input  for="mode_of_depiction" 
                                                render-header="false"
                                                placeholder="Select mode of depiction"
                                                close-dropdown-on-selection='true'
                                                tree-patterns='{"scheme": "<http://www.researchspace.org/resource/vocab/mode_of_depiction>", 
                                                                "schemePattern": "?item <http://www.cidoc-crm.org/cidoc-crm/P71i_is_listed_in> <http://www.researchspace.org/resource/vocab/mode_of_depiction>",
                                                                "relationPattern": "?item crm:P127_has_broader_term ?parent"}'

                                                scheme-page-button-config='{"iri": "http://www.researchspace.org/resource/ThinkingFrames",
                                                                            "view": "authority-list",
                                                                            "scheme": "http://www.researchspace.org/resource/vocab/mode_of_depiction",
                                                                            "tooltip": "Open list of mode of depictions"
                                                                          }'
                                                
                                                nested-form-template='{{{{raw}}}}{{> forms:Type nested=true editable=true mode="new"
                                                                                      scheme="http://www.researchspace.org/resource/vocab/mode_of_depiction"
                                                                                      entityType="mode of depiction" }}{{{{/raw}}}}'

                                                query-item-label='SELECT ?label WHERE {
                                                                    ?item skos:prefLabel ?label .
                                                                }'>
                </semantic-form-tree-picker-input>
            </div>
          </div>
          </semantic-form-composite-input>
      </div>

        <semantic-form-autocomplete-input for='entity_subject_of' 
                                    label="Subject of"
                                    placeholder="Select what is about the place" 
                                    nested-form-templates='[[> Platform:NestedFormTemplates_propositionalObjects]]'> 
        </semantic-form-autocomplete-input>

        <div class="inline-composite-container">
          <semantic-form-composite-input  for="entity_refers_to_range" 
                                          label="Referred to by"
                                          new-subject-template="/PC67_refers_to/{{{{raw}}}}{{UUID}}{{{{/raw}}}}"
                                          fields='[[fieldDefinitions
                                                    classtype="http://www.w3.org/1999/02/22-rdf-syntax-ns#type"
                                                              
                                                    refers_to_propObj_domain="http://www.researchspace.org/pattern/system/refers_to/domain"
                                                    type_of_reference="http://www.researchspace.org/pattern/system/refers_to/type_of_reference"
                                                  ]]'>

          <semantic-form-hidden-input for="classtype" default-value='http://www.cidoc-crm.org/cidoc-crm/PC67_refers_to'> </semantic-form-hidden-input>

          <div class="form-inline-inputs">
            <div style="flex: 1;">
              <semantic-form-autocomplete-input for='refers_to_propObj_domain' 
                                                render-header="false"
                                                placeholder="Select what refers to the place" 
                                                nested-form-templates='[[> Platform:NestedFormTemplates_propositionalObjects]]'>
              </semantic-form-autocomplete-input>
            </div>
            <div style="flex: 1;">
              <semantic-form-tree-picker-input  for="type_of_reference" 
                                                render-header="false"
                                                placeholder="Select type of reference"
                                                close-dropdown-on-selection='true'
                                                tree-patterns='{"scheme": "<http://www.researchspace.org/resource/vocab/type_of_reference>", 
                                                                "schemePattern": "?item <http://www.cidoc-crm.org/cidoc-crm/P71i_is_listed_in> <http://www.researchspace.org/resource/vocab/type_of_reference>",
                                                                "relationPattern": "?item crm:P127_has_broader_term ?parent"}'

                                                scheme-page-button-config='{"iri": "http://www.researchspace.org/resource/ThinkingFrames",
                                                                            "view": "authority-list",
                                                                            "scheme": "http://www.researchspace.org/resource/vocab/type_of_reference",
                                                                            "tooltip": "Open list of type of references"
                                                                          }'
                                                
                                                nested-form-template='{{{{raw}}}}{{> forms:Type nested=true editable=true mode="new"
                                                                                      scheme="http://www.researchspace.org/resource/vocab/type_of_reference"
                                                                                      entityType="type of reference" }}{{{{/raw}}}}'

                                                query-item-label='SELECT ?label WHERE {
                                                                    ?item skos:prefLabel ?label .
                                                                }'>
                </semantic-form-tree-picker-input>
            </div>
          </div>
          </semantic-form-composite-input>
      </div>

      </rs-tab>

      [[> rsp:FormMetadataTab]]

    </rs-tabs>
  
  </div>
  
  <semantic-form-errors></semantic-form-errors>
  [[> rsp:FormDefaultActions formEntity='{{#if entityType}}{{entityType}}{{else}}place{{/if}}']]
</semantic-form>

[[!--
{{#if nested}}
  <mp-event-target-template-render id='{{viewId}}-nested-form' template='{{> template}}'>
    <mp-event-proxy id='{{viewId}}-refreshForm-onSelect-apiResource-proxy'
                    on-event-source='OSMnested-select-api-resource-trigger' 
                    on-event-type='apiResourceSelect'
                    proxy-event-type='Component.TemplateUpdate' 
                    proxy-targets='["{{viewId}}-nested-form"]'  
                    additional-data='{"mode": "new", "selectedApiResource": "true"}'
    ></mp-event-proxy>

    <mp-event-proxy id='{{viewId}}-closeModal-onSelect-APIResource-proxy'
                    on-event-source='OSMnested-select-api-resource-trigger' 
                    on-event-type='apiResourceSelect'
                    proxy-event-type='OverlayDialog.Close' 
                    proxy-targets='["OSMnested-importResourceFromAPI-dialog"]'
    ></mp-event-proxy>

    <mp-overlay-dialog  id='OSMnested-importResourceFromAPI-dialog' 
                        title="Import place from OpenStreetMap" 
                        type="lightbox">

      <mp-overlay-dialog-trigger>
          <button class="btn btn-action btn-textAndIcon" style="margin-top: 15px; width: 100%;">
              <rs-icon icon-type='rounded' icon-name='upload' symbol='true'></rs-icon>
              <span>Import from OpenStreetMap</span>
          </button>
      </mp-overlay-dialog-trigger>
      <mp-overlay-dialog-content>
          <div class="page__section-container">
              <h6 style="margin: 0px 0 7px;">Search on OpenStreetMap</h6>
              <inline-template template-iri='[[resolvePrefix "rsp:ImportPlaceFromOSM"]]' 
                                  options='{
                                          "scheme": "{{collection}}", 
                                          "viewId": "OSMnested"
                                  }'>
              </inline-template>
          </div>
      </mp-overlay-dialog-content>
    </mp-overlay-dialog>
  </mp-event-target-template-render>
{{/if}}
--]]<|MERGE_RESOLUTION|>--- conflicted
+++ resolved
@@ -88,11 +88,6 @@
               {{/if}}
             {{/if}}
 
-<<<<<<< HEAD
-            [[> rsp:FormSubjectListedinAuthority membershipProperty='crm:P71i_is_listed_in']]
-          
-=======
->>>>>>> 6150c87b
             {{#if apiResourceDescription}}
               <div class="focused-input-container">
                 <semantic-form-text-input for="entity_description" default-value="{{apiResourceDescription}}" multiline="true" label="Description" placeholder="Enter description/comment"></semantic-form-text-input>
