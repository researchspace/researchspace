<semantic-form [[> rsp:FormDefaults]] 
                persistence='{"type": "sparql", "targetGraphIri": "{{node}}"}'
                fields='[[fieldDefinitions
                          classtype="http://www.w3.org/1999/02/22-rdf-syntax-ns#type"
                          inScheme="http://www.researchspace.org/pattern/system/entity/is_listed_in"
                          entity_formRecord="http://www.researchspace.org/pattern/system/entity/formRecord"

                          entity_image_main_representation="http://www.researchspace.org/pattern/system/entity/main_image"
                          entity_image="http://www.researchspace.org/pattern/system/entity/images"
                          entity_document="http://www.researchspace.org/pattern/system/entity/documents"
                          entity_video="http://www.researchspace.org/pattern/system/entity/subject_of_video"
                          entity_audio="http://www.researchspace.org/pattern/system/entity/subject_of_audio"
                          entity_3d_model="http://www.researchspace.org/pattern/system/entity/subject_of_3Dmodel"
                          entity_has_representation="http://www.researchspace.org/pattern/system/entity/has_representation"
                          entity_represents_range="http://www.researchspace.org/pattern/system/entity/represents_range"
                          entity_web_URL="http://www.researchspace.org/pattern/system/entity/web_URL_embed"
                        
                          entity_primary_appellation="http://www.researchspace.org/pattern/system/entity/primary_appellation"
                          man-made_thing_title="http://www.researchspace.org/pattern/system/man-made_thing/PC102_has_title"
                          authority_document_type="http://www.researchspace.org/pattern/system/authority_document/type"
                          document_abstract="http://www.researchspace.org/pattern/system/document/abstract"
                          entity_description="http://www.researchspace.org/pattern/system/entity/description"
                          symbolic_object_content="http://www.researchspace.org/pattern/system/symbolic_object/has_symbolic_content"
                          entity_preferred_id="http://www.researchspace.org/pattern/system/entity/preferred_identifier"
                          entity_id="http://www.researchspace.org/pattern/system/entity/identifier"

                          vocabulary_refersto_resourceConfig="http://www.researchspace.org/pattern/system/vocabulary/refers_to_resourceConfig_Min0"
                          authority_document_lists="http://www.researchspace.org/pattern/system/authority_document/lists"

                          document_documents="http://www.researchspace.org/pattern/system/document/documents"
                          
                          propositional_object_is_component_of="http://www.researchspace.org/pattern/system/propositional_object/is_component_of"
                          propositional_object_has_component="http://www.researchspace.org/pattern/system/propositional_object/has_component"

                          information_object_incorporates="http://www.researchspace.org/pattern/system/information_object/incorporates"
                          symbolic_object_incorporated_in="http://www.researchspace.org/pattern/system/symbolic_object/incorporated_in"
                          symbolic_object_part_of="http://www.researchspace.org/pattern/system/symbolic_object/part_of"
                          symbolic_object_composed_of="http://www.researchspace.org/pattern/system/symbolic_object/composed_of"

                          man-made_thing_was_intended_for="http://www.researchspace.org/pattern/system/man-made_thing/was_intended_for"
                          thing_general_use="http://www.researchspace.org/pattern/system/thing/had_as_general_use"
                          thing_dimension="http://www.researchspace.org/pattern/system/thing/dimension"

                          legal_object_subject_to_right="http://www.researchspace.org/pattern/system/legal_object/subject_to_right"
                          legal_object_right_held_by_actor="http://www.researchspace.org/pattern/system/legal_object/right_held_by"

                          symbolic_object_used_in="http://www.researchspace.org/pattern/system/symbolic_object/used_in"
                          conceptual_object_created_by="http://www.researchspace.org/pattern/system/conceptual_object/created_by"
                          man-made_thing_was_intended_use_of_range="http://www.researchspace.org/pattern/system/man-made_thing/was_intended_use_of_range"
                          thing_used_specific_object_range="http://www.researchspace.org/pattern/system/thing/used_specific_object_range"
                          persistent_item_present_at="http://www.researchspace.org/pattern/system/persistent_item/present_at"
                          persistent_item_brought_into_existence_by="http://www.researchspace.org/pattern/system/persistent_item/brought_into_existence_by"
                          persistent_item_taken_out_of_existence_by="http://www.researchspace.org/pattern/system/persistent_item/taken_out_of_existence_by"
                          entity_influenced_activity="http://www.researchspace.org/pattern/system/entity/influenced_activity"
                          entity_motivated_activity="http://www.researchspace.org/pattern/system/entity/motivated_activity"
                          entity_attributed_by_attribute_assignment="http://www.researchspace.org/pattern/system/entity/attributed_by_attribute_assignment"
                          entity_assigned_by_attribute_assignment="http://www.researchspace.org/pattern/system/entity/assigned_by_attribute_assignment"
                          entity_measurement="http://www.researchspace.org/pattern/system/entity/measurement"

                          symbolic_object_carried_by="http://www.researchspace.org/pattern/system/symbolic_object/carried_by"
                          thing_shows_features_of_thing="http://www.researchspace.org/pattern/system/thing/PC130_shows_features_of"
                          thing_has_features_of_thing="http://www.researchspace.org/pattern/system/thing/PC130_shows_features_of_range"
                          entity_depicts_range="http://www.researchspace.org/pattern/system/entity/depicts_range"
                          entity_subject_of="http://www.researchspace.org/pattern/system/entity/subject_of_propositional_object"
                          entity_refers_to_range="http://www.researchspace.org/pattern/system/entity/refers_to_range"

                          propositional_object_is_about="http://www.researchspace.org/pattern/system/propositional_object/is_about"
                          propositional_object_refers_to_domain="http://www.researchspace.org/pattern/system/propositional_object/PC67_refers_to"
                         
                        ]]'
              >
              
  <div class="form-scroll-area {{#if nested}}nested-form{{/if}}">

    <semantic-form-hidden-input for="classtype" default-value='http://www.cidoc-crm.org/cidoc-crm/E32_Authority_Document'> </semantic-form-hidden-input>
  
    {{#if scheme}}
      <semantic-form-hidden-input for="inScheme" default-value="{{scheme}}"></semantic-form-hidden-input>  
    {{/if}}

    <rs-tabs id="{{viewId}}-form-tabs" class-name="form-tabs">

      <rs-tab event-key="detail" title="Details">
        <semantic-form-text-input for="entity_primary_appellation" label="Authority document name" placeholder="Enter authority document name"></semantic-form-text-input>
      
        <div class="inline-composite-container">
          <semantic-form-composite-input  for="man-made_thing_title" 
                                          label="Title"
                                          new-subject-template="/PC102_has_title/{{{{raw}}}}{{UUID}}{{{{/raw}}}}"
                                          fields='[[fieldDefinitions
                                                      classtype="http://www.w3.org/1999/02/22-rdf-syntax-ns#type"
      
                                                      has_title_range="http://www.researchspace.org/pattern/system/has_title/range"
                                                      title_type="http://www.researchspace.org/pattern/system/has_title/title_type"
                                                  ]]'>
      
            <semantic-form-hidden-input for="classtype" default-value='http://www.cidoc-crm.org/cidoc-crm/PC102_has_title'> </semantic-form-hidden-input>
            
            <div class="form-inline-inputs">
              <div style="flex: 1;">
                <semantic-form-autocomplete-input for='has_title_range'
                                                  render-header="false"
                                                  placeholder="Select title" 
                                                  nested-form-templates='[ 
                                                      {
                                                          "label": "Title",
                                                          "nestedForm": "{{{{raw}}}}{{> \"http://www.researchspace.org/resource/system/forms/Title\" nested=true editable=true mode=\"new\"}}
                                                                      {{{{/raw}}}}"
                                                      }
                                                  ]'> 
                </semantic-form-autocomplete-input> 
              </div>
              <div style="flex: 1;">
                <semantic-form-tree-picker-input  for="title_type" 
                                                  render-header="false"
                                                  placeholder="Select title type"
                                                  close-dropdown-on-selection='true'
                                                  tree-patterns='{"scheme": "<http://www.researchspace.org/resource/vocab/title_type>", 
                                                                  "schemePattern": "?item <http://www.cidoc-crm.org/cidoc-crm/P71i_is_listed_in> <http://www.researchspace.org/resource/vocab/title_type>",
                                                                  "relationPattern": "?item crm:P127_has_broader_term ?parent"}'
      
                                                  scheme-page-button-config='{"iri": "http://www.researchspace.org/resource/ThinkingFrames",
                                                                              "view": "authority-list",
                                                                              "scheme": "http://www.researchspace.org/resource/vocab/title_type",
                                                                              "tooltip": "Open list of title types"
                                                                            }'
                                                  
                                                  nested-form-template='{{{{raw}}}}{{> forms:Type nested=true editable=true mode="new"
                                                                                        scheme="http://www.researchspace.org/resource/vocab/title_type"
                                                                                        entityType="title type" }}{{{{/raw}}}}'
      
                                                  query-item-label='SELECT ?label WHERE {
                                                                      ?item skos:prefLabel ?label .
                                                                  }'>
                </semantic-form-tree-picker-input>
              </div>
            </div>
          </semantic-form-composite-input>
        </div>

        <semantic-form-tree-picker-input for='authority_document_type' 
                                        default-values='[{{#if docType}}"{{docType}}"{{/if}}]' 
                                        label="Authority document type" 
                                        placeholder="Select document type" 
                                        close-dropdown-on-selection='true'
                                        tree-patterns='{"scheme": "<http://www.researchspace.org/resource/vocab/authority_document_type>", 
                                                        "schemePattern": "?item crm:P71i_is_listed_in <http://www.researchspace.org/resource/vocab/authority_document_type>",
                                                        "relationPattern": "?item crm:P127_has_broader_term ?parent" }'

                                        scheme-page-button-config='{"iri": "http://www.researchspace.org/resource/ThinkingFrames",
                                                                    "view": "authority-list",
                                                                    "scheme": "http://www.researchspace.org/resource/vocab/authority_document_type",
                                                                    "tooltip": "Open list of document types"
                                                                  }'

                                        nested-form-template='{{{{raw}}}}{{> forms:Type nested=true editable=true mode="new"
                                                                            scheme="http://www.researchspace.org/resource/vocab/authority_document_type"
                                                                            entityType="document type" }}
                                                              {{{{/raw}}}}'

                                        query-item-label='SELECT ?label WHERE {
                                                                ?item skos:prefLabel ?label .
                                                          }'           
                                              >
        </semantic-form-tree-picker-input>

        <semantic-form-text-input for="document_abstract" multiline='true' label="Authority document abstract" placeholder="Enter abstract"> </semantic-form-text-input>

        <semantic-form-text-input for="entity_description" multiline=true label="Description" placeholder="Enter description/comment"></semantic-form-text-input>

        <semantic-form-autocomplete-input   for="entity_preferred_id" 
                                            label="Preferred identifier"
                                            placeholder="Select preferred identifier" 
                                            nested-form-templates='[ 
                                                {
                                                    "label": "Identifier",
                                                    "nestedForm":   "{{{{raw}}}}{{> \"http://www.researchspace.org/resource/system/forms/Identifier\" nested=true editable=true mode=\"new\" }}
                                                                    {{{{/raw}}}}"
                                                }
                                            ]'>
        </semantic-form-autocomplete-input>

        <semantic-form-autocomplete-input   for="entity_id" 
                                            label="Other identifier"
                                            placeholder="Select other identifier" 
                                            nested-form-templates='[[> Platform:NestedFormTemplates_appellations]]'>
        </semantic-form-autocomplete-input>

        <semantic-form-text-input for="symbolic_object_content" multiline=true label="Content/value" placeholder="Enter the complete, identifying representation of its content"></semantic-form-text-input>
            
      </rs-tab>

      <rs-tab event-key="lists" title="List of resources" class-name="tab_overflow_hidden">

          <div style="display: flex; align-items: baseline; justify-content: space-between;">
            <div class="customFormHeader">Resource type<span style="margin-bottom: 2px; margin-left: 2px;">*</span></div>
            <div class="btn-inline-container">
              <semantic-link-container uri='[[resolvePrefix "rsp:ThinkingFrames"]]'
                                      urlqueryparam-view='resource-configuration'>
                <button class="btn btn-default btn-textAndIcon" style="padding: 4px 10px; font-size: 13px;">
                  <rs-icon icon-type="round" icon-name="add_box"></rs-icon>
                  New resource type
                </button>
              </semantic-link-container>
              <mp-popover title="Resource type">
                <mp-popover-trigger placement="bottom" trigger='["hover", "click"]'>
                  <div class="badge badge--default">
                    <rs-icon icon-type="rounded" icon-name="question_mark" symbol="true"></rs-icon>
                  </div>
                </mp-popover-trigger>
                <mp-popover-content>
                  <div>Resource types are defined in the Resource Configuration. Go to tab
                    <b>Resource in authority document</b>, enable <b>List in authority document</b> and enter a
                    <b>membership property</b> to list that type of resource in the authority document.
                  </div>
                </mp-popover-content>
              </mp-popover>
            </div>
          </div>

          <semantic-form-select-input for="vocabulary_refersto_resourceConfig" render-header="false" placeholder='Select the type of the resources listed in the document' readonly-resource="true" readonly="true"></semantic-form-select-input>

          <div class="customFormHeader">List of resources</div>
          <div class="semantic-search-table-container semantic-search-table-container-in-form" style="overflow: hidden;">
                          
            <mp-event-target-template-render id="{{node}}-listOfResources-container" template='{{> template}}'>
                <template id='template'>

                    <mp-event-proxy id='{{node}}-update-listOfResources-on-create-setWithSelection'
                                    on-event-types='["Components.SetManagement.SetAdded"]'
                                    on-event-source='{{node}}-new-set-with-selection'
                                    proxy-event-type='Component.TemplateUpdate' 
                                    proxy-targets='["{{node}}-listOfResources-container"]'
                                    additional-data='{"setCreated": true }' >
                    </mp-event-proxy>
                
                    <mp-event-proxy id='{{node}}-update-listOfResources-on-create-setWithResults'
                                    on-event-types='["Components.SetManagement.SetAdded"]'
                                    on-event-source='{{node}}-new-set-with-results'
                                    proxy-event-type='Component.TemplateUpdate' 
                                    proxy-targets='["{{node}}-listOfResources-container"]'
                                    additional-data='{"setCreated": true }' >
                    </mp-event-proxy>

                    <semantic-search id="{{node}}-listOfResources-search">
                        <div class="semantic-search-header-actions">
                            <semantic-search-query-keyword  domain='<{{resourceOntologyClass}}>'
                                                            query='SELECT ?subject WHERE { 
                                                                        <{{node}}> crm:P71_lists|^crm:P71i_is_listed_in ?subject .
                                                                        ?subject a <{{resourceOntologyClass}}> .

                                                                        { 
                                                                          ?subject crm:P1_is_identified_by ?appellation .
                                                                          ?appellation a crm:E41_Appellation .
                                                                          ?appellation crm:P2_has_type <http://www.researchspace.org/resource/system/vocab/resource_type/primary_appellation> . 
                                                                          ?appellation crm:P190_has_symbolic_content ?label .
                                                                        } UNION {
                                                                          ?subject crm:P170i_time_is_defined_by ?timePrimitive .
                                                                          ?timePrimitive a crm:E61_Time_Primitive .
                                                                          ?timePrimitive crm:P2_has_type <http://www.researchspace.org/resource/system/vocab/resource_type/primary_time_primitive> .
                                                                          ?timePrimitive crm:P190_has_symbolic_content ?label .
                                                                        } UNION {
                                                                          ?subject skos:prefLabel ?label .
                                                                        } UNION {
                                                                          ?subject crm:P190_has_symbolic_content ?label .
                                                                        }

                                                                        SERVICE <http://www.bigdata.com/rdf/search#search> {
                                                                                ?label bds:search ?__token__ ;
                                                                                bds:minRelevance "0.3" ;
                                                                                bds:matchAllTerms "true"  .
                                                                        }
                                                                    }'
                                                            default-query='SELECT ?subject WHERE {
                                                                              <{{node}}> crm:P71_lists|^crm:P71i_is_listed_in ?subject .
                                                                              ?subject a <{{resourceOntologyClass}}> .
                                                                            }'
                                                            debounce=500
                                                            placeholder="Search by resource name"
                            ></semantic-search-query-keyword> 

                            [[!-- More actions button --]]
                            [[#if (hasPermission "forms:ldp:*")]]
                                <bs-dropdown id="{{node}}-search-actions-dropdown" pull-right=true class="dropdown-no-caret">
                                    <bs-dropdown-toggle>
                                        <rs-icon icon-type="roundeed" icon-name="more_vert" symbol="true"></rs-icon>
                                    </bs-dropdown-toggle>

                                    <bs-dropdown-menu>
                                        <mp-selection-action-choice id='{{node}}-create-set-action' selection='item-selection-aggregator'>
                                            <mp-create-set-action id="{{node}}-new-set-with-selection" icon="create_new_folder"></mp-create-set-action>
                                        </mp-selection-action-choice>

                                        <semantic-search-action-save-set-result id='{{node}}-new-set-with-results'>
                                            <bs-menu-item>
                                                <rs-icon icon-type="rounded" icon-name="create_new_folder" class="icon-left" symbol="true"></rs-icon>
                                                <span>New set with all resources</span>
                                            </bs-menu-item>  
                                        </semantic-search-action-save-set-result>
                                    </bs-dropdown-menu>
                                </bs-dropdown>
                            [[/if]]
                        </div>

                        <mp-event-target-template-render id='{{node}}--resource-created-new-set-message' template='{{> template}}'>
                            <template id='template'>
                              {{#if hideMessage}}
                              {{else if setCreated}}
                                  <div class='success-documentation-section success-documentation-section-withIcon' style="width: 100%; margin-top: 10px;">
                                    <div class="success-documentation-section-icon-container">
                                      <rs-icon icon-type="rounded" icon-name="done" symbol="true"></rs-icon>
                                    </div>
                  
                                    <div style="flex: 1;"> 
                                      <div class="success-documentation-section-title">New set created!</div>
                                      <div class="success-documentation-section-content" style="display: flex; gap: 5px;">
                                        <mp-draggable iri='{{containerIri}}'>
                                          <div>
                                            <semantic-link  iri='http://www.researchspace.org/resource/ThinkingFrames'
                                                            urlqueryparam-view='single-set-management'
                                                            urlqueryparam-resource='{{containerIri}}'>
                                              <mp-label iri='{{containerIri}}' class="text-link color-success-text"></mp-label>
                                            </semantic-link>
                                          </div>
                                        </mp-draggable>
                                        <span> has been created.</span>
                                      </div>
                                    </div>
                                    
                                    <mp-event-trigger id='{{node}}-created-set-close-message'
                                                      type='Component.TemplateUpdate'
                                                      data='{ "hideMessage": "true" }'
                                                      targets='["{{node}}--resource-created-new-set-message"]'
                                    >
                                      <button class="btn btn-documentation">
                                        <rs-icon icon-type="rounded" icon-name="close" symbol="true"></rs-icon>
                                      </button>
                                    </mp-event-trigger>
                                  </div>
                              {{/if}}
                            </template>
                          </mp-event-target-template-render>
                        
                        <div data-flex-layout="row stretch-stretch" class='search-results-area'>
                            <semantic-search-result-holder>
                                <div data-flex-self="md-full">
                                    <semantic-search-result id='{{node}}-listOfResources-result'>
                                        <semantic-table id='{{node}}-listOfResources-table'
                                                        class-name="table-fixed-header table-scrollable-content table-expanded search-table-container table-with-checkbox"
                                                        query='SELECT DISTINCT ?subject ?iri ?resourceLabel ?description 
                                                                WHERE {
                                                                    BIND(?subject as ?iri) .
                                                                    BIND(<{{listedResourceConfig}}> as ?listedResourceConfig) .

                                                                    ?subject a <{{resourceOntologyClass}}> .
                                                                    <{{node}}> crm:P71_lists|^crm:P71i_is_listed_in ?subject .

                                                                    { 
                                                                      ?subject crm:P1_is_identified_by ?appellation .
                                                                      ?appellation a crm:E41_Appellation .
                                                                      ?appellation crm:P2_has_type <http://www.researchspace.org/resource/system/vocab/resource_type/primary_appellation> . 
                                                                      ?appellation crm:P190_has_symbolic_content ?resourceLabel .
                                                                    } UNION {
                                                                      ?subject crm:P170i_time_is_defined_by ?timePrimitive .
                                                                      ?timePrimitive a crm:E61_Time_Primitive .
                                                                      ?timePrimitive crm:P2_has_type <http://www.researchspace.org/resource/system/vocab/resource_type/primary_time_primitive> .
                                                                      ?timePrimitive crm:P190_has_symbolic_content ?resourceLabel .
                                                                    } UNION {
                                                                      ?subject skos:prefLabel ?resourceLabel .
                                                                    } UNION {
                                                                      ?subject crm:P190_has_symbolic_content ?resourceLabel .
                                                                    }

                                                                    OPTIONAL {
                                                                      ?subject crm:P67i_is_referred_to_by ?information_object  .
                                                                      ?information_object crm:P2_has_type <http://www.researchspace.org/resource/vocab/text_type/description> .
                                                                      ?information_object crm:P1_is_identified_by ?descriptionAppellation . 
                                                                      ?descriptionAppellation crm:P2_has_type <http://www.researchspace.org/resource/system/vocab/resource_type/primary_appellation> . 
                                                                      ?descriptionAppellation crm:P190_has_symbolic_content ?description .
                                                                    }
                                                                } ORDER BY ?resourceLabel'
                                                    
                                                        options='{"showFilter":false,
                                                                    "resultsPerPage":10,
                                                                    "useFixedHeader":true}'
                            
                                                        no-result-template='<div class="table-no-results">
                                                                                <div class="no-results-container">
                                                                                  <rs-icon icon-type="rounded" icon-name="search_off" symbol="true" class="no-results-icon"></rs-icon>
                                                                                  <div class="no-results-text">No resource found</div>
                                                                                </div>
                                                                                <semantic-link-container  uri="http://www.researchspace.org/resource/ThinkingFrames"
                                                                                                            urlqueryparam-view="authority-list" 
                                                                                                            urlqueryparam-resource="{{node}}"
                                                                                                        >
                                                                                    <button class="btn btn-default btn-textAndIcon">
                                                                                    <rs-icon icon-type="round" icon-name="add_box"></rs-icon>
                                                                                        <span>Add resource</span>
                                                                                    </button>
                                                                                </semantic-link-container>
                                                                            </div>'
                            
                                                        column-configuration='[
                                                                                {"variableName": "subject", "displayName": "", "cellTemplate": "{{> selectionCheckbox}}" },
                                                                                {"variableName": "subject", "displayName": "{{#if columnTitle1}}{{columnTitle1}}{{else}}{{resourceConfigLabel}} name{{/if}}", "cellTemplate": "{{> column1}}" },
                                                                                {"variableName": "", "displayName": "{{#if columnTitle2}}{{columnTitle2}}{{else}}Description{{/if}}", "cellTemplate": "{{> column2}}" },
                                                                                {"variableName": "", "displayName": "{{#if columnTitle3}}{{columnTitle3}}{{else}}{{/if}}", "cellTemplate": "{{> column3}}" },
                                                                                {"variableName": "", "displayName": "{{#if columnTitle4}}{{columnTitle4}}{{else}}{{/if}}", "cellTemplate": "{{> column4}}" },
                                                                                {"variableName": "", "displayName": "more", "cellTemplate": "{{> actions}}" }
                                                                            ]'
                            
                                        >
                                          <template id='selectionCheckbox'>
                                            [[#if (hasPermission "forms:ldp:*")]]
                                              <div>
                                                <mp-selection-toggle selection="item-selection-aggregator" tag="{{iri.value}}"></mp-selection-toggle>
                                              </div>
                                            [[/if]]
                                          </template>

                                          <template id='column1'>
                                            <div>
                                              <div style="display: flex; align-items: center; gap: 15px;">                               
                                                <mp-draggable iri='{{iri.value}}'>
                                                  <mp-overlay-dialog  id="{{iri.value}}-resource-preview-dialog"  
                                                                      type="modal" 
                                                                      class="modal-xlSize preview_modal"
                                                                      title="Preview">
                                                    <mp-overlay-dialog-trigger>
                                                      <div class="resource-thumbnail-small-container">
                                                        {{#if (eq listedResourceConfig.value "http://www.researchspace.org/resource/system/resource_configurations_container/data/Image_annotation")}}
                                                          <rs-iiif-image-thumbnail  height='40' width='45' style='height: 100%; width: 100%;'
                                                                                    image-or-region='{{iri.value}}'      
                                                                                    [[> rsp:IIIFConfig]]
                                                                                  >
                                                          </rs-iiif-image-thumbnail>
                                                        {{else}}
                                                          <mp-resource-thumbnail iri='{{iri.value}}' class='resource-thumbnail-small'>
                                                              <mp-resource-thumbnail-fallback>
                                                                <mp-draggable iri='{{iri.value}}'>
                                                                  {{#if resourceIcon}}
                                                                    <rs-icon icon-type="rounded" icon-name="{{resourceIcon}}" symbol="true" class='resource-thumbnail-small-fallback-icon'></rs-icon>
                                                                  {{else}}
                                                                    <rs-icon icon-type="rounded" icon-name="image" symbol="true" class='resource-thumbnail-small-fallback-icon'></rs-icon>
                                                                  {{/if}}
                                                                </mp-draggable>
                                                              </mp-resource-thumbnail-fallback>
                                                          </mp-resource-thumbnail>
                                                        {{/if}}         
                                                      </div>
                                                    </mp-overlay-dialog-trigger>
                                                    <mp-overlay-dialog-content>
                                                      <inline-template template-iri='[[resolvePrefix "rsp:ResourcePreview"]]' 
                                                                      options='{"resource": "{{iri.value}}", 
                                                                                  "listedResourceConfig": "{{listedResourceConfig.value}}", 
                                                                                  "resourceConfigLabel": "{{resourceConfigLabel}}",
                                                                                  "resourceDescription": "{{description.value}}",
                                                                                  "modalId": "{{iri.value}}-resource-preview-dialog",
                                                                                  "resourceDetailSection": true
                                                                                  }' >
                                                      </inline-template> 
                                                    </mp-overlay-dialog-content>
                                                  </mp-overlay-dialog>
                                                </mp-draggable>
            
                                                <div>
                                                  <mp-draggable iri='{{iri.value}}'>
                                                    <div>
                                                      {{#if (eq listedResourceConfig.value "http://www.researchspace.org/resource/system/resource_configurations_container/data/Authority_document")}}
                                                        <semantic-link  iri='http://www.researchspace.org/resource/ThinkingFrames'
                                                                        urlqueryparam-view='authority-list'
                                                                        urlqueryparam-resource='{{iri.value}}'>
                                                          <mp-label iri='{{iri.value}}' class="text-link text-truncate-line1"></mp-label>
                                                        </semantic-link>
                                                      {{else}}
                                                        <semantic-link  iri='http://www.researchspace.org/resource/ThinkingFrames'
                                                                        urlqueryparam-view='resource-editor'
                                                                        urlqueryparam-resource='{{iri.value}}'>
                                                          <mp-label iri='{{iri.value}}' class="text-link text-truncate-line1"></mp-label>
                                                        </semantic-link>
                                                      {{/if}}
                                                    </div>
                                                  </mp-draggable>
            
                                                  {{#if (eq listedResourceConfig.value "http://www.researchspace.org/resource/system/resource_configurations_container/data/User")}}
                                                    <semantic-query query='SELECT DISTINCT ?systemUser WHERE { 
                                                                            BIND(IRI(REPLACE(STR(?__useruri__), "%40", "_")) as ?systemUser)
                                                                          } LIMIT 1'>
                                                      <template id='template'>
                                                        {{#ifCond bindings.0.systemUser.value "===" iri.value}}
                                                          <div class="color-action text-bold600 text-font-size__xsmall text-truncate-line1">My profile</div>
                                                        {{else}}
                                                          <div class="color-secondary-light text-font-size__xsmall text-truncate-line1">{{resourceConfigLabel}}</div>
                                                        {{/ifCond}}
                                                      </template>
                                                    </semantic-query>
                                                  {{else}}
                                                    <div class="color-secondary-light text-font-size__xsmall text-truncate-line1">{{resourceConfigLabel}}</div>
                                                  {{/if}}
                                                </div>
                                              </div>
                                            </div>
                                          </template>
                                
                                          <template id='column2'>
                                            {{#if columnContentSparqlPattern2}}
                                              <semantic-query query='SELECT ?item ?value ?label ?columnContentType2 ?itemIri WHERE {
                                                                        BIND(<{{iri.value}}> AS ?item)
                                                                        BIND("{{columnContentType2}}" AS ?columnContentType2)
                                                                        {{columnContentSparqlPattern2}}
                                                                      }'
                                                              template='{{> customColumnContent}}'>
            
                                                  <template id='customColumnContent'>
                                                    <div>
                                                      {{#if (eq bindings.0.columnContentType2.value "icon actor")}}
                                                        <mp-popover>
                                                          <mp-popover-trigger placement="bottom" trigger='["click", "focus"]'> 
                                                            <rs-icon icon-type="rounded" icon-name="people_alt" class="people-icon" symbol="true"></rs-icon>
                                                          </mp-popover-trigger>
                                                          <mp-popover-content>
                                                            <div style="display: flex; flex-direction: column; gap: 5px;">
                                                              {{#each bindings}}
                                                                <mp-draggable iri='{{value.value}}'>
                                                                  <semantic-link-container  uri='http://www.researchspace.org/resource/ThinkingFrames'
                                                                                            urlqueryparam-view="resource-editor"
                                                                                            urlqueryparam-resource-iri='{{value.value}}'>
                                                                    <div class="text-link">{{label.value}}</div>
                                                                  </semantic-link-container>
                                                                </mp-draggable>
                                                              {{/each}}
                                                            </div>
                                                          </mp-popover-content>
                                                        </mp-popover>
                                                      {{else}}
                                                        {{#if (eq bindings.0.columnContentType2.value "tag")}}<div style="display: flex; gap: 5px; flex-wrap: wrap;">{{/if}}
                                                          {{#each bindings}}
                                                            {{#if (eq columnContentType2.value "date")}}
                                                              <mp-draggable iri='{{value.value}}'><span>{{dateTimeFormat label.value "DD/MM/YYYY"}}</span></mp-draggable>
                                                              <span>{{#if @last}}{{else}}, {{/if}}</span>
                                                            {{else if (eq columnContentType2.value "link")}}
                                                              <mp-draggable iri='{{value.value}}'>
                                                                <semantic-link-container  uri='http://www.researchspace.org/resource/ThinkingFrames'
                                                                                          urlqueryparam-view="resource-editor"
                                                                                          urlqueryparam-resource-iri='{{value.value}}'>
                                                                  <span class="text-link">{{label.value}}</span>
                                                                </semantic-link-container>
                                                              </mp-draggable>
                                                              <span>{{#if @last}}{{else}}, {{/if}}</span>
                                                            {{else if (eq columnContentType2.value "tag")}}
                                                              <span class="badge badge--secondary">{{label.value}}</span>
                                                            {{else}}
                                                              <span style="{{#if (eq columnContentType2.value 'bold text')}}font-weight: 600;{{/if}}">{{label.value}}</span>
                                                              <span>{{#if @last}}{{else}}, {{/if}}</span>
                                                            {{/if}}
                                                          {{/each}}
                                                          {{#if (eq bindings.0.columnContentType2.value "tag")}}</div>{{/if}}
                                                      {{/if}}
                                                    </div>
                                                  </template>
                                              </semantic-query>
                                            {{else}}
                                              <div>
                                                {{description.value}}
                                              </div>
                                            {{/if}}
                                          </template>

                                          <template id='column3'>
                                            {{#if bindings.0.columnContentSparqlPattern3.value}}
                                              <semantic-query query='SELECT ?item ?value ?label ?itemIri ?columnContentType3 WHERE {
                                                                        BIND(<{{iri.value}}> AS ?item)
                                                                        BIND("{{bindings.0.columnContentType3.value}}" AS ?columnContentType3)
                                                                        {{bindings.0.columnContentSparqlPattern3.value}}
                                                                      }'
                                                                template='{{> customColumnContent}}'
                                                >
            
                                                  <template id='customColumnContent'>
                                                    <div>
                                                      {{#if (eq bindings.0.columnContentType3.value "icon actor")}}
                                                        <mp-popover>
                                                          <mp-popover-trigger placement="bottom" trigger='["click", "focus"]'> 
                                                            <rs-icon icon-type="rounded" icon-name="people_alt" class="people-icon" symbol="true"></rs-icon>
                                                          </mp-popover-trigger>
                                                          <mp-popover-content>
                                                            <div style="display: flex; flex-direction: column; gap: 5px;">
                                                              {{#each bindings}}
                                                                <mp-draggable iri='{{value.value}}'>
                                                                  <semantic-link-container  uri='http://www.researchspace.org/resource/ThinkingFrames'
                                                                                            urlqueryparam-view="resource-editor"
                                                                                            urlqueryparam-resource-iri='{{value.value}}'>
                                                                    <div class="text-link">{{label.value}}</div>
                                                                  </semantic-link-container>
                                                                </mp-draggable>
                                                              {{/each}}
                                                            </div>
                                                          </mp-popover-content>
                                                        </mp-popover>
                                                      {{else}}
                                                        {{#if (eq bindings.0.columnContentType3.value "tag")}}<div style="display: flex; gap: 5px; flex-wrap: wrap;">{{/if}}
                                                        {{#each bindings}}
                                                          {{#if (eq columnContentType3.value "date")}}
                                                            <mp-draggable iri='{{value.value}}'><span>{{dateTimeFormat label.value "DD/MM/YYYY"}}</span></mp-draggable>
                                                            <span>{{#if @last}}{{else}}, {{/if}}</span>
                                                          {{else if (eq columnContentType3.value "link")}}
                                                            <mp-draggable iri='{{value.value}}'>
                                                              <semantic-link-container  uri='http://www.researchspace.org/resource/ThinkingFrames'
                                                                                        urlqueryparam-view="resource-editor"
                                                                                        urlqueryparam-resource-iri='{{value.value}}'>
                                                                <span class="text-link">{{label.value}}</span>
                                                              </semantic-link-container>
                                                            </mp-draggable>
                                                            <span>{{#if @last}}{{else}}, {{/if}}</span>
                                                          {{else if (eq columnContentType3.value "tag")}}
                                                            <span class="badge badge--secondary">{{label.value}}</span>
                                                          {{else}}
                                                            <span style="{{#if (eq columnContentType3.value 'bold text')}}font-weight: 600;{{/if}}">{{label.value}}</span>
                                                            <span>{{#if @last}}{{else}}, {{/if}}</span>
                                                          {{/if}}
                                                        {{/each}}
                                                        {{#if (eq bindings.0.columnContentType3.value "tag")}}</div>{{/if}}
                                                      {{/if}}
                                                    </div>
                                                  </template>
                                              </semantic-query>
                                            {{/if}}
                                          </template>  

                                          <template id='column4'>
                                            {{#if bindings.0.columnContentSparqlPattern4.value}}
                                              <semantic-query query='SELECT ?item ?value ?label ?itemIri ?columnContentType4 WHERE {
                                                                        BIND(<{{iri.value}}> AS ?item)
                                                                        BIND("{{bindings.0.columnContentType4.value}}" AS ?columnContentType4)
                                                                        {{bindings.0.columnContentSparqlPattern4.value}}
                                                                      }'
                                                                template='{{> customColumnContent}}'
                                                >
            
                                                  <template id='customColumnContent'>
                                                    <div>
                                                      {{#if (eq bindings.0.columnContentType4.value "icon actor")}}
                                                        <mp-popover>
                                                          <mp-popover-trigger placement="bottom" trigger='["click", "focus"]'> 
                                                            <rs-icon icon-type="rounded" icon-name="people_alt" class="people-icon" symbol="true"></rs-icon>
                                                          </mp-popover-trigger>
                                                          <mp-popover-content>
                                                            <div style="display: flex; flex-direction: column; gap: 5px;">
                                                              {{#each bindings}}
                                                                <mp-draggable iri='{{value.value}}'>
                                                                  <semantic-link-container  uri='http://www.researchspace.org/resource/ThinkingFrames'
                                                                                            urlqueryparam-view="resource-editor"
                                                                                            urlqueryparam-resource-iri='{{value.value}}'>
                                                                    <div class="text-link">{{label.value}}</div>
                                                                  </semantic-link-container>
                                                                </mp-draggable>
                                                              {{/each}}
                                                            </div>
                                                          </mp-popover-content>
                                                        </mp-popover>
                                                      {{else}}
                                                        {{#if (eq bindings.0.columnContentType4.value "tag")}}<div style="display: flex; gap: 5px; flex-wrap: wrap;">{{/if}}
                                                        {{#each bindings}}
                                                          {{#if (eq columnContentType4.value "date")}}
                                                            <mp-draggable iri='{{value.value}}'>
                                                              <span>{{dateTimeFormat label.value "DD/MM/YYYY"}}</span>
                                                            </mp-draggable>
                                                            <span>{{#if @last}}{{else}}, {{/if}}</span>
                                                          {{else if (eq columnContentType4.value "link")}}
                                                            <mp-draggable iri='{{value.value}}'>
                                                              <semantic-link-container  uri='http://www.researchspace.org/resource/ThinkingFrames'
                                                                                        urlqueryparam-view="resource-editor"
                                                                                        urlqueryparam-resource-iri='{{value.value}}'>
                                                                <span class="text-link">{{label.value}}</span>
                                                              </semantic-link-container>
                                                            </mp-draggable>
                                                            <span>{{#if @last}}{{else}}, {{/if}}</span>
                                                          {{else if (eq columnContentType4.value "tag")}}
                                                            <span class="badge badge--secondary">{{label.value}}</span>
                                                          {{else}}
                                                            <span style="{{#if (eq columnContentType4.value 'bold text')}}font-weight: 600;{{/if}}">{{label.value}}</span>
                                                            <span>{{#if @last}}{{else}}, {{/if}}</span>
                                                          {{/if}}
                                                        {{/each}}
                                                        {{#if (eq bindings.0.columnContentType4.value "tag")}}</div>{{/if}}
                                                      {{/if}}
                                                    </div>
                                                  </template>
                                              </semantic-query>
                                            {{/if}}
                                          </template>
                            
<<<<<<< HEAD
                                            <template id='actions'>
                                              <div style="display: flex; align-items: stretch; gap: 1px;">
                                                <mp-draggable iri='{{iri.value}}' drag-style="cursor: grab;">
                                                  <button class="btn btn-default border-none" title="drag {{resourceConfigLabel}}" style="cursor: grab;">
                                                    <rs-icon icon-type="rounded" icon-name="drag_pan" symbol="true"></rs-icon>
                                                  </button>
                                                </mp-draggable>
                                                <rs-resource-dropdown id={{iri.value}} class-name="my-css-class">
                                                {{> rsp:ResourceDropdownActionsItems viewId=viewId
                                                                                iri=iri.value
                                                                                resourceConfig=resourceConfig
                                                                                resourceLabel="resourceConfigLabel"
                                                                                resourceOntologyClass=resourceOntologyClass
                                                                                resourceDescription=description.value
                                                                                resourceFormIRI=resourceConfigFormIRI
                                                }}
                                              </rs-resource-dropdown>
                                              </div>
                                            </template>
=======
                                          <template id='actions'>
                                            <div style="display: flex; align-items: stretch; gap: 1px;">
                                              <mp-draggable iri='{{iri.value}}' drag-style="cursor: grab;">
                                                <button class="btn btn-default border-none" title="drag {{resourceConfigLabel}}" style="cursor: grab;">
                                                  <rs-icon icon-type="rounded" icon-name="drag_pan" symbol="true"></rs-icon>
                                                </button>
                                              </mp-draggable>
                                          
                                              {{> rsp:ResourceDropdownActions viewId=viewId
                                                                              iri=iri.value
                                                                              resourceConfig=listedResourceConfig
                                                                              resourceLabel=resourceConfigLabel
                                                                              resourceOntologyClass=resourceOntologyClass
                                                                              resourceDescription=description.value
                                                                              resourceFormIRI=resourceConfigFormIRI
                                              }}
                                            </div>
                                          </template>
>>>>>>> 093f7829
                                
                                        </semantic-table>  
                                    </semantic-search-result>
                                </div>
                            </semantic-search-result-holder>
                        </div>
                    </semantic-search>
                </template>
            </mp-event-target-template-render>

            <mp-event-proxy id='{{viewId}}-update-listOfResources-on-resource-actions'
                            on-event-types='["Form.ResourceCreated", "Form.ResourceUpdated", "Form.ResourceRemoved"]' 
                            proxy-event-type='Component.TemplateUpdate' 
                            proxy-targets='["{{node}}-listOfResources-container"]'
            ></mp-event-proxy>
          </div>
 
      </rs-tab>

      <rs-tab event-key="documents" title="Resource documented">

        <div class="formWholePageSection-container">
          <div class="page__section-container formWholePageSection">
            <bs-tab-container id="{{viewId}}-documentForm-resources-tabs" default-active-key="listView" class="form-assetView-tabs">
                <div>
                    <div class="form-header-withButtons">
                      <h4>Resource documented</h4>
                      <bs-nav class="icon-tabs">
                          <bs-nav-item event-key="thumbnailView" title="thumbnail view">
                              <rs-icon icon-type="round" icon-name="view_module"></rs-icon>
                          </bs-nav-item>
                          <bs-nav-item event-key="listView" title="list view">
                              <rs-icon icon-type="round" icon-name="view_list"></rs-icon>
                          </bs-nav-item>
                      </bs-nav>
                    </div>
                    <bs-tab-content>
                        <bs-tab-pane event-key="thumbnailView">
                            <div style="padding: 20px 20px 20px 0;">
                                <div class="dragAndDrop-input-container">
                                    <semantic-form-drag-and-drop-input  for='document_documents' 
                                                                        render-header="false"
                                                                        placeholder-item-template="<div class='placeholder-item'>
                                                                                                        <div>Drag a resource documented in the authority document</div>
                                                                                                    </div>">
                                    </semantic-form-drag-and-drop-input>
                                </div>
                            </div>
                        </bs-tab-pane>

                        <bs-tab-pane event-key="listView">
                            <div style="padding:  20px 20px 20px 0;">
                                <semantic-form-autocomplete-input for='document_documents' 
                                                                  render-header="false"
                                                                  placeholder="Select resource documented in the authority document" 
                                                                  nested-form-templates='[[> Platform:NestedFormTemplates_allEntities]]'> 
                                </semantic-form-autocomplete-input> 
                            </div>
                        </bs-tab-pane>
                    </bs-tab-content>
                </div>
            </bs-tab-container>
          </div>
        </div>

      </rs-tab>

      <rs-tab event-key="component" title="Components (structural parts)">

        {{#if scheme}}
          <semantic-form-tree-picker-input  for='propositional_object_is_component_of' 
                                              label="Part of" 
                                              placeholder="Select the item of which the authority document is structural part of" 
                                              default-values='[{{#if broader}}"{{broader}}"{{/if}}]'
                                              tree-patterns='{"scheme": "{{scheme}}",
                                                              "schemePattern": "?item crm:P71i_is_listed_in <{{scheme}}>",
                                                              "relationPattern": "?item crm:P148i_is_component_of ?parent",
                                                              "labelPattern": "{ 
                                                                                ?item crm:P1_is_identified_by ?appellation .
                                                                                ?appellation a crm:E41_Appellation .
                                                                                ?appellation crm:P2_has_type <http://www.researchspace.org/resource/system/vocab/resource_type/primary_appellation> . 
                                                                                ?appellation crm:P190_has_symbolic_content ?label .
                                                                              } UNION {
                                                                                ?item crm:P190_has_symbolic_content ?label .
                                                                              }"
                                                              }'

                                              query-item-label='SELECT ?label WHERE {
                                                                { 
                                                                  ?item crm:P1_is_identified_by ?appellation .
                                                                  ?appellation a crm:E41_Appellation .
                                                                  ?appellation crm:P2_has_type <http://www.researchspace.org/resource/system/vocab/resource_type/primary_appellation> . 
                                                                  ?appellation crm:P190_has_symbolic_content ?label .
                                                                } UNION {
                                                                  ?item crm:P190_has_symbolic_content ?label .
                                                                }
                                                              }'> 
          </semantic-form-tree-picker-input>  

          <semantic-form-tree-picker-input    for='propositional_object_has_component' 
                                              label="Components" 
                                              placeholder="Select component (structural part) of the authority document" 
                                              tree-patterns='{"scheme": "{{scheme}}",
                                                              "schemePattern": "?item crm:P71i_is_listed_in <{{scheme}}>",
                                                              "relationPattern": "?item crm:P148i_is_component_of ?parent",
                                                              "labelPattern": "{ 
                                                                                  ?item crm:P1_is_identified_by ?appellation .
                                                                                  ?appellation a crm:E41_Appellation .
                                                                                  ?appellation crm:P2_has_type <http://www.researchspace.org/resource/system/vocab/resource_type/primary_appellation> . 
                                                                                  ?appellation crm:P190_has_symbolic_content ?label .
                                                                                } UNION {
                                                                                  ?item crm:P190_has_symbolic_content ?label .
                                                                                }"
                                                              }'

                                              query-item-label='SELECT ?label WHERE {
                                                                  { 
                                                                    ?item crm:P1_is_identified_by ?appellation .
                                                                    ?appellation a crm:E41_Appellation .
                                                                    ?appellation crm:P2_has_type <http://www.researchspace.org/resource/system/vocab/resource_type/primary_appellation> . 
                                                                    ?appellation crm:P190_has_symbolic_content ?label .
                                                                  } UNION {
                                                                    ?item crm:P190_has_symbolic_content ?label .
                                                                  }
                                                              }'> 
          </semantic-form-tree-picker-input> 
        {{else}}
          <div class="hierarchyView-form-container">
              <div class="page__section-container formHierarchyView-container">
                  <div class="form-header-withButtons">
                      <h4>Components (structural parts)</h4>
                  </div>
                  <div style="flex: 1; padding: 18px 2px;" class="tree-tableView">
                      {{#if node}}
                          {{#bind propositionalObject=node }}
                            <semantic-tree query='SELECT DISTINCT ?node ?parent WHERE {
                                                    BIND(<{{node}}> as ?propositionalObject)
                                                    
                                                    { ?propositionalObject crm:P148_has_component ?node . }
                                                    UNION
                                                    { ?propositionalObject crm:P148i_is_component_of ?parent . }
                                                    
                                                    ?node crm:P148i_is_component_of ?parent .

                                                    FILTER(ISIRI(?node))
                                                }
                                                ORDER BY (?node)' 

                                            tuple-template='{{> nodeTemplate}}'>
                                            
                                <template id='nodeTemplate'>
                                    <semantic-query query='SELECT ?node ?nodeLabel WHERE {
                                                                BIND (<{{node.value}}> as ?node)
                                                                { 
                                                                  ?node crm:P1_is_identified_by ?appellation .
                                                                  ?appellation a crm:E41_Appellation .
                                                                  ?appellation crm:P2_has_type <http://www.researchspace.org/resource/system/vocab/resource_type/primary_appellation> . 
                                                                  ?appellation crm:P190_has_symbolic_content ?nodeLabel .
                                                                } UNION {
                                                                  ?node crm:P190_has_symbolic_content ?nodeLabel .
                                                                }
                                                            }'
                                                    template='{{> template}}'>
                                        
                                        <template id='template'>
                                            <div>
                                                {{#ifCond bindings.0.node.value "===" propositionalObject}}
                                                    <span class="Tree--itemLink active" style="font-weight: 600;">{{bindings.0.nodeLabel.value}}</span>
                                                {{else}}
                                                    <semantic-link  iri="http://www.researchspace.org/resource/ThinkingFrames"
                                                                    urlqueryparam-view='resource-editor' 
                                                                    urlqueryparam-resource-iri='{{node.value}}'
                                                                    >
                                                        <span class="Tree--itemLink" style="font-weight: 600;">{{bindings.0.nodeLabel.value}}</span>
                                                    </semantic-link>
                                                {{/ifCond}}
                                            </div>
                                        </template>
                                    </semantic-query>
                                </template>  
                            </semantic-tree>
                          {{/bind}}
                      {{/if}}
                  </div>
              </div>

              <div class="page__section-container formHierarchyInputs-container">    
                  <semantic-form-autocomplete-input   for='propositional_object_is_component_of' 
                                                      label="Part of" 
                                                      placeholder="Select the item of which the authority document is structural part of" 
                                                      nested-form-templates='[[> Platform:NestedFormTemplates_propositionalObjects]]'> 
                  </semantic-form-autocomplete-input>

                  <semantic-form-autocomplete-input   for='propositional_object_has_component' 
                                                      label="Components" 
                                                      placeholder="Select component (structural part) of the authority document" 
                                                      nested-form-templates='[[> Platform:NestedFormTemplates_propositionalObjects]]'>
                  </semantic-form-autocomplete-input>
              </div>
          </div>
        {{/if}}

      </rs-tab>

      <rs-tab event-key="incorporatedParts" title="Components (incorporated parts)">
        {{#if scheme}}
          <semantic-form-tree-picker-input  for='symbolic_object_incorporated_in' 
                                            label="Incorporated in" 
                                            placeholder="Select what incorporates the authority document" 
                                            default-values='[{{#if broader}}"{{broader}}"{{/if}}]'
                                            tree-patterns='{"scheme": "{{scheme}}",
                                                              "schemePattern": "?item crm:P71i_is_listed_in <{{scheme}}>",
                                                              "relationPattern": "?item crm:P165i_is_incorporated_in ?parent",
                                                              "labelPattern": " { 
                                                                                  ?item crm:P1_is_identified_by ?appellation .
                                                                                  ?appellation a crm:E41_Appellation .
                                                                                  ?appellation crm:P2_has_type <http://www.researchspace.org/resource/system/vocab/resource_type/primary_appellation> . 
                                                                                  ?appellation crm:P190_has_symbolic_content ?label .
                                                                                } UNION {
                                                                                  ?item crm:P190_has_symbolic_content ?label .
                                                                                }"
                                                              }'

                                            query-item-label='SELECT ?label WHERE {
                                                                { 
                                                                  ?item crm:P1_is_identified_by ?appellation .
                                                                  ?appellation a crm:E41_Appellation .
                                                                  ?appellation crm:P2_has_type <http://www.researchspace.org/resource/system/vocab/resource_type/primary_appellation> . 
                                                                  ?appellation crm:P190_has_symbolic_content ?label .
                                                                } UNION {
                                                                  ?item crm:P190_has_symbolic_content ?label .
                                                                }
                                                              }'> 
          </semantic-form-tree-picker-input>  

          <semantic-form-tree-picker-input    for='information_object_incorporates' 
                                              label="Incorporates" 
                                              placeholder="Select what is included in the authority document"
                                              tree-patterns='{"scheme": "{{scheme}}",
                                                              "schemePattern": "?item crm:P71i_is_listed_in <{{scheme}}>",
                                                              "relationPattern": "?item crm:P165i_is_incorporated_in ?parent",
                                                              "labelPattern": "{ 
                                                                                  ?item crm:P1_is_identified_by ?appellation .
                                                                                  ?appellation a crm:E41_Appellation .
                                                                                  ?appellation crm:P2_has_type <http://www.researchspace.org/resource/system/vocab/resource_type/primary_appellation> . 
                                                                                  ?appellation crm:P190_has_symbolic_content ?label .
                                                                                } UNION {
                                                                                  ?item crm:P190_has_symbolic_content ?label .
                                                                                }"
                                                              }'

                                              query-item-label='SELECT ?label WHERE {
                                                                { 
                                                                  ?item crm:P1_is_identified_by ?appellation .
                                                                  ?appellation a crm:E41_Appellation .
                                                                  ?appellation crm:P2_has_type <http://www.researchspace.org/resource/system/vocab/resource_type/primary_appellation> . 
                                                                  ?appellation crm:P190_has_symbolic_content ?label .
                                                                } UNION {
                                                                  ?item crm:P190_has_symbolic_content ?label .
                                                                }
                                                              }'> 
          </semantic-form-tree-picker-input> 
        {{else}}
          <div class="hierarchyView-form-container">
              <div class="page__section-container formHierarchyView-container">
                  <div class="form-header-withButtons">
                      <h4>Components (incorporated parts)</h4>
                  </div>
                  <div style="flex: 1; padding: 18px 2px;" class="tree-tableView">
                      {{#if node}}
                          {{#bind informationObject=node }}
                            <semantic-tree query='SELECT DISTINCT ?node ?parent WHERE {
                                                    BIND(<{{node}}> as ?informationObject)
                                                    
                                                    { ?informationObject crm:P165_incorporates ?node . }
                                                    UNION
                                                    { ?informationObject crm:P165_incorporates ?parent . }
                                                    
                                                    ?node crm:P165i_is_incorporated_in ?parent .

                                                    FILTER(ISIRI(?node))
                                                }
                                                ORDER BY (?node)' 

                                            tuple-template='{{> nodeTemplate}}'>
                                            
                                <template id='nodeTemplate'>
                                    <semantic-query query='SELECT ?node ?nodeLabel WHERE {
                                                                BIND (<{{node.value}}> as ?node)
                                                                { 
                                                                  ?node crm:P1_is_identified_by ?appellation .
                                                                  ?appellation a crm:E41_Appellation .
                                                                  ?appellation crm:P2_has_type <http://www.researchspace.org/resource/system/vocab/resource_type/primary_appellation> . 
                                                                  ?appellation crm:P190_has_symbolic_content ?nodeLabel .
                                                                } UNION {
                                                                  ?node crm:P190_has_symbolic_content ?nodeLabel .
                                                                }
                                                            }'
                                                    template='{{> template}}'>
                                        
                                        <template id='template'>
                                            <div>
                                                {{#ifCond bindings.0.node.value "===" informationObject}}
                                                    <span class="Tree--itemLink active" style="font-weight: 600;">{{bindings.0.nodeLabel.value}}</span>
                                                {{else}}
                                                    <semantic-link  iri="http://www.researchspace.org/resource/ThinkingFrames"
                                                                    urlqueryparam-view='resource-editor' 
                                                                    urlqueryparam-resource-iri='{{node.value}}'
                                                                    >
                                                        <span class="Tree--itemLink" style="font-weight: 600;">{{bindings.0.nodeLabel.value}}</span>
                                                    </semantic-link>
                                                {{/ifCond}}
                                            </div>
                                        </template>
                                    </semantic-query>
                                </template>  
                            </semantic-tree>
                          {{/bind}}
                      {{/if}}
                  </div>
              </div>

              <div class="page__section-container formHierarchyInputs-container">    
                <semantic-form-autocomplete-input   for='symbolic_object_incorporated_in' 
                                                    label="Incorporated in" 
                                                    placeholder="Select what incorporates the authority document" 
                                                    nested-form-templates='[[> Platform:NestedFormTemplates_informationObjects]]'> 
                </semantic-form-autocomplete-input> 

                <semantic-form-autocomplete-input   for='information_object_incorporates' 
                                                    label="Incorporates" 
                                                    placeholder="Select what is included in the authority document" 
                                                    nested-form-templates='[[> Platform:NestedFormTemplates_symbolicObjects]]'> 
                </semantic-form-autocomplete-input> 
              </div>
          </div>
        {{/if}}
      </rs-tab>
      
      <rs-tab event-key="type" title="Type/Dimensions">
    
        <semantic-form-autocomplete-input   for='man-made_thing_was_intended_for' 
                                            label="Was intended for" 
                                            placeholder="Select the type describing the intended usage of the authority document" 
                                            nested-form-templates='[[> Platform:NestedFormTemplates_types]]'>
        </semantic-form-autocomplete-input>

        <semantic-form-autocomplete-input   for='thing_general_use' 
                                            label="Had as general use" 
                                            placeholder="Select the type of use that the authority document was actually employed for" 
                                            nested-form-templates='[[> Platform:NestedFormTemplates_types]]'>
        </semantic-form-autocomplete-input>

        <semantic-form-autocomplete-input   for='thing_dimension' 
                                            label="Dimension" 
                                            placeholder="Select dimension" 
                                            nested-form-templates='[ 
                                                {
                                                    "label": "Dimension",
                                                    "nestedForm": "{{{{raw}}}}{{> \"http://www.researchspace.org/resource/system/forms/Dimension\" nested=true editable=true mode=\"new\"}}
                                                                {{{{/raw}}}}"
                                                }
                                            ]'> 
        </semantic-form-autocomplete-input>

      </rs-tab>

      <rs-tab event-key="right" title="Right">

        <semantic-form-autocomplete-input   for='legal_object_subject_to_right' 
                                            label="Legal rights"
                                            placeholder="Select legal rights" 
                                            nested-form-templates='[ 
                                                {
                                                    "label": "Right",
                                                    "nestedForm": "{{{{raw}}}}
                                                                    {{> \"http://www.researchspace.org/resource/system/forms/Right\" nested=true editable=true mode=\"new\"}}
                                                                {{{{/raw}}}}"
                                                }
                                            ]'>  
        </semantic-form-autocomplete-input>

        <semantic-form-autocomplete-input   for='legal_object_right_held_by_actor' 
                                            label="Right held by" 
                                            placeholder="Select actor who holds legal right on the authority document" 
                                            nested-form-templates='[[> Platform:NestedFormTemplates_actors]]'> 
        </semantic-form-autocomplete-input> 

      </rs-tab>

      <rs-tab event-key="event" title="Events">

        <semantic-form-autocomplete-input   for='conceptual_object_created_by' 
                                            label="Created by" 
                                            placeholder="Select the event that created the authority document" 
                                            nested-form-templates='[[> Platform:NestedFormTemplates_creations]]'>  
        </semantic-form-autocomplete-input> 

        <div class="inline-composite-container">
            <semantic-form-composite-input  for="man-made_thing_was_intended_use_of_range"
                                            label="Made for"
                                            new-subject-template="/PC19_was_intended_use_of/{{{{raw}}}}{{UUID}}{{{{/raw}}}}"
                                            fields='[[fieldDefinitions
                                                        classtype="http://www.w3.org/1999/02/22-rdf-syntax-ns#type"
                                                        
                                                        was_intended_use_of_activity_domain="http://www.researchspace.org/pattern/system/was_intended_use_of/activity_domain"
                                                        mode_of_use="http://www.researchspace.org/pattern/system/was_intended_use_of/mode_of_use"
                                                    ]]'>
        
              <semantic-form-hidden-input for="classtype" default-value='http://www.cidoc-crm.org/cidoc-crm/PC19_was_intended_use_of'> </semantic-form-hidden-input>
        
              <div class="form-inline-inputs">
                <div style="flex: 1;">
                  <semantic-form-autocomplete-input for='was_intended_use_of_activity_domain' 
                                                    render-header="false"
                                                    placeholder="Select activity for which the authority document was made for" 
                                                    nested-form-templates='[[> Platform:NestedFormTemplates_activities]]'>
                  </semantic-form-autocomplete-input> 
                </div>
                <div style="flex: 1;">
                  <semantic-form-tree-picker-input  for="mode_of_use" 
                                                    label="Mode of use" 
                                                    render-header="false"
                                                    placeholder="Select mode of use"
                                                    close-dropdown-on-selection='true'
                                                    tree-patterns='{"scheme": "<http://www.researchspace.org/resource/vocab/mode_of_use>", 
                                                                    "schemePattern": "?item <http://www.cidoc-crm.org/cidoc-crm/P71i_is_listed_in> <http://www.researchspace.org/resource/vocab/mode_of_use>",
                                                                    "relationPattern": "?item crm:P127_has_broader_term ?parent"}'
        
                                                    scheme-page-button-config='{"iri": "http://www.researchspace.org/resource/ThinkingFrames",
                                                                                "view": "authority-list",
                                                                                "scheme": "http://www.researchspace.org/resource/vocab/mode_of_use",
                                                                                "tooltip": "Open list of modes of use"
                                                                              }'
                                                    
                                                    nested-form-template='{{{{raw}}}}{{> forms:Type nested=true editable=true mode="new"
                                                                                          scheme="http://www.researchspace.org/resource/vocab/mode_of_use"
                                                                                          entityType="mode of use" }}{{{{/raw}}}}'
        
                                                    query-item-label='SELECT ?label WHERE {
                                                                        ?item skos:prefLabel ?label .
                                                                    }'>
                  </semantic-form-tree-picker-input>
                </div>
              </div>
            </semantic-form-composite-input>
        </div>

        <semantic-form-autocomplete-input   for='symbolic_object_used_in' 
                                            label="Used in" 
                                            placeholder="Select the assignment that used the authority document as constituent of an identifier" 
                                            nested-form-templates='[ 
                                                {
                                                    "label": "Identifier assignment",
                                                    "nestedForm": "{{{{raw}}}}
                                                                    {{> \"http://www.researchspace.org/resource/system/forms/IdentifierAssignment\" nested=true editable=true mode=\"new\"}}
                                                                {{{{/raw}}}}"
                                                }
                                            ]'>  
        </semantic-form-autocomplete-input> 

        <div class="inline-composite-container">
            <semantic-form-composite-input  for="thing_used_specific_object_range" 
                                            label="Used for"
                                            new-subject-template="/PC16_used_specific_object/{{{{raw}}}}{{UUID}}{{{{/raw}}}}"
                                            fields='[[fieldDefinitions
                                                        classtype="http://www.w3.org/1999/02/22-rdf-syntax-ns#type"
                                                        
                                                        used_specific_object_activity_domain="http://www.researchspace.org/pattern/system/used_specific_object/domain"
                                                        mode_of_use="http://www.researchspace.org/pattern/system/used_specific_object/mode_of_use"
                                                    ]]'>
  
                <semantic-form-hidden-input for="classtype" default-value='http://www.cidoc-crm.org/cidoc-crm/PC16_used_specific_object'> </semantic-form-hidden-input>
                
                <div class="form-inline-inputs">
                  <div style="flex: 1;">
                    <semantic-form-autocomplete-input for='used_specific_object_activity_domain' 
                                                      label="Used for" 
                                                      render-header="false"
                                                      placeholder="Select activity in which the use of the authority document was essential to the performance or outcome" 
                                                      nested-form-templates='[[> Platform:NestedFormTemplates_activities]]'> 
                    </semantic-form-autocomplete-input> 
                  </div>
                  <div style="flex: 1;">
                    <semantic-form-tree-picker-input  for="mode_of_use" 
                                                      label="Mode of use" 
                                                      render-header="false"
                                                      placeholder="Select mode of use"
                                                      close-dropdown-on-selection='true'
                                                      tree-patterns='{"scheme": "<http://www.researchspace.org/resource/vocab/mode_of_use>", 
                                                                      "schemePattern": "?item <http://www.cidoc-crm.org/cidoc-crm/P71i_is_listed_in> <http://www.researchspace.org/resource/vocab/mode_of_use>",
                                                                      "relationPattern": "?item crm:P127_has_broader_term ?parent"}'
  
                                                      scheme-page-button-config='{"iri": "http://www.researchspace.org/resource/ThinkingFrames",
                                                                                  "view": "authority-list",
                                                                                  "scheme": "http://www.researchspace.org/resource/vocab/mode_of_use",
                                                                                  "tooltip": "Open list of modes of use"
                                                                                }'
                                                      
                                                      nested-form-template='{{{{raw}}}}{{> forms:Type nested=true editable=true mode="new"
                                                                                            scheme="http://www.researchspace.org/resource/vocab/mode_of_use"
                                                                                            entityType="mode of use" }}{{{{/raw}}}}'
  
                                                      query-item-label='SELECT ?label WHERE {
                                                                          ?item skos:prefLabel ?label .
                                                                      }'>
                    </semantic-form-tree-picker-input>
                  </div>
                </div>
            </semantic-form-composite-input>
        </div>

        <semantic-form-autocomplete-input   for='persistent_item_present_at' 
                                            label="Present at" 
                                            placeholder="Select event in which the authority document had an active or passive presence" 
                                            nested-form-templates='[[> Platform:NestedFormTemplates_events]]'>  
        </semantic-form-autocomplete-input> 

        <semantic-form-autocomplete-input   for='persistent_item_brought_into_existence_by' 
                                            label="Brought into existence by" 
                                            placeholder="Select event that brought the authority document into existence" 
                                            nested-form-templates='[[> Platform:NestedFormTemplates_beginningOfExistences]]'>  
        </semantic-form-autocomplete-input>

        <semantic-form-autocomplete-input   for='persistent_item_taken_out_of_existence_by' 
                                            label="Taken out of existence by" 
                                            placeholder="Select event that took the authority document out of existence" 
                                            nested-form-templates='[[> Platform:NestedFormTemplates_endOfExistences]]'>  
        </semantic-form-autocomplete-input>

        <semantic-form-autocomplete-input   for='entity_influenced_activity' 
                                            label="Influenced"
                                            placeholder="Select activity influenced by the authority document" 
                                            nested-form-templates='[[> Platform:NestedFormTemplates_activities]]'>  
        </semantic-form-autocomplete-input>

        <semantic-form-autocomplete-input   for='entity_motivated_activity' 
                                            label="Motivated"
                                            placeholder="Select activity motivated by the authority document" 
                                            nested-form-templates='[[> Platform:NestedFormTemplates_activities]]'>  
        </semantic-form-autocomplete-input>

        <semantic-form-autocomplete-input   for='entity_attributed_by_attribute_assignment' 
                                            label="Attributed by"
                                            placeholder="Select what assigned attribute to the authority document" 
                                            nested-form-templates='[ 
                                                {
                                                    "label": "Attribute assignment",
                                                    "nestedForm": "{{{{raw}}}}
                                                                    {{> \"http://www.researchspace.org/resource/system/forms/AttributeAssignment\" nested=true editable=true mode=\"new\"}}
                                                                {{{{/raw}}}}"
                                                }
                                            ]'>  
        </semantic-form-autocomplete-input>

        <semantic-form-autocomplete-input   for='entity_assigned_by_attribute_assignment' 
                                            label="Assigned by"
                                            placeholder="Select what assigned the authority document" 
                                            nested-form-templates='[ 
                                                {
                                                    "label": "Attribute assignment",
                                                    "nestedForm": "{{{{raw}}}}
                                                                    {{> \"http://www.researchspace.org/resource/system/forms/AttributeAssignment\" nested=true editable=true mode=\"new\"}}
                                                                {{{{/raw}}}}"
                                                }
                                            ]'>  
        </semantic-form-autocomplete-input>

        <semantic-form-autocomplete-input   for='entity_measurement' 
                                            label="Measured by"
                                            placeholder="Select measurement" 
                                            nested-form-templates='[ 
                                                {
                                                    "label": "Measurement",
                                                    "nestedForm": "{{{{raw}}}}
                                                                    {{> \"http://www.researchspace.org/resource/system/forms/Measurement\" nested=true editable=true mode=\"new\"}}
                                                                {{{{/raw}}}}"
                                                }
                                            ]'>  
        </semantic-form-autocomplete-input>
      </rs-tab>

      <rs-tab event-key="thing" title="Things">

        <semantic-form-autocomplete-input   for='symbolic_object_carried_by' 
                                            label="Carried by"
                                            placeholder="Select what carries the authority document" 
                                            nested-form-templates='[[> Platform:NestedFormTemplates_physicalThings]]'> 
        </semantic-form-autocomplete-input>

        <div class="inline-composite-container">
            <semantic-form-composite-input  for="thing_shows_features_of_thing" 
                                            label="Shows features of"
                                            new-subject-template="/PC130_shows_features_of/{{{{raw}}}}{{UUID}}{{{{/raw}}}}"
                                            fields='[[fieldDefinitions
                                                        classtype="http://www.w3.org/1999/02/22-rdf-syntax-ns#type"
                                                        
                                                        shows_features_of_range="http://www.researchspace.org/pattern/system/shows_features_of/range"
                                                        kind_of_similarity="http://www.researchspace.org/pattern/system/shows_features_of/kind_of_similarity"
                                                    ]]'>
  
              <semantic-form-hidden-input for="classtype" default-value='http://www.cidoc-crm.org/cidoc-crm/PC130_shows_features_of'> </semantic-form-hidden-input>
  
              <div class="form-inline-inputs">
                <div style="flex: 1;">
                  <semantic-form-autocomplete-input for='shows_features_of_range'  
                                                    render-header="false"
                                                    placeholder="Select thing that has similarity with the authority document" 
                                                    nested-form-templates='[[> Platform:NestedFormTemplates_things]]'> 
                  </semantic-form-autocomplete-input> 
                </div>
                <div style="flex: 1;">
                  <semantic-form-tree-picker-input  for="kind_of_similarity" 
                                                    render-header="false"
                                                    placeholder="Select kind of similarity"
                                                    close-dropdown-on-selection='true'
                                                    tree-patterns='{"scheme": "<http://www.researchspace.org/resource/vocab/thing_kind_of_similarity>", 
                                                                    "schemePattern": "?item <http://www.cidoc-crm.org/cidoc-crm/P71i_is_listed_in> <http://www.researchspace.org/resource/vocab/thing_kind_of_similarity>",
                                                                    "relationPattern": "?item crm:P127_has_broader_term ?parent"}'
  
                                                    scheme-page-button-config='{"iri": "http://www.researchspace.org/resource/ThinkingFrames",
                                                                                "view": "authority-list",
                                                                                "scheme": "http://www.researchspace.org/resource/vocab/thing_kind_of_similarity",
                                                                                "tooltip": "Open list of kind of similarities"
                                                                              }'
                                                    
                                                    nested-form-template='{{{{raw}}}}{{> forms:Type nested=true editable=true mode="new"
                                                                                          scheme="http://www.researchspace.org/resource/vocab/thing_kind_of_similarity"
                                                                                          entityType="kind of similarity" }}{{{{/raw}}}}'
  
                                                    query-item-label='SELECT ?label WHERE {
                                                                        ?item skos:prefLabel ?label .
                                                                    }'>
                  </semantic-form-tree-picker-input>
                </div>
              </div>
            </semantic-form-composite-input>
        </div>

        <div class="inline-composite-container">
            <semantic-form-composite-input  for="thing_has_features_of_thing" 
                                            label="Has features of"
                                            new-subject-template="/PC130_shows_features_of/{{{{raw}}}}{{UUID}}{{{{/raw}}}}"
                                            fields='[[fieldDefinitions
                                                        classtype="http://www.w3.org/1999/02/22-rdf-syntax-ns#type"
                                                        
                                                        shows_features_of_domain="http://www.researchspace.org/pattern/system/shows_features_of/domain"
                                                        kind_of_similarity="http://www.researchspace.org/pattern/system/shows_features_of/kind_of_similarity"
                                                    ]]'>
  
              <semantic-form-hidden-input for="classtype" default-value='http://www.cidoc-crm.org/cidoc-crm/PC130_shows_features_of'> </semantic-form-hidden-input>
  
              <div class="form-inline-inputs">
                <div style="flex: 1;">
                  <semantic-form-autocomplete-input for='shows_features_of_domain'  
                                                    render-header="false"
                                                    placeholder="Select thing that shows similarity with the authority document" 
                                                    nested-form-templates='[[> Platform:NestedFormTemplates_things]]'> 
                  </semantic-form-autocomplete-input> 
                </div>
                <div style="flex: 1;">
                  <semantic-form-tree-picker-input  for="kind_of_similarity" 
                                                    render-header="false"
                                                    placeholder="Select kind of similarity"
                                                    close-dropdown-on-selection='true'
                                                    tree-patterns='{"scheme": "<http://www.researchspace.org/resource/vocab/thing_kind_of_similarity>", 
                                                                    "schemePattern": "?item <http://www.cidoc-crm.org/cidoc-crm/P71i_is_listed_in> <http://www.researchspace.org/resource/vocab/thing_kind_of_similarity>",
                                                                    "relationPattern": "?item crm:P127_has_broader_term ?parent"}'
  
                                                    scheme-page-button-config='{"iri": "http://www.researchspace.org/resource/ThinkingFrames",
                                                                                "view": "authority-list",
                                                                                "scheme": "http://www.researchspace.org/resource/vocab/thing_kind_of_similarity",
                                                                                "tooltip": "Open list of kind of similarities"
                                                                              }'
                                                    
                                                    nested-form-template='{{{{raw}}}}{{> forms:Type nested=true editable=true mode="new"
                                                                                          scheme="http://www.researchspace.org/resource/vocab/thing_kind_of_similarity"
                                                                                          entityType="kind of similarity" }}{{{{/raw}}}}'
  
                                                    query-item-label='SELECT ?label WHERE {
                                                                        ?item skos:prefLabel ?label .
                                                                    }'>
                  </semantic-form-tree-picker-input>
                </div>
              </div>
            </semantic-form-composite-input>
        </div>

        <div class="inline-composite-container">
          <semantic-form-composite-input  for="entity_depicts_range" 
                                          label="Depicted by" 
                                          new-subject-template="/PC62_depicts/{{{{raw}}}}{{UUID}}{{{{/raw}}}}"
                                          fields='[[fieldDefinitions
                                                    classtype="http://www.w3.org/1999/02/22-rdf-syntax-ns#type"
                                                              
                                                    depicts_thing_domain="http://www.researchspace.org/pattern/system/depicts/domain"
                                                    mode_of_depiction="http://www.researchspace.org/pattern/system/depicts/mode_of_depiction"
                                                  ]]'>

          <semantic-form-hidden-input for="classtype" default-value='http://www.cidoc-crm.org/cidoc-crm/PC62_depicts'> </semantic-form-hidden-input>

          <div class="form-inline-inputs">
            <div style="flex: 1;">
              <semantic-form-autocomplete-input for='depicts_thing_domain' 
                                                render-header="false"
                                                placeholder="Select what depicts the authority document"
                                                nested-form-templates='[[> Platform:NestedFormTemplates_physicalManMadeThings]]'>
              </semantic-form-autocomplete-input>
            </div>
            <div style="flex: 1;">
              <semantic-form-tree-picker-input  for="mode_of_depiction" 
                                                render-header="false"
                                                placeholder="Select mode of depiction"
                                                close-dropdown-on-selection='true'
                                                tree-patterns='{"scheme": "<http://www.researchspace.org/resource/vocab/mode_of_depiction>", 
                                                                "schemePattern": "?item <http://www.cidoc-crm.org/cidoc-crm/P71i_is_listed_in> <http://www.researchspace.org/resource/vocab/mode_of_depiction>",
                                                                "relationPattern": "?item crm:P127_has_broader_term ?parent"}'

                                                scheme-page-button-config='{"iri": "http://www.researchspace.org/resource/ThinkingFrames",
                                                                            "view": "authority-list",
                                                                            "scheme": "http://www.researchspace.org/resource/vocab/mode_of_depiction",
                                                                            "tooltip": "Open list of mode of depictions"
                                                                          }'
                                                
                                                nested-form-template='{{{{raw}}}}{{> forms:Type nested=true editable=true mode="new"
                                                                                      scheme="http://www.researchspace.org/resource/vocab/mode_of_depiction"
                                                                                      entityType="mode of depiction" }}{{{{/raw}}}}'

                                                query-item-label='SELECT ?label WHERE {
                                                                    ?item skos:prefLabel ?label .
                                                                }'>
                </semantic-form-tree-picker-input>
            </div>
          </div>
          </semantic-form-composite-input>
      </div>

        <semantic-form-autocomplete-input   for='entity_subject_of' 
                                            label="Subject of"
                                            placeholder="Select what is about the authority document" 
                                            nested-form-templates='[[> Platform:NestedFormTemplates_propositionalObjects]]'> 
        </semantic-form-autocomplete-input>

        <div class="inline-composite-container">
            <semantic-form-composite-input  for="entity_refers_to_range" 
                                            label="Referred to by"
                                            new-subject-template="/PC67_refers_to/{{{{raw}}}}{{UUID}}{{{{/raw}}}}"
                                            fields='[[fieldDefinitions
                                                      classtype="http://www.w3.org/1999/02/22-rdf-syntax-ns#type"
                                                                
                                                      refers_to_propObj_domain="http://www.researchspace.org/pattern/system/refers_to/domain"
                                                      type_of_reference="http://www.researchspace.org/pattern/system/refers_to/type_of_reference"
                                                    ]]'>
  
                <semantic-form-hidden-input for="classtype" default-value='http://www.cidoc-crm.org/cidoc-crm/PC67_refers_to'> </semantic-form-hidden-input>
    
                <div class="form-inline-inputs">
                    <div style="flex: 1;">
                        <semantic-form-autocomplete-input for='refers_to_propObj_domain' 
                                                        render-header="false"
                                                        placeholder="Select what refers to the authority document" 
                                                        nested-form-templates='[[> Platform:NestedFormTemplates_propositionalObjects]]'>
                        </semantic-form-autocomplete-input>
                    </div>
                    <div style="flex: 1;">
                        <semantic-form-tree-picker-input  for="type_of_reference" 
                                                        render-header="false"
                                                        placeholder="Select type of reference"
                                                        close-dropdown-on-selection='true'
                                                        tree-patterns='{"scheme": "<http://www.researchspace.org/resource/vocab/type_of_reference>", 
                                                                        "schemePattern": "?item <http://www.cidoc-crm.org/cidoc-crm/P71i_is_listed_in> <http://www.researchspace.org/resource/vocab/type_of_reference>",
                                                                        "relationPattern": "?item crm:P127_has_broader_term ?parent"}'
        
                                                        scheme-page-button-config='{"iri": "http://www.researchspace.org/resource/ThinkingFrames",
                                                                                    "view": "authority-list",
                                                                                    "scheme": "http://www.researchspace.org/resource/vocab/type_of_reference",
                                                                                    "tooltip": "Open list of type of references"
                                                                                    }'
                                                        
                                                        nested-form-template='{{{{raw}}}}{{> forms:Type nested=true editable=true mode="new"
                                                                                                scheme="http://www.researchspace.org/resource/vocab/type_of_reference"
                                                                                                entityType="type of reference" }}{{{{/raw}}}}'
        
                                                        query-item-label='SELECT ?label WHERE {
                                                                            ?item skos:prefLabel ?label .
                                                                        }'>
                        </semantic-form-tree-picker-input>
                    </div>
                </div>
            </semantic-form-composite-input>
        </div>

      </rs-tab>

      <rs-tab event-key="more" title="More">

        <semantic-form-autocomplete-input   for='propositional_object_is_about' 
                                            label="Is about" 
                                            placeholder="Select what the authority document is subject of" 
                                            nested-form-templates='[[> Platform:NestedFormTemplates_allEntities]]'> 
        </semantic-form-autocomplete-input> 

        <div class="inline-composite-container">
            <semantic-form-composite-input  for="propositional_object_refers_to_domain" 
                                            label="Refers to"
                                            new-subject-template="/PC67_refers_to/{{{{raw}}}}{{UUID}}{{{{/raw}}}}"
                                            fields='[[fieldDefinitions
                                                      classtype="http://www.w3.org/1999/02/22-rdf-syntax-ns#type"
                                                                
                                                      refers_to_entity_range="http://www.researchspace.org/pattern/system/refers_to/range"
                                                      type_of_reference="http://www.researchspace.org/pattern/system/refers_to/type_of_reference"
                                                    ]]'>
  
            <semantic-form-hidden-input for="classtype" default-value='http://www.cidoc-crm.org/cidoc-crm/PC67_refers_to'> </semantic-form-hidden-input>
  
            <div class="form-inline-inputs">
              <div style="flex: 1;">
                <semantic-form-autocomplete-input for='refers_to_entity_range' 
                                                  render-header="false"
                                                  placeholder="Select what the authority document refers to" 
                                                  nested-form-templates='[[> Platform:NestedFormTemplates_allEntities]]'>
                </semantic-form-autocomplete-input>
              </div>
              <div style="flex: 1;">
                <semantic-form-tree-picker-input  for="type_of_reference" 
                                                  render-header="false"
                                                  placeholder="Select type of reference"
                                                  close-dropdown-on-selection='true'
                                                  tree-patterns='{"scheme": "<http://www.researchspace.org/resource/vocab/type_of_reference>", 
                                                                  "schemePattern": "?item <http://www.cidoc-crm.org/cidoc-crm/P71i_is_listed_in> <http://www.researchspace.org/resource/vocab/type_of_reference>",
                                                                  "relationPattern": "?item crm:P127_has_broader_term ?parent"}'
  
                                                  scheme-page-button-config='{"iri": "http://www.researchspace.org/resource/ThinkingFrames",
                                                                              "view": "authority-list",
                                                                              "scheme": "http://www.researchspace.org/resource/vocab/type_of_reference",
                                                                              "tooltip": "Open list of type of references"
                                                                            }'
                                                  
                                                  nested-form-template='{{{{raw}}}}{{> forms:Type nested=true editable=true mode="new"
                                                                                        scheme="http://www.researchspace.org/resource/vocab/type_of_reference"
                                                                                        entityType="type of reference" }}{{{{/raw}}}}'
  
                                                  query-item-label='SELECT ?label WHERE {
                                                                      ?item skos:prefLabel ?label .
                                                                  }'>
                  </semantic-form-tree-picker-input>
              </div>
            </div>
            </semantic-form-composite-input>
        </div>

      </rs-tab> 

      [[> rsp:FormMetadataTab]]
      
    </rs-tabs>
    
  </div>
  
  <semantic-form-errors></semantic-form-errors>
  {{#ifCond mode "===" "new"}}
    [[> rsp:FormDefaultActions actionType='Upload' formEntity='{{#if entityType}}authority document{{entityType}}{{else}}{{/if}}' assetForm=true assetStorage='tmp']] 
  {{else}}
    [[> rsp:FormDefaultActions formEntity='{{#if entityType}}{{entityType}}{{else}}authority document{{/if}}']] 
  {{/ifCond}}

</semantic-form><|MERGE_RESOLUTION|>--- conflicted
+++ resolved
@@ -690,27 +690,6 @@
                                             {{/if}}
                                           </template>
                             
-<<<<<<< HEAD
-                                            <template id='actions'>
-                                              <div style="display: flex; align-items: stretch; gap: 1px;">
-                                                <mp-draggable iri='{{iri.value}}' drag-style="cursor: grab;">
-                                                  <button class="btn btn-default border-none" title="drag {{resourceConfigLabel}}" style="cursor: grab;">
-                                                    <rs-icon icon-type="rounded" icon-name="drag_pan" symbol="true"></rs-icon>
-                                                  </button>
-                                                </mp-draggable>
-                                                <rs-resource-dropdown id={{iri.value}} class-name="my-css-class">
-                                                {{> rsp:ResourceDropdownActionsItems viewId=viewId
-                                                                                iri=iri.value
-                                                                                resourceConfig=resourceConfig
-                                                                                resourceLabel="resourceConfigLabel"
-                                                                                resourceOntologyClass=resourceOntologyClass
-                                                                                resourceDescription=description.value
-                                                                                resourceFormIRI=resourceConfigFormIRI
-                                                }}
-                                              </rs-resource-dropdown>
-                                              </div>
-                                            </template>
-=======
                                           <template id='actions'>
                                             <div style="display: flex; align-items: stretch; gap: 1px;">
                                               <mp-draggable iri='{{iri.value}}' drag-style="cursor: grab;">
@@ -729,7 +708,6 @@
                                               }}
                                             </div>
                                           </template>
->>>>>>> 093f7829
                                 
                                         </semantic-table>  
                                     </semantic-search-result>
