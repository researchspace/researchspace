--- conflicted
+++ resolved
@@ -373,19 +373,6 @@
                             ></mp-event-proxy>
                     --]]
 
-<<<<<<< HEAD
-                {{#case "edit" break=true}}
-                <div class="rs-vocabulary-terms-form-label-container">
-                  <h3>Editing {{itemLabel}}: <div class="rs-vocabulary-terms-form-label">
-                    <mp-draggable iri='{{iri}}'>
-                      <div style="display: flex; align-items: center; cursor: grab;">
-                        <i class="rs-icon rs-icon-drag_points" style="margin-right: 7px; margin-left: 10px;"></i>                
-                        {{#if labelSparqlPattern}}
-                          <semantic-query query="select ?label where { {{labelSparqlPattern}} BIND(<{{iri}}> as ?item) }"></semantic-query>
-                        {{else}}
-                          <mp-label iri='{{iri}}'></mp-label>
-                        {{/if}}
-=======
                       <semantic-query query='SELECT * WHERE {
                                                 BIND("{{viewId}}" as ?viewId) . 
                                                 BIND(<{{collection}}> as ?collection) .
@@ -433,7 +420,6 @@
                           <ul>
                               <li>There is a membership value in the section Resource in authority document.</li>
                           </ul>
->>>>>>> 67c90254
                       </div>
                   </div>
                 </div>
