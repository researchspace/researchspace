<div class="page__grid-container help-page-container">
  <div class='page__content-container'>
    <h1>Semantic carousel</h1>

    <p>Animated browsing through small collections of result items where individual result items can have an extended representation.</p>
    <p>Individual carousel items have a corresponding element in the final DOM and will be rendered lazily. 
      However, the size and complexity of <code>tuple-template</code>(s) may impact the overall performance. 
    </p>
    <div id='demo1' style="width: 700px;">
      <semantic-carousel
        query="[[> Help:SemanticCarouselSampleQuery]]"       
        tuple-template='
          <div class="text-center panel panel-default" style="border:none;margin-right:20px;font-size:12px;height:300px;width: 100%;">
            <div class="panel-body" style="height: 280px;">
              <img src="{{thumbnail.value}}" style="max-height:260px; margin: 0 auto;" class="img-rounded">
            </div>
            <div class="panel-footer" style="position: relative;  border: none;">
<<<<<<< HEAD
              <semantic-link title="{{label.value}}" class="grid-resource-link" iri="{{subject.value}}">{{label.value}}</semantic-link>
=======
              <semantic-link title="{{label.value}}" class="grid-resource-link" iri="{{subject.value}}" draggable="true">{{label.value}}</semantic-link>
>>>>>>> 6150c87b
            </div>
          </div>
        ' >
    </semantic-carousel>
    </div>
    <hr class="divider">
    <h2>Configuration</h2>

    <mp-documentation type="SemanticCarouselConfig"></mp-documentation>
    <hr class="divider">
    <h2>Examples</h2>

    <h3>Simple <code>tuple-template</code></h3>
    <div id='demo2' style="width: 700px;">
      <mp-code-example>
      <![CDATA[
<semantic-carousel
  query="[[>Help:SemanticCarouselSampleQuery]]"
  tuple-template='<img src="{{thumbnail.value}}" style="max-height:260px; margin: 0 auto;" class="img-rounded">'
></semantic-carousel>
        ]]>
      </mp-code-example>
    </div>

    <br>
    <h3>Complex <code>tuple-template</code></h3>
    <div id='demo3' style="width: 700px;">
      <mp-code-example>
      <![CDATA[
<semantic-carousel 
  query="[[>Help:SemanticCarouselSampleQuery]]"
  tuple-template='
    <div class="text-center panel panel-default" style="border:none;margin-right:20px;font-size:12px;height:300px;width: 100%;">
      <div class="panel-body" style="height: 280px;">
      	<img src="{{thumbnail.value}}" style="max-height:260px; margin: 0 auto;" class="img-rounded">
      </div>
      <div class="panel-footer" style="position: relative;  border: none;">
      	<semantic-link title="{{label.value}}" class="grid-resource-link" iri="{{subject.value}}" draggable="true">{{label.value}}</semantic>
      </div>
    </div>'
></semantic-carousel>
        ]]>
      </mp-code-example>
    </div>

    <br>
    <h3>Passing slick specific options (e.g fade, disable infinite sliding)</h3>
    <div id='demo4' style="width: 700px;">
      <mp-code-example>
      <![CDATA[
<semantic-carousel
  query="[[>Help:SemanticCarouselSampleQuery]]"          
  options='{ "infinite": false, "fade": true }'
  tuple-template='<img src="{{thumbnail.value}}" style="max-height:260px; margin: 0 auto;" class="img-rounded">'
></semantic-carousel>
        ]]>
      </mp-code-example>
    </div>
  </div>
</div><|MERGE_RESOLUTION|>--- conflicted
+++ resolved
@@ -15,11 +15,7 @@
               <img src="{{thumbnail.value}}" style="max-height:260px; margin: 0 auto;" class="img-rounded">
             </div>
             <div class="panel-footer" style="position: relative;  border: none;">
-<<<<<<< HEAD
-              <semantic-link title="{{label.value}}" class="grid-resource-link" iri="{{subject.value}}">{{label.value}}</semantic-link>
-=======
               <semantic-link title="{{label.value}}" class="grid-resource-link" iri="{{subject.value}}" draggable="true">{{label.value}}</semantic-link>
->>>>>>> 6150c87b
             </div>
           </div>
         ' >
