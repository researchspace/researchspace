[[#*inline "spinTemplate"]]
<div data-flex-layout='row center-center'>
  <div data-flex-self="size-x1" style='overflow: hidden;'>
    <mp-query-catalog-template iri='{{iri.value}}'>
      <div style='padding: 1rem 1rem'>
        <div style='display:inline; float:left;'>
          <mp-label iri='{{iri.value}}' highlight='{{highlight}}' highlight-props='{"style": {"color": "#dc8a4b"}}'></mp-label> -&nbsp;
        </div>
        <semantic-query query='SELECT ?desc WHERE { <{{iri.value}}> rdfs:comment ?desc }' 
                        template='{{> description }}'
        >
          <template id='description'>
            <mp-highlight highlight="{{highlight}}">{{bindings.0.desc.value}}</mp-highlight>
          </template>
        </semantic-query>
      </div>
      <semantic-query query='SELECT DISTINCT ?subject WHERE { <{{iri.value}}> <http://purl.org/dc/terms/subject>/rdfs:label ?subject }'
                      style='margin-top:5px;' 
                      template='{{> categories}}'
      >
        <template id='categories'>
          <div style='padding: 0 1rem'>{{#each bindings}}<span class='query_category'>{{subject.value}}</span>{{/each}}</div>
        </template>
      </semantic-query>
    </mp-query-catalog-template>
  </div>
  <mp-anonymous-hidden>
    <div class='set-management__item-actions' style='margin-left: auto;'>
      <bs-dropdown-button pull-right=true bs-style=link title='' id='set-item-actions-{{iri.value}}'>
        [[> @partial-block ]]
        <mp-copy-to-clipboard text='{{iri.value}}' message='Query Template IRI has been copied to clipboard!'>
          <bs-menu-item event-key=copy draggable="false">
            <span style='height:20px;'>Copy Query Template IRI</span>
          </bs-menu-item>
        </mp-copy-to-clipboard>
      </bs-dropdown-button>
    </div>
  </mp-anonymous-hidden>
</div>
[[/inline]]

<div class='rs-sparqlPage'>
  <mp-sparql-query-editor-context>
    <mp-splitpane 
                  min-size=140 
                  default-size=360 
                  snap-threshold=160 
                  default-open=true 
                  persist-resize=false
                  fixed-key='querycatalog-sidebar'
                  class-name="sparql-splitpane">

      <div class="split-pane__sidebar split-pane__leftsidebar sparqlSidebar">
        <mp-splitpane-toggle-on>
          <button class="btn-toggle-on">
            <div class="btn-toggle-on-content">
              <h4 style="width: 100%; text-align: left;">
                SPARQL Query Catalog
              </h4>
              <rs-icon icon-type="rounded" icon-name="chevron_right" symbol="true"></rs-icon>
            </div>
          </button>
        </mp-splitpane-toggle-on>
        <mp-splitpane-toggle-off>
          <div class="split-pane__sidebar-header">
            <button class="btn-toggle-off" style="padding-bottom: 10px;">
              <h4 style="width: 100%; text-align: left;">
                SPARQL Query Catalog
              </h4>
              <rs-icon icon-type="rounded" icon-name="chevron_left" symbol="true"></rs-icon>
            </button>
          </div>
        </mp-splitpane-toggle-off>
        <mp-splitpane-sidebar-open class="split-pane__sparqlSidebar-open">
          <bs-tabs default-active-key='[[#if (urlParam "tab")]] [[urlParam "tab"]][[else]]3[[/if]]'  id='queries' class='open-sidebar__tabs'>
            <bs-tab title="Global Queries" event-key='1'>
              <semantic-context repository='assets'>
                <mp-set-management style='flex: auto' accept-resource-query='ASK { FILTER(false) }'
                  root-set-iri='http://www.researchspace.org/resource/system/queryTemplateContainer'
                  default-set-iri='http://www.researchspace.org/resource/system/queryTemplateContainer'
                  set-items-query='
                      PREFIX ldp: <http://www.w3.org/ns/ldp#>
                      PREFIX prov: <http://www.w3.org/ns/prov#>
                      SELECT ?item ?itemHolder ?parent ?modificationDate ?kind WHERE {
                        {
                          FILTER(?__isSearch__) .
                          ?__rootSet__ ldp:contains ?item .
                          BIND(?item as ?itemHolder)
                          BIND(?__rootSet__ as ?parent)
                          FILTER(?__filterPatterns__)
                        } UNION {
                          FILTER(!(?__isSearch__)) .
                          {
                            ?__rootSet__ ldp:contains ?itemHolder .
                            OPTIONAL {
                              ?itemHolder <http://purl.org/dc/terms/subject> ?category .
                            }
                          } UNION {
                            ?itemHolder <http://purl.org/dc/terms/subject> ?__rootSet__ .
                          }
                          BIND(COALESCE(?category, ?itemHolder) AS ?item)
                          BIND(?__rootSet__ as ?parent)
                          OPTIONAL {
                            ?item a skos:Concept .
                            BIND(skos:Concept as ?type)
                          }
                        }
                        FILTER EXISTS {?itemHolder prov:wasAttributedTo <http://www.researchspace.org/resource/user/querycatalog>}
                        BIND(COALESCE(?type, <http://spinrdf.org/spin#Template>) AS ?kind) .
                      }'
                  set-count-query='
                    PREFIX ldp: <http://www.w3.org/ns/ldp#>
                    SELECT ?set (COUNT(?item) as ?count) WHERE {
                      ?__rootSet__ ldp:contains ?item .
                      ?item <http://purl.org/dc/terms/subject> ?set .
                    } GROUP BY ?set
                  '
                  keyword-filter='{
                                    "placeholder": "Search for queries",
                                    "placeholderInSet": "Search for queries",
                                    "queryPattern": "
                                      ?item rdfs:label|rdfs:comment|(<http://purl.org/dc/terms/subject>/rdfs:label) ?itemLabel .
                                      FILTER REGEX(STR(?itemLabel), \"(.*?)?__token__\", \"i\")"
                                  }'
                  item-config='{
                    "<http://www.w3.org/2004/02/skos/core#Concept>": {
                      "isSet": true,
                      "listTemplate": "<mp-label iri={{iri.value}}></mp-label>"
                    },
                    "<http://spinrdf.org/spin#Template>": {
                      "isSet": false,
                      "listTemplate": "{{> globalSpinTemplate}}"
                    }
                  }'
                  filters='[{
                    "placeholder": "Filter by category",
                    "queryPattern": "?item <http://purl.org/dc/terms/subject> ?__value__",
                    "suggestionsQuery": "
                      PREFIX rdfs: <http://www.w3.org/2000/01/rdf-schema#>
                      PREFIX skos: <http://www.w3.org/2004/02/skos/core#>
                      SELECT DISTINCT ?value ?label WHERE {
                        ?value a skos:Concept ;
                          rdfs:label ?label .
                        FILTER(REGEX(STR(?label), $__token__, \"i\")) .
                      } LIMIT 100"
                  }]'>
                  <template id='globalSpinTemplate'>
                    [[#> spinTemplate ]][[/spinTemplate]]
                  </template>
                </mp-set-management>
              </semantic-context>
            </bs-tab>
            <bs-tab title="Personal Queries" event-key='2'>
              <semantic-context repository='assets'>
                <mp-set-management style='flex: auto' accept-resource-query='ASK { FILTER(false) }'
                  root-set-iri='http://www.researchspace.org/resource/system/queryTemplateContainer'
                  default-set-iri='http://www.researchspace.org/resource/system/queryTemplateContainer'
                  set-items-query='
                      PREFIX ldp: <http://www.w3.org/ns/ldp#>
                      PREFIX prov: <http://www.w3.org/ns/prov#>
                      SELECT ?item ?itemHolder ?parent ?modificationDate ?kind WHERE {
                        {
                          FILTER(?__isSearch__) .
                          ?__rootSet__ ldp:contains ?item .
                          BIND(?item as ?itemHolder)
                          BIND(?__rootSet__ as ?parent)
                          FILTER(?__filterPatterns__)
                        } UNION {
                          FILTER(!(?__isSearch__)) .
                          {
                            ?__rootSet__ ldp:contains ?itemHolder .
                            OPTIONAL {
                              ?itemHolder <http://purl.org/dc/terms/subject> ?category .
                            }
                          } UNION {
                            ?itemHolder <http://purl.org/dc/terms/subject> ?__rootSet__ .
                          }
                          BIND(COALESCE(?category, ?itemHolder) AS ?item)
                          BIND(?__rootSet__ as ?parent)
                          OPTIONAL {
                            ?item a skos:Concept .
                            BIND(skos:Concept as ?type)
                          }
                        }
                        FILTER EXISTS {?itemHolder prov:wasAttributedTo ?__useruri__}
                        BIND(COALESCE(?type, <http://spinrdf.org/spin#Template>) AS ?kind) .
                      }'
<<<<<<< HEAD
                  set-count-query='
                    PREFIX ldp: <http://www.w3.org/ns/ldp#>
                    SELECT ?set (COUNT(?item) as ?count) WHERE {
                      ?__rootSet__ ldp:contains ?item .
                      ?item <http://purl.org/dc/terms/subject> ?set .
                    } GROUP BY ?set
                  '
                  keyword-filter='{
                                    "placeholder": "Search for queries",
                                    "placeholderInSet": "Search for queries",
                                    "queryPattern": "
                                      ?item rdfs:label|rdfs:comment|(<http://purl.org/dc/terms/subject>/rdfs:label) ?itemLabel .
                                      FILTER REGEX(STR(?itemLabel), \"(.*?)?__token__\", \"i\")"
                                  }'
                  item-config='{
                    "<http://www.w3.org/2004/02/skos/core#Concept>": {
                      "isSet": true,
                      "listTemplate": "<mp-label iri={{iri.value}}></mp-label>"
                    },
                    "<http://spinrdf.org/spin#Template>": {
                      "isSet": false,
                      "listTemplate": "{{> spinTemplate }}"
                    }
                  }'
                  filters='[{
                    "placeholder": "Filter by category",
                    "queryPattern": "?item <http://purl.org/dc/terms/subject> ?__value__",
                    "suggestionsQuery": "
                      PREFIX rdfs: <http://www.w3.org/2000/01/rdf-schema#>
                      PREFIX skos: <http://www.w3.org/2004/02/skos/core#>
                      SELECT DISTINCT ?value ?label WHERE {
                        ?value a skos:Concept ;
                          rdfs:label ?label .
                        FILTER(REGEX(STR(?label), $__token__, \"i\")) .
                      } LIMIT 100"
                  }]'>
                  <template id='spinTemplate'>
                    [[#> spinTemplate ]]
                      <mp-ldp-remove-from-container-action container='http://www.researchspace.org/resource/system/queryTemplateContainer' iri='{{iri.value}}'>
                        <bs-menu-item event-key=remove><span style='height:20px;'>Remove</span></bs-menu-item>
                      </mp-ldp-remove-from-container-action>
                      
                        <mp-overlay-dialog title='Edit Query Template' type='modal' bs-size='large'>
                          <mp-overlay-dialog-trigger>
                            <bs-menu-item event-key=edit>
                              <span style='display: block;height:20px;'>Edit</span>
                            </bs-menu-item>
                          </mp-overlay-dialog-trigger>
                          <mp-overlay-dialog-content>
                            <div>
                              <semantic-context repository='assets'>
                                <mp-spin-query-template-editor iri='{{iri.value}}'></mp-spin-query-template-editor>
                              </semantic-context>
                            </div>
                          </mp-overlay-dialog-content>
                        </mp-overlay-dialog>
                    [[/spinTemplate]]
                  </template>
                </mp-set-management>
              </semantic-context>
            </bs-tab>
            <bs-tab title="Recent Queries" event-key='3'>
              <mp-recent-queries></mp-recent-queries>
            </bs-tab>
          </bs-tabs>
        </mp-splitpane-sidebar-open>
      </div>
=======
                      filters='[{
                        "placeholder": "Filter by category",
                        "queryPattern": "?item <http://purl.org/dc/terms/subject> ?__value__",
                        "suggestionsQuery": "
                          PREFIX rdfs: <http://www.w3.org/2000/01/rdf-schema#>
                          PREFIX skos: <http://www.w3.org/2004/02/skos/core#>
                          SELECT DISTINCT ?value ?label WHERE {
                            ?value a skos:Concept ;
                              rdfs:label ?label .
                            FILTER(REGEX(STR(?label), $__token__, \"i\")) .
                          } LIMIT 100"
                      }]'>
                      <template id='spinTemplate'>
                        [[#> spinTemplate ]]
                          <mp-ldp-remove-from-container-action container='http://www.researchspace.org/resource/system/queryTemplateContainer' iri='{{iri.value}}'>
                            <bs-menu-item event-key=remove><span style='height:20px;' draggable="false">Remove</span></bs-menu-item>
                          </mp-ldp-remove-from-container-action>
                          
                            <mp-overlay-dialog title='Edit Query Template' type='modal' bs-size='large'>
                              <mp-overlay-dialog-trigger>
                                <bs-menu-item event-key=edit draggable="false">
                                  <span style='display: block;height:20px;'>Edit</span>
                                </bs-menu-item>
                              </mp-overlay-dialog-trigger>
                              <mp-overlay-dialog-content>
                                <div>
                                  <semantic-context repository='assets'>
                                    <mp-spin-query-template-editor iri='{{iri.value}}'></mp-spin-query-template-editor>
                                  </semantic-context>
                                </div>
                              </mp-overlay-dialog-content>
                            </mp-overlay-dialog>
                        [[/spinTemplate]]
                      </template>
                    </mp-set-management>
                  </semantic-context>
                </bs-tab>
                <bs-tab title="Recent Queries" event-key='3'>
                  <mp-recent-queries></mp-recent-queries>
                </bs-tab>
              </bs-tabs>
            </mp-splitpane-sidebar-open>
        </div>
>>>>>>> c69447af

      <semantic-context repository='default'>
        <mp-sparql-query-editor query="SELECT * WHERE {?a ?b ?c} LIMIT 10"></mp-sparql-query-editor>
      </semantic-context>
       
    </mp-splitpane>
  </mp-sparql-query-editor-context>
</div><|MERGE_RESOLUTION|>--- conflicted
+++ resolved
@@ -185,7 +185,6 @@
                         FILTER EXISTS {?itemHolder prov:wasAttributedTo ?__useruri__}
                         BIND(COALESCE(?type, <http://spinrdf.org/spin#Template>) AS ?kind) .
                       }'
-<<<<<<< HEAD
                   set-count-query='
                     PREFIX ldp: <http://www.w3.org/ns/ldp#>
                     SELECT ?set (COUNT(?item) as ?count) WHERE {
@@ -253,51 +252,6 @@
           </bs-tabs>
         </mp-splitpane-sidebar-open>
       </div>
-=======
-                      filters='[{
-                        "placeholder": "Filter by category",
-                        "queryPattern": "?item <http://purl.org/dc/terms/subject> ?__value__",
-                        "suggestionsQuery": "
-                          PREFIX rdfs: <http://www.w3.org/2000/01/rdf-schema#>
-                          PREFIX skos: <http://www.w3.org/2004/02/skos/core#>
-                          SELECT DISTINCT ?value ?label WHERE {
-                            ?value a skos:Concept ;
-                              rdfs:label ?label .
-                            FILTER(REGEX(STR(?label), $__token__, \"i\")) .
-                          } LIMIT 100"
-                      }]'>
-                      <template id='spinTemplate'>
-                        [[#> spinTemplate ]]
-                          <mp-ldp-remove-from-container-action container='http://www.researchspace.org/resource/system/queryTemplateContainer' iri='{{iri.value}}'>
-                            <bs-menu-item event-key=remove><span style='height:20px;' draggable="false">Remove</span></bs-menu-item>
-                          </mp-ldp-remove-from-container-action>
-                          
-                            <mp-overlay-dialog title='Edit Query Template' type='modal' bs-size='large'>
-                              <mp-overlay-dialog-trigger>
-                                <bs-menu-item event-key=edit draggable="false">
-                                  <span style='display: block;height:20px;'>Edit</span>
-                                </bs-menu-item>
-                              </mp-overlay-dialog-trigger>
-                              <mp-overlay-dialog-content>
-                                <div>
-                                  <semantic-context repository='assets'>
-                                    <mp-spin-query-template-editor iri='{{iri.value}}'></mp-spin-query-template-editor>
-                                  </semantic-context>
-                                </div>
-                              </mp-overlay-dialog-content>
-                            </mp-overlay-dialog>
-                        [[/spinTemplate]]
-                      </template>
-                    </mp-set-management>
-                  </semantic-context>
-                </bs-tab>
-                <bs-tab title="Recent Queries" event-key='3'>
-                  <mp-recent-queries></mp-recent-queries>
-                </bs-tab>
-              </bs-tabs>
-            </mp-splitpane-sidebar-open>
-        </div>
->>>>>>> c69447af
 
       <semantic-context repository='default'>
         <mp-sparql-query-editor query="SELECT * WHERE {?a ?b ?c} LIMIT 10"></mp-sparql-query-editor>
