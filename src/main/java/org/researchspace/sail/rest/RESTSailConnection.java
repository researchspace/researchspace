--- conflicted
+++ resolved
@@ -281,29 +281,10 @@
                 targetResource = targetResource.queryParam(entry.getKey(), entry.getValue());
             }
 
-<<<<<<< HEAD
-            // Add additional HTTP headers if found
-            MultivaluedMap<String, Object> headers = new MultivaluedHashMap<>();
-            Map<String, String> httpHeaders = this.getSail().getConfig().getHttpHeaders();
-            if (httpHeaders.size() > 0) {
-                logger.trace("Found {} custom HTTP headers.", httpHeaders.size());
-
-                for (Map.Entry<String, String> header : httpHeaders.entrySet()) {
-                    headers.add(header.getKey(), header.getValue());
-                }
-            }
-
-            // Create async response
-            Future<Response> response = targetResource.request(getSail().getConfig().getMediaType()).headers(headers)
-                    .async().get();
-
-            return response.get();
-=======
             targetResource = auth(targetResource);
 
             Invocation.Builder request = targetResource.request();
             return this.addHTTPHeaders(request).get();
->>>>>>> 7fbf55f3
         } catch (Exception e) {
             throw new SailException(e);
         }
