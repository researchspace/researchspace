<nav class="navbar navbar-default navbar-fixed-top" role="navigation">
  <div class="rs-header">
    <!-- Logo and toggle get grouped for better mobile display -->
    <div class="navbar-header">
      
      <div class="navbar-toggle collapsed" data-toggle="collapse" data-target="#rs-navbar"
                aria-expanded="false" aria-controls="rs-navbar" aria-label="Toggle navigation">
      <semantic-link-container  uri="http://www.researchspace.org/resource/ThinkingFrames" 
                                urlqueryparam-view='homepage'>
          <img src="/assets/images/logos/researchspace_symbol_white.svg">
        
      </semantic-link-container>

      {{> navbarRight }}
      </div>

      <semantic-link-container  uri="http://www.researchspace.org/resource/ThinkingFrames" 
                                urlqueryparam-view='homepage'>
        <div class="rs-header-logo">
          <img src="/assets/images/logos/researchspace_symbol_white.svg">
        </div>
      </semantic-link-container>
    </div>

    <!-- Collect the nav links, forms, and other content for toggling -->
    <div class="collapse navbar-collapse" id="rs-navbar">

      <ul class="nav navbar-nav navbar-left">
        <mp-anonymous-hidden>
          <li>
            <bs-dropdown id="navbar-dropdown">
              <bs-dropdown-toggle>
                <div>Create</div>
              </bs-dropdown-toggle>
              <bs-dropdown-menu>
                <div class="dropdown-sectionTitle">
                  ResearchSpace tools
                </div>
                <div class="dropdown-grid-container">
                  <semantic-link-container uri="http://www.researchspace.org/resource/ThinkingFrames" 
                                            urlqueryparam-view='semantic-narrative'>
                    <bs-menu-item draggable="false">
                      <div class="dropdown-item-iconContainer">
                        <rs-icon icon-type="rounded" icon-name="description" style="color: #ffb450;" symbol="true"></rs-icon>
                      </div>
                      <div>
                        <div class="dropdown-item-title">Semantic narrative</div>
                        <div class="dropdown-item-description">Compose and share your research through an evolving narrative.</div>
                      </div>
                    </bs-menu-item>
                  </semantic-link-container>

                  <semantic-link-container uri="http://www.researchspace.org/resource/ThinkingFrames" 
                                            urlqueryparam-view='knowledge-map'>
                    <bs-menu-item draggable="false">
                      <div class="dropdown-item-iconContainer">
                        <rs-icon icon-type="rounded" icon-name="account_tree" style="color: #ff7f66;" symbol="true"></rs-icon>
                      </div>
                      <div>
                        <div class="dropdown-item-title">Knowledge Map</div>
                        <div class="dropdown-item-description">Express research thinking and processes as networks of relations.</div>
                      </div>
                    </bs-menu-item>
                  </semantic-link-container>

                  <semantic-link-container uri="http://www.researchspace.org/resource/ThinkingFrames" 
                                            urlqueryparam-view='resource-search'
                                            urlqueryparam-iri='http://www.researchspace.org/resource/system/resource_configurations_container/data/Authority_document'
                                            urlqueryparam-custom-label='Search Authority document'>
                    <bs-menu-item draggable="false">
                      <div class="dropdown-item-iconContainer">
                        <rs-icon icon-type="rounded" icon-name="dictionary" style="color: #10BC7A;" symbol="true"></rs-icon>
                      </div>
                      <div>
                        <div class="dropdown-item-title">Authority document</div>
                        <div class="dropdown-item-description">Create, view and edit list of resources like authority documents, vocabularies, thesauri, etc.</div>
                      </div>
                    </bs-menu-item>
                  </semantic-link-container>

                </div>
              </bs-dropdown-menu>
            </bs-dropdown>
          </li>
        </mp-anonymous-hidden>

        <mp-anonymous-hidden>
          <li>
            <mp-event-proxy id='closeModal-onSelect-newResource-proxy'
                          on-event-source="link"
                          on-event-type='Dashboard.AddFrame'
                          proxy-event-type='OverlayDialog.Close' 
                          proxy-targets='["newResource-form-dialog"]'
            ></mp-event-proxy>

            <mp-overlay-dialog title="New resource" type="lightbox" id="newResource-form-dialog">
              <mp-overlay-dialog-trigger>
                <button class="btn btn-default btn-textAndIcon">
                  <rs-icon icon-type="round" icon-name="add_box"></rs-icon>
                  <span>New resource</span>
                </button>
              </mp-overlay-dialog-trigger>
              <mp-overlay-dialog-content>
                <bs-tab-container id="new-resource-tab-container" default-active-key="all" >
                  <bs-tabs mount-on-enter="true">
                    <bs-tab event-key="all" title="All resources" mount-on-enter="true">
                      <div class="resources-tab-container">
                        <semantic-table  id='newResource-tab-results'
                                        query='SELECT ?resourceConfig ?resourceName ?resourceOntologyClass ?resourceFormIRI ?resourceIcon WHERE {
                                                ?resourceConfig a Platform:resource_configuration . 
                                                ?resourceConfig <http://www.researchspace.org/pattern/system/resource_configuration/resource_name> ?resourceName .
                                                ?resourceConfig <http://www.researchspace.org/pattern/system/resource_configuration/resource_ontology_class> ?resourceOntologyClass .
                                                ?resourceConfig <http://www.researchspace.org/pattern/system/resource_configuration/resource_form> ?resourceFormIRI .
                                              
                                                OPTIONAL {
                                                  ?resourceConfig <http://www.researchspace.org/pattern/system/resource_configuration/resource_card_icon> ?resourceIcon .
                                                }
                                                FILTER(?resourceConfig != <http://www.researchspace.org/resource/system/resource_configurations_container/data/KP_category>)
                                                FILTER(?resourceConfig != <http://www.researchspace.org/resource/system/resource_configurations_container/data/Image_annotation>)
                                                FILTER(?resourceConfig != <http://www.researchspace.org/resource/system/resource_configurations_container/data/Knowledge_map>)
                                                FILTER(?resourceConfig != <http://www.researchspace.org/resource/system/resource_configurations_container/data/Semantic_chart>)
                                                FILTER(?resourceConfig != <http://www.researchspace.org/resource/system/resource_configurations_container/data/Semantic_narrative>)
                                                FILTER(?resourceConfig != <http://www.researchspace.org/resource/system/resource_configurations_container/data/Semantic_timeline>)
                                                FILTER(?resourceConfig != <http://www.researchspace.org/resource/system/resource_configurations_container/data/Set>)
                                                FILTER(?resourceConfig != <http://www.researchspace.org/resource/system/resource_configurations_container/data/Set_item>)
                                                FILTER(?resourceConfig != <http://www.researchspace.org/resource/system/resource_configurations_container/data/User>)
                                              } ORDER BY (LCASE(STR(?resourceName)))'

                                        tuple-template='\{{> newResourceCard}}',
                                        options='{"showFilter":true, "filterPlaceholderText":"Filter results by ontological type", "resultsPerPage":100}'
                      >
                        <template id='newResourceCard'>

                           <semantic-link-container uri="http://www.researchspace.org/resource/ThinkingFrames"                                            
                                            urlqueryparam-view='resource-editor'
                                            urlqueryparam-entity-type-config='\{{resourceConfig.value}}'
                                            urlqueryparam-mode="new"
                                            urlqueryparam-custom-label='New \{{resourceName.value}}'>
                              <div class="new-resource-card">
                                \{{#if resourceIcon}}
                                  <rs-icon icon-type="rounded" icon-name="\{{resourceIcon.value}}" symbol="true"></rs-icon>
                                \{{else}}
                                  <rs-icon icon-type="rounded" icon-name="bubble_chart" symbol="true"></rs-icon>
                                \{{/if}}
                                <div class="color-secondary text-font-size__base">\{{resourceName.value}}</div>
                              </div>
                          </semantic-link-container>
                          
                        </template>
                        </semantic-table>
                      </div>
                    </bs-tab>

                    <bs-tab event-key="general" title="Generic" mount-on-enter="true">
                      <div class="resources-tab-container">
                        <semantic-table id='newResource-tab-results'
                                        query='SELECT ?resourceConfig ?resourceName ?resourceOntologyClass ?resourceFormIRI ?resourceIcon WHERE {
                                                ?resourceConfig a Platform:resource_configuration . 
                                                ?resourceConfig <http://www.researchspace.org/pattern/system/resource_configuration/resource_name> ?resourceName .
                                                ?resourceConfig <http://www.researchspace.org/pattern/system/resource_configuration/resource_ontology_class> ?resourceOntologyClass .
                                                ?resourceConfig <http://www.researchspace.org/pattern/system/resource_configuration/resource_form> ?resourceFormIRI .
                                                
                                                OPTIONAL {
                                                  ?resourceConfig <http://www.researchspace.org/pattern/system/resource_configuration/resource_card_icon> ?resourceIcon .
                                                }
                                              
                                                FILTER (?resourceConfig NOT IN (
                                                  <http://www.researchspace.org/resource/system/resource_configurations_container/data/Set_item>,
                                                  <http://www.researchspace.org/resource/system/resource_configurations_container/data/Set>,
                                                  <http://www.researchspace.org/resource/system/resource_configurations_container/data/Semantic_chart>,
                                                  <http://www.researchspace.org/resource/system/resource_configurations_container/data/Semantic_narrative>,
                                                  <http://www.researchspace.org/resource/system/resource_configurations_container/data/Semantic_timeline>,
                                                  <http://www.researchspace.org/resource/system/resource_configurations_container/data/Knowledge_map>,
                                                  <http://www.researchspace.org/resource/system/resource_configurations_container/data/KP_category>)
                                                )

                                                  FILTER (EXISTS {?resourceOntologyClass rdfs:subClassOf crm:E1_CRM_Entity} || (?resourceOntologyClass = crm:E1_CRM_Entity)) 

                                              } ORDER BY (LCASE(STR(?resourceName)))'
                                        tuple-template='\{{> newResourceCard}}',
                                        
                                        options='{"showFilter":true, "filterPlaceholderText":"Filter results by ontological type", "resultsPerPage":300}'
                      >
                        <template id='newResourceCard'>
                          <semantic-link-container uri="http://www.researchspace.org/resource/ThinkingFrames"                                            
                                            urlqueryparam-view='resource-editor'
                                            urlqueryparam-entity-type-config='\{{resourceConfig.value}}'
                                            urlqueryparam-mode="new"
                                            urlqueryparam-custom-label='New \{{resourceName.value}}'>
                              <div class="new-resource-card">
                                \{{#if resourceIcon}}
                                  <rs-icon icon-type="rounded" icon-name="\{{resourceIcon.value}}" symbol="true"></rs-icon>
                                \{{else}}
                                  <rs-icon icon-type="rounded" icon-name="bubble_chart" symbol="true"></rs-icon>
                                \{{/if}}
                                <div class="color-secondary text-font-size__base">\{{resourceName.value}}</div>
                              </div>
                          </semantic-link-container>
                        </template>
                        </semantic-table>
                      </div>
                    </bs-tab>

                    <bs-tab event-key="thing" title="Things" mount-on-enter="true">
                      <div class="resources-tab-container">
                        <semantic-table  id='newResource-tab-results'
                                        query='SELECT ?resourceConfig ?resourceName ?resourceOntologyClass ?resourceFormIRI ?resourceIcon WHERE {
                                                ?resourceConfig a Platform:resource_configuration . 
                                                ?resourceConfig <http://www.researchspace.org/pattern/system/resource_configuration/resource_name> ?resourceName .
                                                ?resourceConfig <http://www.researchspace.org/pattern/system/resource_configuration/resource_ontology_class> ?resourceOntologyClass .
                                                ?resourceConfig <http://www.researchspace.org/pattern/system/resource_configuration/resource_form> ?resourceFormIRI .
                                              
                                                OPTIONAL {
                                                  ?resourceConfig <http://www.researchspace.org/pattern/system/resource_configuration/resource_card_icon> ?resourceIcon .
                                                }

                                                FILTER (?resourceConfig NOT IN (
                                                  <http://www.researchspace.org/resource/system/resource_configurations_container/data/Set_item>,
                                                  <http://www.researchspace.org/resource/system/resource_configurations_container/data/Set>,
                                                  <http://www.researchspace.org/resource/system/resource_configurations_container/data/Semantic_chart>,
                                                  <http://www.researchspace.org/resource/system/resource_configurations_container/data/Semantic_narrative>,
                                                  <http://www.researchspace.org/resource/system/resource_configurations_container/data/Semantic_timeline>,
                                                  <http://www.researchspace.org/resource/system/resource_configurations_container/data/Knowledge_map>,
                                                  <http://www.researchspace.org/resource/system/resource_configurations_container/data/KP_category>,

                                                  #removed person, because subClass of Biological object
                                                  <http://www.researchspace.org/resource/system/resource_configurations_container/data/Person>)
                                                )

                                                FILTER (EXISTS {?resourceOntologyClass rdfs:subClassOf* crm:E18_Physical_Thing} || (?resourceOntologyClass = crm:E70_Thing) || (?resourceOntologyClass = crm:E71_Human-Made_Thing) || (?resourceOntologyClass = crm:E72_Legal_Object) )


                                              } ORDER BY (LCASE(STR(?resourceName)))'

                                        tuple-template='\{{> newResourceCard}}',
                                        options='{"showFilter":true, "filterPlaceholderText":"Filter results by ontological type", "resultsPerPage":50}'
                      >
                        <template id='newResourceCard'>
                          <semantic-link-container uri="http://www.researchspace.org/resource/ThinkingFrames"                                            
                                            urlqueryparam-view='resource-editor'
                                            urlqueryparam-entity-type-config='\{{resourceConfig.value}}'
                                            urlqueryparam-mode="new"
                                            urlqueryparam-custom-label='New \{{resourceName.value}}'>
                              <div class="new-resource-card">
                                \{{#if resourceIcon}}
                                  <rs-icon icon-type="rounded" icon-name="\{{resourceIcon.value}}" symbol="true"></rs-icon>
                                \{{else}}
                                  <rs-icon icon-type="rounded" icon-name="bubble_chart" symbol="true"></rs-icon>
                                \{{/if}}
                                <div class="color-secondary text-font-size__base">\{{resourceName.value}}</div>
                              </div>
                          </semantic-link-container>
                        </template>
                        </semantic-table>
                      </div>
                    </bs-tab>

                    <bs-tab event-key="actor" title="Actors" mount-on-enter="true">
                      <div class="resources-tab-container">
                        <semantic-table  id='newResource-tab-results'
                                        query='SELECT ?resourceConfig ?resourceName ?resourceOntologyClass ?resourceFormIRI ?resourceIcon WHERE {
                                                ?resourceConfig a Platform:resource_configuration . 
                                                ?resourceConfig <http://www.researchspace.org/pattern/system/resource_configuration/resource_name> ?resourceName .
                                                ?resourceConfig <http://www.researchspace.org/pattern/system/resource_configuration/resource_ontology_class> ?resourceOntologyClass .
                                                ?resourceConfig <http://www.researchspace.org/pattern/system/resource_configuration/resource_form> ?resourceFormIRI .
                                              
                                                OPTIONAL {
                                                  ?resourceConfig <http://www.researchspace.org/pattern/system/resource_configuration/resource_card_icon> ?resourceIcon .
                                                }
                                                FILTER (?resourceConfig NOT IN (
                                                  <http://www.researchspace.org/resource/system/resource_configurations_container/data/Set_item>,
                                                  <http://www.researchspace.org/resource/system/resource_configurations_container/data/Set>,
                                                  <http://www.researchspace.org/resource/system/resource_configurations_container/data/Semantic_chart>,
                                                  <http://www.researchspace.org/resource/system/resource_configurations_container/data/Semantic_narrative>,
                                                  <http://www.researchspace.org/resource/system/resource_configurations_container/data/Semantic_timeline>,
                                                  <http://www.researchspace.org/resource/system/resource_configurations_container/data/Knowledge_map>,
                                                  <http://www.researchspace.org/resource/system/resource_configurations_container/data/KP_category>,
                                                  <http://www.researchspace.org/resource/system/resource_configurations_container/data/User>)
                                                )

                                                FILTER EXISTS {?resourceOntologyClass rdfs:subClassOf* crm:E39_Actor} 

                                              } ORDER BY (LCASE(STR(?resourceName)))'

                                        tuple-template='\{{> newResourceCard}}',
                                        options='{"showFilter":true, "filterPlaceholderText":"Filter results by ontological type", "resultsPerPage":50}'
                      >
                        <template id='newResourceCard'>
                          <semantic-link-container uri="http://www.researchspace.org/resource/ThinkingFrames"                                            
                                            urlqueryparam-view='resource-editor'
                                            urlqueryparam-entity-type-config='\{{resourceConfig.value}}'
                                            urlqueryparam-mode="new"
                                            urlqueryparam-custom-label='New \{{resourceName.value}}'>
                              <div class="new-resource-card">
                                \{{#if resourceIcon}}
                                  <rs-icon icon-type="rounded" icon-name="\{{resourceIcon.value}}" symbol="true"></rs-icon>
                                \{{else}}
                                  <rs-icon icon-type="rounded" icon-name="bubble_chart" symbol="true"></rs-icon>
                                \{{/if}}
                                <div class="color-secondary text-font-size__base">\{{resourceName.value}}</div>
                              </div>
                          </semantic-link-container>
                        </template>
                        </semantic-table>
                      </div>
                    </bs-tab>

                    <bs-tab event-key="event" title="Events" mount-on-enter="true">
                      <div class="resources-tab-container">
                        <semantic-table  id='newResource-tab-results'
                                        query='SELECT ?resourceConfig ?resourceName ?resourceOntologyClass ?resourceFormIRI ?resourceIcon WHERE {
                                                ?resourceConfig a Platform:resource_configuration . 
                                                ?resourceConfig <http://www.researchspace.org/pattern/system/resource_configuration/resource_name> ?resourceName .
                                                ?resourceConfig <http://www.researchspace.org/pattern/system/resource_configuration/resource_ontology_class> ?resourceOntologyClass .
                                                ?resourceConfig <http://www.researchspace.org/pattern/system/resource_configuration/resource_form> ?resourceFormIRI .
                                              
                                                OPTIONAL {
                                                  ?resourceConfig <http://www.researchspace.org/pattern/system/resource_configuration/resource_card_icon> ?resourceIcon .
                                                }
                                                FILTER (?resourceConfig NOT IN (
                                                  <http://www.researchspace.org/resource/system/resource_configurations_container/data/Set_item>,
                                                  <http://www.researchspace.org/resource/system/resource_configurations_container/data/Set>,
                                                  <http://www.researchspace.org/resource/system/resource_configurations_container/data/Semantic_chart>,
                                                  <http://www.researchspace.org/resource/system/resource_configurations_container/data/Semantic_narrative>,
                                                  <http://www.researchspace.org/resource/system/resource_configurations_container/data/Semantic_timeline>,
                                                  <http://www.researchspace.org/resource/system/resource_configurations_container/data/Knowledge_map>,
                                                  <http://www.researchspace.org/resource/system/resource_configurations_container/data/KP_category>)
                                                )

                                                FILTER EXISTS {?resourceOntologyClass rdfs:subClassOf* crm:E2_Temporal_Entity} 

                                              } ORDER BY (LCASE(STR(?resourceName)))'

                                        tuple-template='\{{> newResourceCard}}',
                                        options='{"showFilter":true, "filterPlaceholderText":"Filter results by ontological type", "resultsPerPage":50}'
                      >
                        <template id='newResourceCard'>
                          <semantic-link-container uri="http://www.researchspace.org/resource/ThinkingFrames"                                            
                                            urlqueryparam-view='resource-editor'
                                            urlqueryparam-entity-type-config='\{{resourceConfig.value}}'
                                            urlqueryparam-mode="new"
                                            urlqueryparam-custom-label='New \{{resourceName.value}}'>
                              <div class="new-resource-card">
                                \{{#if resourceIcon}}
                                  <rs-icon icon-type="rounded" icon-name="\{{resourceIcon.value}}" symbol="true"></rs-icon>
                                \{{else}}
                                  <rs-icon icon-type="rounded" icon-name="bubble_chart" symbol="true"></rs-icon>
                                \{{/if}}
                                <div class="color-secondary text-font-size__base">\{{resourceName.value}}</div>
                              </div>
                          </semantic-link-container>
                        </template>
                        </semantic-table>
                      </div>
                    </bs-tab>

                    <bs-tab event-key="concepts" title="Conceptual objects" mount-on-enter="true">
                      <div class="resources-tab-container">
                        <semantic-table  id='newResource-tab-results'
                                        query='SELECT ?resourceConfig ?resourceName ?resourceOntologyClass ?resourceFormIRI ?resourceIcon WHERE {
                                                ?resourceConfig a Platform:resource_configuration . 
                                                ?resourceConfig <http://www.researchspace.org/pattern/system/resource_configuration/resource_name> ?resourceName .
                                                ?resourceConfig <http://www.researchspace.org/pattern/system/resource_configuration/resource_ontology_class> ?resourceOntologyClass .
                                                ?resourceConfig <http://www.researchspace.org/pattern/system/resource_configuration/resource_form> ?resourceFormIRI .
                                              
                                                OPTIONAL {
                                                  ?resourceConfig <http://www.researchspace.org/pattern/system/resource_configuration/resource_card_icon> ?resourceIcon .
                                                }

                                                FILTER (?resourceConfig NOT IN (
                                                  <http://www.researchspace.org/resource/system/resource_configurations_container/data/Set_item>,
                                                  <http://www.researchspace.org/resource/system/resource_configurations_container/data/Set>,
                                                  <http://www.researchspace.org/resource/system/resource_configurations_container/data/Semantic_chart>,
                                                  <http://www.researchspace.org/resource/system/resource_configurations_container/data/Semantic_narrative>,
                                                  <http://www.researchspace.org/resource/system/resource_configurations_container/data/Semantic_timeline>,
                                                  <http://www.researchspace.org/resource/system/resource_configurations_container/data/Knowledge_map>,
                                                  <http://www.researchspace.org/resource/system/resource_configurations_container/data/KP_category>,

                                                  #following resources are removed as listed in System resources or not for data entry,but only for resource edit
                                                  <http://www.researchspace.org/resource/system/resource_configurations_container/data/Authority_document>,
                                                  <http://www.researchspace.org/resource/system/resource_configurations_container/data/Document>,
                                                  <http://www.researchspace.org/resource/system/resource_configurations_container/data/Image>,
                                                  <http://www.researchspace.org/resource/system/resource_configurations_container/data/Image_annotation>,
                                                  <http://www.researchspace.org/resource/system/resource_configurations_container/data/Audio>,
                                                  <http://www.researchspace.org/resource/system/resource_configurations_container/data/Video>,
                                                  <http://www.researchspace.org/resource/system/resource_configurations_container/data/3d_model>,
                                                  <http://www.researchspace.org/resource/system/resource_configurations_container/data/Publication>)
                                                )

                                                FILTER EXISTS {?resourceOntologyClass rdfs:subClassOf* crm:E28_Conceptual_Object} 

                                              } ORDER BY (LCASE(STR(?resourceName)))'

                                        tuple-template='\{{> newResourceCard}}',
                                        options='{"showFilter":true, "filterPlaceholderText":"Filter results by ontological type", "resultsPerPage":50}'
                      >
                        <template id='newResourceCard'>
                          <semantic-link-container uri="http://www.researchspace.org/resource/ThinkingFrames"                                            
                                            urlqueryparam-view='resource-editor'
                                            urlqueryparam-entity-type-config='\{{resourceConfig.value}}'
                                            urlqueryparam-mode="new"
                                            urlqueryparam-custom-label='New \{{resourceName.value}}'>
                              <div class="new-resource-card">
                                \{{#if resourceIcon}}
                                  <rs-icon icon-type="rounded" icon-name="\{{resourceIcon.value}}" symbol="true"></rs-icon>
                                \{{else}}
                                  <rs-icon icon-type="rounded" icon-name="bubble_chart" symbol="true"></rs-icon>
                                \{{/if}}
                                <div class="color-secondary text-font-size__base">\{{resourceName.value}}</div>
                              </div>
                          </semantic-link-container>
                        </template>
                        </semantic-table>
                      </div>
                    </bs-tab>

                    <bs-tab event-key="system" title="System resources" mount-on-enter="true">
                      <div class="resources-tab-container">
                        <semantic-table  id='newResource-tab-results'
                                        query='SELECT ?resourceConfig ?resourceName ?resourceFormIRI ?resourceIcon WHERE {
                                                VALUES (?resourceConfig) { 
                                                  (<http://www.researchspace.org/resource/system/resource_configurations_container/data/Authority_document>)
                                                  (<http://www.researchspace.org/resource/system/resource_configurations_container/data/Document>)
                                                  (<http://www.researchspace.org/resource/system/resource_configurations_container/data/Image>)
                                                  (<http://www.researchspace.org/resource/system/resource_configurations_container/data/Publication>)
                                                  (<http://www.researchspace.org/resource/system/resource_configurations_container/data/Audio>)
                                                  (<http://www.researchspace.org/resource/system/resource_configurations_container/data/Video>)
                                                  (<http://www.researchspace.org/resource/system/resource_configurations_container/data/3d_model>)
                                                }

                                                ?resourceConfig <http://www.researchspace.org/pattern/system/resource_configuration/resource_name> ?resourceName .
                                                ?resourceConfig <http://www.researchspace.org/pattern/system/resource_configuration/resource_form> ?resourceFormIRI .
                                                OPTIONAL {
                                                  ?resourceConfig <http://www.researchspace.org/pattern/system/resource_configuration/resource_card_icon> ?resourceIcon .
                                                }
                                              } ORDER BY (LCASE(STR(?resourceName)))'

                                        tuple-template='\{{> newResourceCard}}',
                                        options='{"showFilter":true, "filterPlaceholderText":"Filter results by ontological type", "resultsPerPage":50}'
                      >
                        <template id='newResourceCard'>
                          <semantic-link-container uri="http://www.researchspace.org/resource/ThinkingFrames"                                            
                                            urlqueryparam-view='resource-editor'
                                            urlqueryparam-entity-type-config='\{{resourceConfig.value}}'
                                            urlqueryparam-mode="new"
                                            urlqueryparam-custom-label='New \{{resourceName.value}}'>
                              <div class="new-resource-card">
                                \{{#if resourceIcon}}
                                  <rs-icon icon-type="rounded" icon-name="\{{resourceIcon.value}}" symbol="true"></rs-icon>
                                \{{else}}
                                  <rs-icon icon-type="rounded" icon-name="bubble_chart" symbol="true"></rs-icon>
                                \{{/if}}
                                <div class="color-secondary text-font-size__base">\{{resourceName.value}}</div>
                              </div>
                          </semantic-link-container>
                        </template>
                        </semantic-table>
                      </div>
                    </bs-tab>

                  </bs-tabs>
                </bs-tab-container>

              </mp-overlay-dialog-content>
            </mp-overlay-dialog>
          </li>
        </mp-anonymous-hidden>

        <mp-anonymous-hidden>
          <li>
              <semantic-link-container  uri="http://www.researchspace.org/resource/ThinkingFrames" 
                                        urlqueryparam-view='resource-editor'
                                        urlqueryparam-mode="new"
                                        urlqueryparam-entity-type-config='http://www.researchspace.org/resource/system/resource_configurations_container/data/Project'
                                        urlqueryparam-custom-label='New Project'>
                  <button class="btn btn-action btn-textAndIcon" >
                    <rs-icon icon-type="round" icon-name="add_box"></rs-icon>
                    <span>New Project</span>
                  </button>
              </semantic-link-container>           
          </li>
        </mp-anonymous-hidden>

      </ul>

      {{> navbarRight }}
    </div>
  </div>
</nav>

{{#*inline "navbarRight"}}
  <ul class="nav navbar-nav navbar-right">
    {{!-- Update profile-dropdown on resourceForm actions --}}
    <semantic-query query='SELECT ?systemUser WHERE {
                            BIND(IRI(REPLACE(STR(?__useruri__), "%40", "_")) as ?systemUser)
                          }'
                    template='\{{> template}}'>
        <template id='template'>
          <div>
            <mp-event-proxy id='update-profile-dropdown-on-resourceForm-actions2'
                            on-event-source='\{{bindings.0.systemUser.value}}-resource-form'
                            on-event-types='["Form.ResourceCreated", "Form.ResourceUpdated", "Form.ResourceRemoved"]'         
                            proxy-event-type='Component.TemplateUpdate' 
                            proxy-targets='["header-profile-dropdown"]'
            ></mp-event-proxy> 
          </div>
        </template>
    </semantic-query>

    <mp-user-language-switch></mp-user-language-switch>
    <li>
      <mp-anonymous-hidden alt='<li><a href="/login" title="login"></a></li>'>
        <mp-event-target-template-render id='header-profile-dropdown' template='\{{> template}}'>
          <template id='template'>
            <semantic-query query='SELECT DISTINCT ?systemUser ?systemUserName ?actorFullName ?group ?groupFullName ?image ?imageType { 
                                    BIND(IRI(REPLACE(STR(?__useruri__), "%40", "_")) as ?systemUser)
                                    BIND(REPLACE(REPLACE(STR(?__useruri__), STR(User:), ""), "%40", "@") as ?systemUserName)

                                    OPTIONAL {
                                      ?systemUser crm:P2_has_type <http://www.researchspace.org/resource/system/vocab/resource_type/user> .
                                      ?systemUser crm:P1_is_identified_by ?actorName .
                                      ?actorName a crm:E41_Appellation .
                                      ?actorName crm:P2_has_type <http://www.researchspace.org/resource/system/vocab/resource_type/primary_appellation> .
                                      ?actorName crm:P190_has_symbolic_content ?actorFullName .
                                    }

                                    OPTIONAL {
                                      ?systemUser crm:P02i_is_range_of ?pc107 .
                                      ?pc107 rdf:type crm:PC107_has_current_or_former_member .
                                      ?pc107 crm:P01_has_domain ?group .
                                      ?group crm:P2_has_type <http://www.researchspace.org/resource/system/vocab/resource_type/user> .
                                      ?group a crm:E74_Group .
                                      ?group crm:P1_is_identified_by ?groupName .
                                      ?groupName a crm:E41_Appellation .
                                      ?groupName crm:P2_has_type <http://www.researchspace.org/resource/system/vocab/resource_type/primary_appellation> .
                                      ?groupName crm:P190_has_symbolic_content ?groupFullName .
                                    }

                                    OPTIONAL {
                                      ?systemUser rs:PX_has_main_representation ?image . 
                                      ?image a ?imageType .
                                      FILTER(?imageType in (rs:EX_Digital_Image, rs:EX_Digital_Image_Region))
                                    }
                                  }'
                          template='\{{> template}}'>

            <template id='template'>

              <bs-dropdown id="navbar-dropdown" class="user-dropdown">
                <bs-dropdown-toggle>
                  <div class="navDropdown-iconAndLabel"> 
                    <mp-resource-thumbnail iri='\{{bindings.0.systemUser.value}}' style="width: 25px; height:25px; border-radius:1.5px; object-fit: cover; object-position: top;">
                      <mp-resource-thumbnail-fallback>
                          <rs-icon icon-type="round" icon-name="account_box"></rs-icon>
                      </mp-resource-thumbnail-fallback>
                    </mp-resource-thumbnail>  
                    \{{#if bindings.0.actorFullName.value}}
                      <div>\{{bindings.0.actorFullName.value}}</div>
                    \{{else}}
                      <div>\{{bindings.0.systemUserName.value}}</div>
                    \{{/if}}
                  </div>
                </bs-dropdown-toggle>
                <bs-dropdown-menu>
                  \{{#if bindings.0.actorFullName.value}}
                    <semantic-link-container  uri="http://www.researchspace.org/resource/ThinkingFrames"
                                              urlqueryparam-view='resource-editor' 
                                              urlqueryparam-entity-type-config='http://www.researchspace.org/resource/system/resource_configurations_container/data/User'
                                              urlqueryparam-resource-iri="\{{bindings.0.systemUser.value}}"
                                              urlqueryparam-mode='edit'>
                      <bs-menu-item draggable="false">
                        <rs-icon icon-type="rounded" icon-name="account_box" class="icon-left" symbol="true"></rs-icon>
                        <span>My profile</span> 
                      </bs-menu-item>
                    </semantic-link-container>
                  \{{else}}
                    <semantic-link-container uri='http://www.researchspace.org/resource/ThinkingFrames'
                                            urlqueryparam-view='resource-editor' 
                                            urlqueryparam-entity-type-config='http://www.researchspace.org/resource/system/resource_configurations_container/data/User'
                                            urlqueryparam-custom-label='New profile'
                                            urlqueryparam-mode='new'>
                      <bs-menu-item draggable="false">
                        <rs-icon icon-type="rounded" icon-name="account_box" class="icon-left" symbol="true"></rs-icon>
                        <span>My profile (not registered user)</span>  
                      </bs-menu-item>
                    </semantic-link-container>
                  \{{/if}}
                  
                  \{{#if bindings.0.group.value}}
                    \{{#each bindings}}
                      <semantic-link-container  uri="http://www.researchspace.org/resource/ThinkingFrames"
                                                urlqueryparam-view='resource-editor' 
                                                urlqueryparam-entity-type-config='http://www.researchspace.org/resource/system/resource_configurations_container/data/User'
                                                urlqueryparam-resource-iri="\{{group.value}}"
                                                urlqueryparam-mode='edit'>
                        <bs-menu-item draggable="false">
                          <rs-icon icon-type="rounded" icon-name="groups" class="icon-left" symbol="true"></rs-icon>
                          <span>My team - \{{groupFullName.value}}</span>
                        </bs-menu-item>
                      </semantic-link-container>
                    \{{/each}}
                  \{{/if}}

                  <bs-menu-item divider="true" draggable="false"></bs-menu-item>

                  <bs-menu-item href="/logout" title='logout' draggable="false">
                    <rs-icon icon-type="rounded" icon-name="logout" class="icon-left" symbol="true"></rs-icon>
                    <span>Logout</span>
                  </bs-menu-item>
                </bs-dropdown-menu>
              </bs-dropdown>
            </template>
            </semantic-query>
          </template>
        </mp-event-target-template-render>
      </mp-anonymous-hidden>
    </li>

    <li>
        <mp-overlay-dialog id="header-contact-modal" type="modal" bs-size="large" class="header-contact-modal">
          <mp-overlay-dialog-trigger>
            <button class="btn btn-icon" title="Contact & support">
              <rs-icon icon-type="round" icon-name="forum"></rs-icon>
            </button>
          </mp-overlay-dialog-trigger>

          <mp-overlay-dialog-content>
                <div class="contact-container">
                <div class="contact-motif"></div>
                <div class="contact-header">
                  <div class="title">Contact & Support</div>
                  <div class="contact-icons-container">
                      <a href="https://www.researchspace.org/" title="Researchspace website" target="_blank">
                        <i class="rs-icon rs-icon-researchspace"></i>
                      </a>
                      <a href="mailto:info@kartography.org" title="mailto:info@kartography.org" target="_blank">
                        <i class="rs-icon rs-icon-mail_send"></i>
                      </a>
                      <a href="https://www.youtube.com/channel/UCtUOzTB2vBG9ZimeDVrlULQ/featured" title="Youtube researchspace" target="_blank">
                        <i class="rs-icon rs-icon-youtube"></i>
                      </a>
                      <a href="https://github.com/researchspace/researchspace" title="Github researchspace" target="_blank">
                        <i class="fa fa-github-square"></i>
                      </a>
                  </div>
                </div>

                <div class="contact-content">
                  <div>This version of ResearchSpace is released and supported by <a href="https://kartography.org/" title="Kartography" target="_blank" class="text-link-action">Kartography CIC</a>.</div>
                  <div style="padding: 10px 0 10px 0;">Kartography offers:</div>
                  <div class="contact-card-container">
                    
                    <div class="contact-card"> 
                      <rs-icon icon-type="rounded" icon-name="biotech" symbol="true"></rs-icon>
                      <div>
                        <div class="card-title">Consultancy</div>
                        <div class="card-content">We offer comprehensive consultancy services — including process analysis, data strategies, and ResearchSpace-related software development.</div>
                      </div>
                    </div>
                    <div class="contact-card"> 
                      <rs-icon icon-type="rounded" icon-name="display_settings" symbol="true"></rs-icon>
                      <div>
                        <div class="card-title">Customisations of ResearchSpace</div>
                        <div class="card-content">We design and develop bespoke UI/UX interactions, visualisations and workflows using ResearchSpace functionalities.</div>
                      </div>
                    </div>
                    <div class="contact-card"> 
                      <rs-icon icon-type="rounded" icon-name="data_exploration" symbol="true"></rs-icon>
                      <div>
                        <div class="card-title">Diversity and inclusion in data</div>
                        <div class="card-content">Our expertise lies in bringing together diverse disciplines through the use of semantic data and interactive environments. This approach enhances collaboration and ensures that a wide array of perspectives, especially those that are usually underrepresented in data, are captured and valued in any project.</div>
                      </div>
                    </div>
                    <div class="contact-card"> 
                      <rs-icon icon-type="rounded" icon-name="linked_services" symbol="true"></rs-icon>
                      <div>
                        <div class="card-title">Knowledge representation using Linked Data</div>
                        <div class="card-content">We use CIDOC CRM real world ontologies for data modelling with context, preserving meaning and relationships.</div>
                      </div>
                    </div>
                                          
                    <div class="contact-card"> 
                      <rs-icon icon-type="rounded" icon-name="school" symbol="true"></rs-icon>
                      <div>
                        <div class="card-title">Training</div>
                        <div class="card-content">
                          We organize workshops and personalized training sessions to help with the use of ResearchSpace. These are available periodically and upon request.
                        </div>
                      </div>
                    </div>
                    <div class="contact-card"> 
                      <rs-icon icon-type="rounded" icon-name="live_help" symbol="true"></rs-icon>
                      <div>
                        <div class="card-title">Technical support</div>
                        <div class="card-content">We can assist in setting up, maintaining, and developing your ResearchSpace instance, whether for local deployment or integration into existing infrastructures.</div>
                      </div>
                    </div>
                  </div>
                  <div class="contact-content-buttons">
                    <mp-event-trigger id='header-close-header-contact-modal' 
                                      type='OverlayDialog.Close' 
                                      targets='["header-contact-modal"]'>
                      <button class="btn btn-default">Close</button>
                    </mp-event-trigger>
                  </div>
                </div>
              </div>               
          </mp-overlay-dialog-content>
      </mp-overlay-dialog>
      
    </li>

    <li>
<<<<<<< HEAD
        <semantic-link-container  uri="http://www.researchspace.org/resource/ThinkingFrames" 
                                  urlqueryparam-view='help'
                                  urlqueryparam-resource-iri='http://help.researchspace.org/resource/Start'
                                  urlqueryparam-custom-label='Knowledge base'>
          <button class="btn btn-icon" title="Hekp - Knowledge base">
            <rs-icon icon-type="round" icon-name="help_center"></rs-icon>
          </button>
        </semantic-link-container> 

    {{!--  <button class="btn btn-icon">
        <a href="https://documentation.researchspace.org/resource/rsp:Start" title="Help center" target="_blank">
=======
      <button class="btn btn-icon">
        <a href="https://documentation.researchspace.org/resource/rsp:Start" title="Help center" target="_blank" draggable="false">
>>>>>>> c69447af
          <rs-icon icon-type="round" icon-name="help_center"></rs-icon>
        </a>
      </button> --}}
    </li>

    <mp-anonymous-hidden>
      <li>
        <semantic-link-container  uri="http://www.researchspace.org/resource/ThinkingFrames" 
                                  urlqueryparam-view='admin'
                                  urlqueryparam-resource-iri='http://www.researchspace.org/resource/admin'
                                  urlqueryparam-custom-label='Administration'>
          <button class="btn btn-icon" title="System settings">
            <rs-icon icon-type="round" icon-name="settings"></rs-icon>
          </button>
        </semantic-link-container> 
      </li>
    </mp-anonymous-hidden>

  </ul>
{{/inline}}<|MERGE_RESOLUTION|>--- conflicted
+++ resolved
@@ -711,22 +711,17 @@
     </li>
 
     <li>
-<<<<<<< HEAD
         <semantic-link-container  uri="http://www.researchspace.org/resource/ThinkingFrames" 
                                   urlqueryparam-view='help'
                                   urlqueryparam-resource-iri='http://help.researchspace.org/resource/Start'
                                   urlqueryparam-custom-label='Knowledge base'>
-          <button class="btn btn-icon" title="Hekp - Knowledge base">
+          <button class="btn btn-icon" title="Help - Knowledge base">
             <rs-icon icon-type="round" icon-name="help_center"></rs-icon>
           </button>
         </semantic-link-container> 
 
     {{!--  <button class="btn btn-icon">
         <a href="https://documentation.researchspace.org/resource/rsp:Start" title="Help center" target="_blank">
-=======
-      <button class="btn btn-icon">
-        <a href="https://documentation.researchspace.org/resource/rsp:Start" title="Help center" target="_blank" draggable="false">
->>>>>>> c69447af
           <rs-icon icon-type="round" icon-name="help_center"></rs-icon>
         </a>
       </button> --}}
