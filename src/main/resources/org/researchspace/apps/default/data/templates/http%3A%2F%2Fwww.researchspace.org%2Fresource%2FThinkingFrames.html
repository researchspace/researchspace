--- conflicted
+++ resolved
@@ -190,7 +190,6 @@
       "unique": true,
       "type": "authoring"
     },
-<<<<<<< HEAD
            
     {
     	"id": "documentReading",
@@ -209,10 +208,8 @@
     },
            
     {
-=======
 
 [[!--     {
->>>>>>> 193d6961
     	"id": "featureSimilarityKm",
       "label": "Exploring and Comparing (Visual) Features",
       "iconClass": "rs-icon rs-icon-diagram",
