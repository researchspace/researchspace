/**
 * ResearchSpace
 * Copyright (C) 2022-2024, © Kartography Community Interest Company
 * Copyright (C) 2020, © Trustees of the British Museum
 * Copyright (C) 2015-2019, metaphacts GmbH
 *
 * This program is free software: you can redistribute it and/or modify
 * it under the terms of the GNU General Public License as published by
 * the Free Software Foundation, either version 3 of the License, or
 * (at your option) any later version.

 * This program is distributed in the hope that it will be useful,
 * but WITHOUT ANY WARRANTY; without even the implied warranty of
 * MERCHANTABILITY or FITNESS FOR A PARTICULAR PURPOSE.  See the
 * GNU General Public License for more details.
 *
 * You should have received a copy of the GNU General Public License
 * along with this program.  If not, see <http://www.gnu.org/licenses/>.
 */

import { createElement } from 'react';
import * as Kefir from 'kefir';
import * as _ from 'lodash';

import { Rdf } from 'platform/api/rdf';
import { Component } from 'platform/api/components';
import { TemplateItem } from 'platform/components/ui/template';
import { Spinner } from 'platform/components/ui/spinner';
import { getCurrentResource } from 'platform/api/navigation';

import { FieldDefinitionProp, normalizeFieldDefinition } from './FieldDefinition';
import { queryValues } from './QueryValues';
import { SparqlBindingValue } from './FieldValues';

export interface FieldBasedVisualizationConfig {
  /**
   * The IRI of the resource that needs to be visualized.
   */
  subject?: string;

  /**
   * Additional IRIs for the subject, useful when there are alignment with owl:sameAs or skos:exactMatch.
   *
   * If specified field values are fetched for the main subject as well as for additional.
   */
  additionalSubjects?: [string]

  /**
   * Definition for fields that need to be visualized.
   *
   * See <semantic-link iri='http://help.researchspace.org/resource/Help:SemanticForm' target="_blank"></semantic-link> for more details about field definitions.
   */
  fields: FieldDefinitionProp[];

  /**
   * <semantic-link iri='http://help.researchspace.org/resource/Help:TemplatingSystem' target="_blank">Template</semantic-link>, that gets the `fields` value with the list of field definitions injected as template context.
<<<<<<< HEAD
   * <a href='https://handlebarsjs.com/guide/builtin-helpers.html#each' class='text-link-action' target='_blank'>each helper</a>
=======
   * <a href='https://handlebarsjs.com/guide/builtin-helpers.html#each' class='text-link-action' target='_blank' draggable='false'>each helper</a>
>>>>>>> 6150c87b
   *  can be used to iterate over the fields.
   *
   * Every field has corresponding metadata (label, xsdDatatype, etc.), as well as list of `values`.
   *
   * See <semantic-link iri='http://help.researchspace.org/resource/Help:SemanticForm' target="_blank"></semantic-link> for more details about field definitions.
   */
  template: string;
}

export interface FieldDefinitionWithData extends FieldDefinitionProp {
  values: Array<SparqlBindingValue>;
}

interface State {
  fieldsData: Array<FieldDefinitionWithData>;
  isLoading: boolean;
  noData: boolean;
}
export class FieldBasedVisualization extends Component<FieldBasedVisualizationConfig, State> {
  constructor(props, context) {
    super(props, context);
    this.state = {
      fieldsData: [],
      isLoading: true,
      noData: true,
    };
  }

  static defaultProps = {
    subject: getCurrentResource().value,
    additionalSubjects: []
  };

  public componentDidMount() {
    this.fetchFieldValues();
  }

  render() {
    return this.state.isLoading ? createElement(Spinner) : this.renderResult();
  }

  private renderResult() {
    return createElement(TemplateItem, {
      template: {
        source: this.props.template,
        options: {
          subject: this.props.subject,
          additionalSubjects: this.props.additionalSubjects,
          fields: this.state.fieldsData,
          noData: this.state.noData,
        },
      },
    });
  }

  private fetchFieldValues() {
    const { fields, subject, additionalSubjects } = this.props;
    const subjectIri = Rdf.iri(subject);
    const otherSubjects = additionalSubjects.map(s => Rdf.iri(s));
    Kefir.combine(
      fields.map(
        normalizeFieldDefinition
      ).map(
        field => queryValues(
          field.selectPattern, subjectIri, { context: this.context.semanticContext }, otherSubjects
        ).map(
          values => {
            const f = _.cloneDeep(field as FieldDefinitionWithData);
            f.values = _.isEmpty(values) ? null : values;
            return f;
          }
        )
      )
    ).onValue(
      values =>
        this.setState({
          fieldsData: values,
          isLoading: false,
          noData: _.every(values, v => v.values === null)
        })
    );
  }
}
export default FieldBasedVisualization;<|MERGE_RESOLUTION|>--- conflicted
+++ resolved
@@ -54,11 +54,7 @@
 
   /**
    * <semantic-link iri='http://help.researchspace.org/resource/Help:TemplatingSystem' target="_blank">Template</semantic-link>, that gets the `fields` value with the list of field definitions injected as template context.
-<<<<<<< HEAD
-   * <a href='https://handlebarsjs.com/guide/builtin-helpers.html#each' class='text-link-action' target='_blank'>each helper</a>
-=======
    * <a href='https://handlebarsjs.com/guide/builtin-helpers.html#each' class='text-link-action' target='_blank' draggable='false'>each helper</a>
->>>>>>> 6150c87b
    *  can be used to iterate over the fields.
    *
    * Every field has corresponding metadata (label, xsdDatatype, etc.), as well as list of `values`.
