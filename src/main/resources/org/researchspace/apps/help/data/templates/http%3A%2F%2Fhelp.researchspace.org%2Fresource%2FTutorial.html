--- conflicted
+++ resolved
@@ -18,15 +18,9 @@
       <h2>Loading the data</h2>
       <p>First, please download the <a href="/samples/sample.ttl" class="text-link-action" target="_blank">sample data</a> (simple right click and save as).
       You can now load this data into the backing store via the data import and export administration page at
-<<<<<<< HEAD
-      <semantic-link  iri="http://127.0.0.1:10214/resource/Admin:DataImportExport" 
-                      class="text-link-action" 
-                      target="_blank">http://127.0.0.1:10214/resource/Admin:DataImportExport</semantic-link>.</p>
-=======
       <semantic-link  iri="http://localhost:10214/resource/Admin:DataImportExport" 
                       class="text-link-action" 
                       target="_blank">http://localhost:10214/resource/Admin:DataImportExport</semantic-link>.</p>
->>>>>>> 6150c87b
 
       <p>
         [[#if (ask "ASK {  <http://example.org/bob#me> a <http://xmlns.com/foaf/0.1/Person>  }") ]] 
@@ -310,11 +304,7 @@
                       urlqueryparam-graph="http://www.researchspace.org/tutorial/" 
                       class="text-link-action" 
                       target="_blank">&lt;http://www.researchspace.org/tutorial/&gt;</semantic-link>
-<<<<<<< HEAD
-      under <semantic-link iri="http://127.0.0.1:10214/resource/Admin:DataImportExport" class="text-link-action" target="_blank">Admin:DataImportExport</semantic-link>.</p>
-=======
       under <semantic-link iri="http://localhost:10214/resource/Admin:DataImportExport" class="text-link-action" target="_blank">Admin:DataImportExport</semantic-link>.</p>
->>>>>>> 6150c87b
     </section>
 
 <!--
