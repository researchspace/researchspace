--- conflicted
+++ resolved
@@ -148,11 +148,7 @@
                 </semantic-link-container>
                 
                 <bs-menu-item divider="true"></bs-menu-item> --}}
-<<<<<<< HEAD
-            <bs-menu-item href="/logout" title='logout'>
-=======
             <bs-menu-item href="/login" title='login'>
->>>>>>> e1a2a26f
               <div class="user-dropdown_item">
                 <i class="rs-icon rs-icon-logout rs-xs-none"></i>
                 <span>Login</span>
