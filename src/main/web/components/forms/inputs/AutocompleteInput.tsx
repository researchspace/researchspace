/**
 * ResearchSpace
 * Copyright (C) 2022-2024, © Kartography Community Interest Company
 * Copyright (C) 2020, © Trustees of the British Museum
 * Copyright (C) 2015-2019, metaphacts GmbH
 *
 * This program is free software: you can redistribute it and/or modify
 * it under the terms of the GNU General Public License as published by
 * the Free Software Foundation, either version 3 of the License, or
 * (at your option) any later version.

 * This program is distributed in the hope that it will be useful,
 * but WITHOUT ANY WARRANTY; without even the implied warranty of
 * MERCHANTABILITY or FITNESS FOR A PARTICULAR PURPOSE.  See the
 * GNU General Public License for more details.
 *
 * You should have received a copy of the GNU General Public License
 * along with this program.  If not, see <http://www.gnu.org/licenses/>.
 */
import * as React from 'react';
import { Button } from 'react-bootstrap';
import * as _ from 'lodash';

import { Rdf } from 'platform/api/rdf';
import { AutoCompletionInput } from 'platform/components/ui/inputs';
import {getResourceConfigurationEditForm} from './ResourceConfigHelper';

import { FieldDefinition, getPreferredLabel } from '../FieldDefinition';
import { FieldValue, AtomicValue, EmptyValue } from '../FieldValues';
import { NestedModalForm, tryExtractNestedForm } from './NestedModalForm';
import {
  SingleValueInput, AtomicValueInput, AtomicValueInputProps,
} from './SingleValueInput';
import { createDropAskQueryForField } from '../ValidationHelpers';
import { ValidationMessages } from './Decorations';
import Icon from 'platform/components/ui/icon/Icon';
import ResourceLinkContainer from 'platform/api/navigation/components/ResourceLinkContainer';
import { SparqlClient, SparqlUtil } from 'platform/api/sparql';
import { DropdownButton, MenuItem } from 'react-bootstrap';
import { RdfLiteral } from 'platform/ontodia/src/ontodia';
import { ConfigHolder } from 'platform/api/services/config-holder';


type nestedFormEl = {
  label?: string,
  nestedForm?: string,
  modalId?: string
}

export interface AutocompleteInputProps extends AtomicValueInputProps {
  template?: string;
  placeholder?: string;
  nestedFormTemplate?: string;
  minimumInput?: number;
  nestedFormTemplates?: nestedFormEl[];
  /**
   * @default false
   * If set to true, the resource can not be edited and the Edit button will not be shown and will not possible to open the resource in a new tab
   */
  readonlyResource?: boolean;
}

interface SelectValue {
  value: Rdf.Node;
  label: Rdf.Literal;
}

interface State {
  nestedForm?: React.ReactElement<any>;
  nestedFormOpen?: boolean;
  activeForm?: string;
  valueSelectedWithoutEditForm?: boolean;
  nestedFormTemplates?: nestedFormEl[];
  labelFormSelected?: string;
  modalId?: string;
}

const CLASS_NAME = 'autocomplete-text-field';
const MINIMUM_LIMIT = 3;
const DEFAULT_TEMPLATE = `<span title="{{label.value}}">{{label.value}}</span>`;

export class AutocompleteInput extends AtomicValueInput<AutocompleteInputProps, State> {
  private tupleTemplate: string = null;
  private htmlElement = React.createRef<HTMLDivElement>();
  

  constructor(props: AutocompleteInputProps, context: any) {
    super(props, context);
    this.state = { 
      nestedFormOpen: false ,
      nestedFormTemplates: []
    };
    this.tupleTemplate = this.tupleTemplate || this.compileTemplate();
  }

  private compileTemplate() {
    return this.props.template ? this.props.template.replace(/\\/g, '') : DEFAULT_TEMPLATE;
  }

  componentDidMount() {
    if(!_.isEmpty(this.props.nestedFormTemplates)) {
      this.setState({
        nestedFormTemplates: this.props.nestedFormTemplates
      })
    }

    if (FieldValue.isAtomic(this.props.value)) {
      const rdfNode = FieldValue.asRdfNode(this.props.value);      
      getResourceConfigurationEditForm(Rdf.iri(rdfNode.value),this.context)
          .then(binding=>{
            if (binding.resourceFormIri) {
              if (binding.scheme)
                this.setState({activeForm: `{{> "${binding.resourceFormIri.value}" nested=true editable=true mode="edit" scheme="${binding.scheme.value}"}}`});
              else  
                this.setState({activeForm: `{{> "${binding.resourceFormIri.value}" nested=true editable=true mode="edit"}}`});
            }
            else
                {this.setState({activeForm: undefined, valueSelectedWithoutEditForm: true});}})
          .catch(error => {this.setState({activeForm: undefined, valueSelectedWithoutEditForm: true});});
    } else {
      this.setState({activeForm: undefined, valueSelectedWithoutEditForm: false});
    }
  }

  public openSelectedNestedForm(formTemplate: string) {
    tryExtractNestedForm(this.props.children, this.context, formTemplate)
      .then(nestedForm => {
        if (nestedForm != undefined) {
         this.setState({nestedForm});
          this.toggleNestedForm()
        }
      });
  }

  private onEditHandler(iri: Rdf.Iri) {  
    if(iri) {      
      // if a resource configuration form is found, open in a modal that form
      if (this.state.activeForm !== undefined) {
          this.openSelectedNestedForm(this.state.activeForm)
      } this.setState({valueSelectedWithoutEditForm: true});
    } else {
      this.setState({activeForm: undefined, valueSelectedWithoutEditForm: false});
    }
  }

  private onDropdownSelectHandler(label: string) {
    const nestedFormTemplateSelected = this.state.nestedFormTemplates.filter((e) => e.label === label)[0].nestedForm
    const modalId = this.state.nestedFormTemplates.filter((e) => e.label === label)[0].modalId
    
    this.setState({
      labelFormSelected: label,
      modalId
    })
    
    this.openSelectedNestedForm(nestedFormTemplateSelected)
  }

  render() {
    const rdfNode = FieldValue.asRdfNode(this.props.value);
    const value = FieldValue.isAtomic(this.props.value)
      ? {
          value: rdfNode,
          label: Rdf.literal(this.props.value.label || rdfNode.value),
        }
      : undefined;
  
    return (
      <div className={CLASS_NAME} ref={this.htmlElement}>
        { 
          this.renderSelect(value)
    
        }
        <ValidationMessages errors={FieldValue.getErrors(this.props.value)} />
        {this.state.nestedFormOpen ? (
          <NestedModalForm
            modalId={this.state.modalId}
            subject={
            FieldValue.isEmpty(this.props.value) ? null : this.props.value.value as Rdf.Iri
            }
            title={value?.label.value ?? this.state.labelFormSelected}
            definition={this.props.definition}
            onSubmit={this.onNestedFormSubmit}      
            onCancel={() => {this.setState({ nestedFormOpen: false });}}
            parent={this.htmlElement}
          >
            {this.state.nestedForm}
          </NestedModalForm>
        ) : null}
      </div>
    );
  }

  private onNestedFormSubmit = (value: AtomicValue) => {    
    if (value) {
      getResourceConfigurationEditForm(Rdf.iri(value.value.value),this.context)
          .then(binding=>{
            if (binding.resourceFormIri) {
              if (binding.scheme)
                this.setState({activeForm: `{{> "${binding.resourceFormIri.value}" nested=true editable=true mode="edit" scheme="${binding.scheme.value}"}}`});
              else  
                this.setState({activeForm: `{{> "${binding.resourceFormIri.value}" nested=true editable=true mode="edit"}}`});
            }
            else
                {this.setState({activeForm: undefined, valueSelectedWithoutEditForm: true});}})
          .catch(error => {this.setState({activeForm: undefined, valueSelectedWithoutEditForm: true});});
    }
    else {
      this.setState({activeForm: undefined, valueSelectedWithoutEditForm: false})
    }    

    this.setState({ nestedFormOpen: false});
    this.setAndValidate(value);
  };

  private renderSelect(value: any) {
    const definition = this.props.definition;
    const placeholder =
      typeof this.props.placeholder === 'undefined'
        ? this.createDefaultPlaceholder(definition)
        : this.props.placeholder;
    
    const current_value = FieldValue.isAtomic(this.props.value)
      ? (this.props.value.value as Rdf.Iri).value: undefined;
    const isFieldValueEmpty = FieldValue.isEmpty(this.props.value)
    
    const showLinkResourceButton = !isFieldValueEmpty && !this.props.readonlyResource
    const showEditButton = !isFieldValueEmpty && !this.props.readonlyResource
    const showCreateNewDropdown = !_.isEmpty(this.state.nestedFormTemplates) && this.state.nestedFormTemplates.length > 1 && !this.state.valueSelectedWithoutEditForm && isFieldValueEmpty
    const showCreateNewButton = !_.isEmpty(this.state.nestedFormTemplates) && this.state.nestedFormTemplates.length === 1 && !this.state.valueSelectedWithoutEditForm && isFieldValueEmpty

    return (
      <div className={`${CLASS_NAME}__main-row`}>
        <AutoCompletionInput
          key={definition.id}
          className={`${CLASS_NAME}__select`}
          autofocus={false}
          query={this.props.definition.autosuggestionPattern}
          placeholder={placeholder}
          droppable={{
            // enable droppable for autocomplete input
            query: createDropAskQueryForField(definition),
            styles: {
              enabled: {
                outline: '2px dashed var(--color-dark)'
              },
              enabledHover: {
                outline: '4px dashed var(--color-dark)'
              },
              disabled: {}
            }
          }}
          value={value}
          templates={{ suggestion: this.tupleTemplate }}
          actions={{
            // TODO due to the typing in AutocompleteInput, this accepts only a Dictionary<Rdf.Node>
            // however, what will be passed in is a SelectValue
            onSelected: this.onChange as (val: any) => void,
          }}
          minimumInput={this.props.minimumInput || MINIMUM_LIMIT}
        />
        { showCreateNewButton && (
          <Button className={`${CLASS_NAME}__create-button btn-textAndIcon`} onClick={() => this.onDropdownSelectHandler(this.state.nestedFormTemplates[0].label)}>
            <Icon iconType='round' iconName='add_box'/>
            <span>New</span>
          </Button>
        )}
        { showCreateNewDropdown && (
          <DropdownButton title="New" pullRight id="add-form" onSelect={(label) => this.onDropdownSelectHandler(label)}>
            {this.state.nestedFormTemplates.map((e) => {
                return (<MenuItem key={e.label} eventKey={e.label} draggable={false}>{e.label}</MenuItem>)
              }
            )}
          </DropdownButton>
        )}
        { showEditButton && 
          <Button className={`${CLASS_NAME}__create-button btn-textAndIcon`} title='Edit' onClick={() => {this.onEditHandler(value.value as Rdf.Iri)}}>
            <Icon iconType='rounded' iconName='edit' symbol/>
          </Button>
        }
        {showLinkResourceButton && 
          <ResourceLinkContainer 
            uri={ConfigHolder.getDashboard().value} 
            urlqueryparam-view="resource-editor"
            urlqueryparam-open-as-drag-and-drop="true"
            urlqueryparam-resource={current_value}
<<<<<<< HEAD
            draggable={false}
=======
>>>>>>> 6150c87b
          >
            <Button className={`${CLASS_NAME}__open-in-new-tab`} title='Edit in new draggable tab'>
              <Icon iconType='rounded' iconName='read_more' symbol={true} />
            </Button>
        </ResourceLinkContainer>
        }
      </div>
    );
  }

  private toggleNestedForm = () => {
    this.setState((state): State => ({ nestedFormOpen: !state.nestedFormOpen }));
  };

  private onChange = (selected: SelectValue | null): void => {
    let value: AtomicValue | EmptyValue; 
    if (selected) {
      value = FieldValue.fromLabeled({
        value: selected.value,
        label: selected.label.value,
      });
      
      getResourceConfigurationEditForm(Rdf.iri(selected.value.value),this.context)
          .then(binding=>{ 
            if (binding.resourceFormIri) {
              if (binding.scheme)
                this.setState({activeForm: `{{> "${binding.resourceFormIri.value}" nested=true editable=true mode="edit" scheme="${binding.scheme.value}"}}`});
              else  {
                this.setState({activeForm: `{{> "${binding.resourceFormIri.value}" nested=true editable=true mode="edit"}}`});}
            }       
            else
                {this.setState({activeForm: undefined, valueSelectedWithoutEditForm: true});}})
          .catch(error => {this.setState({activeForm: undefined, valueSelectedWithoutEditForm: true});});
    } else {
      value = FieldValue.empty;
      this.setState({activeForm: undefined, valueSelectedWithoutEditForm: false});
    }

    this.setState({ nestedFormOpen: false });
    this.setAndValidate(value);
  };

  private createDefaultPlaceholder(definition: FieldDefinition): string {
    const fieldName = (getPreferredLabel(definition.label) || 'entity').toLocaleLowerCase();
    return `Search and select ${fieldName}`;
  }

  static makeHandler = AtomicValueInput.makeAtomicHandler;
}

SingleValueInput.assertStatic(AutocompleteInput);

export default AutocompleteInput;<|MERGE_RESOLUTION|>--- conflicted
+++ resolved
@@ -283,10 +283,6 @@
             urlqueryparam-view="resource-editor"
             urlqueryparam-open-as-drag-and-drop="true"
             urlqueryparam-resource={current_value}
-<<<<<<< HEAD
-            draggable={false}
-=======
->>>>>>> 6150c87b
           >
             <Button className={`${CLASS_NAME}__open-in-new-tab`} title='Edit in new draggable tab'>
               <Icon iconType='rounded' iconName='read_more' symbol={true} />
