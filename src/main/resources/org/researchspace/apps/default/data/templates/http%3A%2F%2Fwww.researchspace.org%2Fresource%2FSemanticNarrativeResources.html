--- conflicted
+++ resolved
@@ -486,69 +486,6 @@
                                                                                 {{groupResourceOntologyClass.value}}
                                                                             {{/if}}
                                                                         </div>
-<<<<<<< HEAD
-=======
-                                                                    </mp-overlay-dialog-trigger>
-                                                                    <mp-overlay-dialog-content>
-                                                                        <inline-template template-iri='[[resolvePrefix "rsp:ResourcePreview"]]' 
-                                                                                        options='{"resource": "{{iri.value}}", 
-                                                                                                    "resourceConfig": "{{resourceConfig.value}}", 
-                                                                                                    "resourceConfigLabel": "{{resourceLabel.value}}",
-                                                                                                    "resourceDescription": "{{description.value}}",
-                                                                                                    "resourceDetailSection": true
-                                                                                                }'>
-                                                                        </inline-template> 
-                                                                    </mp-overlay-dialog-content>
-                                                                </mp-overlay-dialog>
-                                                            </mp-draggable>
-                        
-                                                            <div>
-                                                                <mp-draggable iri='{{iri.value}}'>
-                                                                    <div>
-                                                                        {{#if (eq resourceConfig.value "http://www.researchspace.org/resource/system/resource_configurations_container/data/Knowledge_map")}}
-                                                                            <mp-event-trigger id='{{iri.value}}-open-km-title-trigger' 
-                                                                                                type='Dashboard.AddFrame'
-                                                                                                data='{"viewId":"knowledge-map", 
-                                                                                                        "resourceIri": "{{iri.value}}"}' 
-                                                                                                targets='["thinking-frames"]'>
-                                                                                <div><mp-label iri='{{iri.value}}' class="text-link text-truncate-line1"></mp-label></div>
-                                                                            </mp-event-trigger>
-                                                                        {{else if (eq resourceConfig.value "http://www.researchspace.org/resource/system/resource_configurations_container/data/Semantic_chart")}}
-                                                                            <mp-event-trigger id='{{iri.value}}-open-chart-title-trigger' 
-                                                                                                type='Dashboard.AddFrame'
-                                                                                                data='{"viewId":"chart", 
-                                                                                                        "resourceIri": "{{iri.value}}"}' 
-                                                                                                targets='["thinking-frames"]'>
-                                                                                <div><mp-label iri='{{iri.value}}' class="text-link text-truncate-line1"></mp-label></div>
-                                                                            </mp-event-trigger>
-                                                                        {{else if (eq resourceConfig.value "http://www.researchspace.org/resource/system/resource_configurations_container/data/Semantic_chart")}}
-                                                                            <mp-event-trigger id='{{iri.value}}-open-timeline-title-trigger' 
-                                                                                                type='Dashboard.AddFrame'
-                                                                                                data='{"viewId":"timeline", 
-                                                                                                        "resourceIri": "{{iri.value}}"}' 
-                                                                                                targets='["thinking-frames"]'>
-                                                                                <div><mp-label iri='{{iri.value}}' class="text-link text-truncate-line1"></mp-label></div>
-                                                                            </mp-event-trigger>
-                                                                        {{else if (eq resourceConfig.value "http://www.researchspace.org/resource/system/resource_configurations_container/data/Authority_document")}}
-                                                                            <semantic-link  iri='http://www.researchspace.org/resource/ThinkingFrames'
-                                                                                            urlqueryparam-view='authority-list'
-                                                                                            urlqueryparam-resource='{{iri.value}}'>
-                                                                                <mp-label iri='{{iri.value}}' class="text-link text-truncate-line1"></mp-label>
-                                                                            </semantic-link>
-                                                                        {{else if (eq resourceConfig.value "http://www.researchspace.org/resource/system/resource_configurations_container/data/Set")}}
-                                                                            <semantic-link  iri='http://www.researchspace.org/resource/ThinkingFrames'
-                                                                                            urlqueryparam-view='single-set-management'
-                                                                                            urlqueryparam-resource='{{iri.value}}'>
-                                                                                <mp-label iri='{{iri.value}}' class="text-link text-truncate-line1"></mp-label>
-                                                                            </semantic-link>
-                                                                        {{else}}
-                                                                            <semantic-link  iri='http://www.researchspace.org/resource/ThinkingFrames'
-                                                                                            urlqueryparam-view='{{#if (eq resourceConfig.value "http://www.researchspace.org/resource/system/resource_configurations_container/data/Semantic_narrative")}}semantic-narrative{{else}}resource-editor{{/if}}'
-                                                                                            urlqueryparam-resource='{{iri.value}}'>
-                                                                                <mp-label iri='{{iri.value}}' class="text-link text-truncate-line1"></mp-label>
-                                                                            </semantic-link>
-                                                                        {{/if}}
->>>>>>> c69447af
                                                                     </div>
                                                                 </div> 
                                                             </div>
