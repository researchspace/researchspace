/**
 * ResearchSpace
 * Copyright (C) 2020, © Trustees of the British Museum
 * Copyright (C) 2015-2019, metaphacts GmbH
 *
 * This program is free software: you can redistribute it and/or modify
 * it under the terms of the GNU General Public License as published by
 * the Free Software Foundation, either version 3 of the License, or
 * (at your option) any later version.

 * This program is distributed in the hope that it will be useful,
 * but WITHOUT ANY WARRANTY; without even the implied warranty of
 * MERCHANTABILITY or FITNESS FOR A PARTICULAR PURPOSE.  See the
 * GNU General Public License for more details.
 *
 * You should have received a copy of the GNU General Public License
 * along with this program.  If not, see <http://www.gnu.org/licenses/>.
 */

package org.researchspace.federation.repository.service;

import java.util.List;
import java.util.Map;
import java.util.Optional;
import java.util.Set;

import org.eclipse.rdf4j.model.IRI;
import org.eclipse.rdf4j.model.Literal;
import org.eclipse.rdf4j.model.BNode;
import org.eclipse.rdf4j.model.Model;
import org.eclipse.rdf4j.model.Resource;
import org.eclipse.rdf4j.model.Statement;
import org.eclipse.rdf4j.model.Value;
import org.eclipse.rdf4j.model.ValueFactory;
import org.eclipse.rdf4j.model.impl.SimpleValueFactory;
import org.eclipse.rdf4j.model.util.Models;
import org.eclipse.rdf4j.model.util.RDFCollections;
import org.eclipse.rdf4j.model.vocabulary.RDF;
import org.eclipse.rdf4j.model.vocabulary.RDFS;
import org.eclipse.rdf4j.model.vocabulary.SP;
import org.eclipse.rdf4j.model.vocabulary.SPIN;
import org.eclipse.rdf4j.query.algebra.StatementPattern;
import org.eclipse.rdf4j.query.algebra.Var;
import org.eclipse.rdf4j.query.algebra.helpers.TupleExprs;
import org.researchspace.repository.MpRepositoryVocabulary;
import org.researchspace.vocabulary.SPL;

import com.google.common.collect.Lists;
import com.google.common.collect.Maps;

import javax.annotation.Nullable;

/**
 * Descriptor for custom services.
 * 
 * @author Andriy Nikolov an@metaphacts.com
 *
 */
public class ServiceDescriptor {

    public enum Cardinality {
        ONE, MANY
    }

    public static class Parameter {

        private String parameterName;
        private String jsonPath;
<<<<<<< HEAD
        private String inputJsonPath;
=======
>>>>>>> a17adabc
        private Resource parameterId;
        private Resource rootNode;
        private IRI valueType;
        private Map<IRI, Value> propertiesMap = Maps.newHashMap();
        private Value defaultValue = null;

        private List<StatementPattern> subjectPatterns = Lists.newArrayList();
        private List<StatementPattern> objectPatterns = Lists.newArrayList();
        private List<StatementPattern> predicatePatterns = Lists.newArrayList();

        public Resource getParameterId() {
            return parameterId;
        }

<<<<<<< HEAD
        public String getInputJsonPath() {
            return inputJsonPath;
        }

        public void setInputJsonPath(String inputJsonPath) {
            this.inputJsonPath = inputJsonPath;
        }

=======
>>>>>>> a17adabc
        public String getJsonPath() {
            return jsonPath;
        }

        public void setJsonPath(String jsonPath) {
            this.jsonPath = jsonPath;
        }

        public String getParameterName() {
            return parameterName;
        }

        public List<StatementPattern> getSubjectPatterns() {
            return subjectPatterns;
        }

        public List<StatementPattern> getObjectPatterns() {
            return objectPatterns;
        }

        public IRI getValueType() {
            return valueType;
        }

        public Resource getRootNode() {
            return rootNode;
        }

        public Map<IRI, Value> getPropertiesMap() {
            return propertiesMap;
        }

        public Optional<Value> getDefaultValue() {
            return Optional.ofNullable(defaultValue);
        }

        public void setDefaultValue(Value defaultValue) {
            this.defaultValue = defaultValue;
        }

    }

    private static final ValueFactory VF = SimpleValueFactory.getInstance();

    /** The name of the Turtle file (without the .ttl extension) */
    private final String serviceId;

    private Cardinality inputCardinality;
    private Cardinality outputCardinality;
    private IRI serviceIRI;
    private String label = null;

    private List<StatementPattern> statementPatterns = Lists.newArrayList();

    private Map<String, Parameter> inputParameters = Maps.newHashMap();
    private Map<String, Parameter> outputParameters = Maps.newHashMap();

    private Model model;

    public ServiceDescriptor() {
        this(null);
    }

    public ServiceDescriptor(@Nullable String serviceId) {
        this.serviceId = serviceId;
    }

    public String getServiceId() {
        return serviceId;
    }

    public void parse(Model model, IRI serviceIRI) {
        this.model = model;
        Map<Resource, Parameter> parametersByIRI = Maps.newHashMap();

        this.serviceIRI = serviceIRI;

        Optional<Literal> optLabel = Models.getPropertyLiteral(model, serviceIRI, RDFS.LABEL);
        if (optLabel.isPresent()) {
            this.label = optLabel.get().stringValue();
        }

        Set<Resource> inputs = Models.objectResources(model.filter(serviceIRI, SPIN.CONSTRAINT_PROPERTY, null));
        inputs.stream().filter(input -> model.contains(input, RDF.TYPE, SPL.ARGUMENT_CLASS))
                .map(input -> parseParameter(model, input)).forEach(param -> {
                    inputParameters.put(param.getParameterName(), param);
                    parametersByIRI.put(param.getParameterId(), param);
                });

        Set<Resource> outputs = Models.objectResources(model.filter(serviceIRI, SPIN.COLUMN_PROPERTY, null));
        outputs.stream().filter(output -> model.contains(output, RDF.TYPE, SPIN.COLUMN_CLASS))
                .map(input -> parseParameter(model, input)).forEach(param -> {
                    outputParameters.put(param.getParameterName(), param);
                    parametersByIRI.put(param.getParameterId(), param);
                });

        Resource sparqlPattern = Models
                .objectResource(model.filter(serviceIRI, MpRepositoryVocabulary.HAS_SPARQL_PATTERN, null)).get();

        List<Value> items = RDFCollections.asValues(model, sparqlPattern, Lists.newArrayList());

        items.stream().map(item -> (Resource) item).map(item -> parseStatementPattern(item, model, parametersByIRI))
                .forEach(stmtPattern -> statementPatterns.add(stmtPattern));
    }

    protected Parameter parseParameter(Model model, Resource resource) {
        Parameter parameter = new Parameter();
        Optional<Resource> varOptional = Models.objectResource(model.filter(resource, SPL.PREDICATE_PROPERTY, null));
        parameter.rootNode = resource;
        parameter.parameterId = varOptional.get();
        if (parameter.parameterId instanceof BNode) {
            parameter.parameterName = ((BNode) parameter.parameterId).getID();
        } else if ((parameter.parameterId instanceof IRI)) {
            String id = ((IRI) parameter.parameterId).getLocalName();
            if (!id.startsWith("_")) {
                throw new IllegalArgumentException(
                        "parameterId can be reprepresented by a blank node or a URI starting with '_'");
            }
            parameter.parameterName = id.substring(1);
        }

        Optional<IRI> typeOptional = Models.objectIRI(model.filter(resource, SPL.VALUETYPE_PROPERTY, null));
        if (typeOptional.isPresent()) {
            parameter.valueType = typeOptional.get();
        }

        // @gspinaci Parse jsonPath from descriptor
        Optional<Literal> jsonPathOptional = Models
                .objectLiteral(model.filter(resource, MpRepositoryVocabulary.JSON_PATH, null));
        if (jsonPathOptional.isPresent()) {
            parameter.jsonPath = jsonPathOptional.get().stringValue();
        }

<<<<<<< HEAD
        // @gspinaci Parse inputJsonPath from descriptor
        Optional<Literal> inputJsonPathOptional = Models
                .objectLiteral(model.filter(resource, MpRepositoryVocabulary.INPUT_JSON_PATH, null));
        if (inputJsonPathOptional.isPresent()) {
            parameter.inputJsonPath = inputJsonPathOptional.get().stringValue();
        }

=======
>>>>>>> a17adabc
        for (Statement stmt : model.filter(resource, null, null)) {
            parameter.propertiesMap.put(stmt.getPredicate(), stmt.getObject());
        }

        Optional<Value> defaultValue = Models.object(model.filter(resource, SPL.DEFAULT_VALUE_PROPERTY, null));
        if (defaultValue.isPresent()) {
            parameter.setDefaultValue(defaultValue.get());
        }

        return parameter;
    }

    protected StatementPattern parseStatementPattern(Resource resource, Model model,
            Map<Resource, Parameter> paramMap) {
        StatementPattern pattern = new StatementPattern();

        Value subj = Models.object(model.filter(resource, SP.SUBJECT_PROPERTY, null)).get();
        Value predicate = Models.object(model.filter(resource, SP.PREDICATE_PROPERTY, null)).get();
        Value obj = Models.object(model.filter(resource, SP.OBJECT_PROPERTY, null)).get();

        pattern.setSubjectVar(parseToVar(subj));
        pattern.setPredicateVar(parseToVar(predicate));
        pattern.setObjectVar(parseToVar(obj));

        if ((subj instanceof Resource) && paramMap.containsKey(subj)) {
            paramMap.get(subj).subjectPatterns.add(pattern);
        }
        if ((obj instanceof Resource) && paramMap.containsKey(obj)) {
            paramMap.get(obj).objectPatterns.add(pattern);
        }

        return pattern;
    }

    protected Var parseToVar(Value res) {
        String id = null;
        if (res instanceof BNode) {
            return new Var(((BNode) res).getID());
        } else if (res instanceof IRI) {
            id = ((IRI) res).getLocalName();
            if (id.startsWith("_")) {
                id = id.substring(1);
                return new Var(id);
            }
        }
        return TupleExprs.createConstVar(res);
    }

    public IRI getServiceIRI() {
        return serviceIRI;
    }

    public String getLabel() {
        return label;
    }

    public List<StatementPattern> getStatementPatterns() {
        return statementPatterns;
    }

    public void setStatementPatterns(List<StatementPattern> statementPatterns) {
        this.statementPatterns = statementPatterns;
    }

    public Map<String, Parameter> getInputParameters() {
        return this.inputParameters;
    }

    public Map<String, Parameter> getOutputParameters() {
        return this.outputParameters;
    }

    public Model getModel() {
        return model;
    }
}<|MERGE_RESOLUTION|>--- conflicted
+++ resolved
@@ -66,10 +66,8 @@
 
         private String parameterName;
         private String jsonPath;
-<<<<<<< HEAD
         private String inputJsonPath;
-=======
->>>>>>> a17adabc
+
         private Resource parameterId;
         private Resource rootNode;
         private IRI valueType;
@@ -84,7 +82,7 @@
             return parameterId;
         }
 
-<<<<<<< HEAD
+
         public String getInputJsonPath() {
             return inputJsonPath;
         }
@@ -93,8 +91,6 @@
             this.inputJsonPath = inputJsonPath;
         }
 
-=======
->>>>>>> a17adabc
         public String getJsonPath() {
             return jsonPath;
         }
@@ -228,7 +224,7 @@
             parameter.jsonPath = jsonPathOptional.get().stringValue();
         }
 
-<<<<<<< HEAD
+
         // @gspinaci Parse inputJsonPath from descriptor
         Optional<Literal> inputJsonPathOptional = Models
                 .objectLiteral(model.filter(resource, MpRepositoryVocabulary.INPUT_JSON_PATH, null));
@@ -236,8 +232,6 @@
             parameter.inputJsonPath = inputJsonPathOptional.get().stringValue();
         }
 
-=======
->>>>>>> a17adabc
         for (Statement stmt : model.filter(resource, null, null)) {
             parameter.propertiesMap.put(stmt.getPredicate(), stmt.getObject());
         }
