--- conflicted
+++ resolved
@@ -2,11 +2,7 @@
     "$schema": "http://json-schema.org/draft-07/schema#",
     "properties": {
         "acceptPattern": {
-<<<<<<< HEAD
-            "description": "Media type pattern to allow only specific types of files.\nSee \n<a href='https://github.com/okonet/attr-accept' class='text-link-action' target='_blank'>https://github.com/okonet/attr-accept</a>\n  for more information.",
-=======
             "description": "Media type pattern to allow only specific types of files.\nSee \n<a href='https://github.com/okonet/attr-accept' class='text-link-action' target='_blank' draggable='false'>https://github.com/okonet/attr-accept</a>\n  for more information.",
->>>>>>> 6150c87b
             "type": "string"
         },
         "fromUrlOrDrop": {
