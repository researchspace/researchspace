--- conflicted
+++ resolved
@@ -1,11 +1,7 @@
 {{#if knowledgeMapPreviewCard}}
   [[> resourceCardQuery]]
 {{else if resourceConfig}}
-<<<<<<< HEAD
-  <div>{{> rsp:ResourceCardTemplate resourceresourceOntologyClass=(getResourceConfigurationValue resourceConfig "resourceOntologyClass")
-=======
   <div>{{> rsp:ResourceCardTemplate resourceConfig=resourceConfig resourceOntologyClass=(getResourceConfigurationValue resourceConfig "resourceOntologyClass")
->>>>>>> c8eb0ef8
                 resourceLabel=(getResourceConfigurationValue resourceConfig "resourceLabel")
                 resourceIcon=(getResourceConfigurationValue resourceConfig "resourceIcon")}}</div>
 {{else}}
@@ -13,46 +9,11 @@
 {{/if}}
 
 [[#*inline "resourceCardQuery"]]
-<<<<<<< HEAD
-<div> 
-    {{#if (getResourceConfiguration iri)}}
-        {{> rsp:ResourceCardTemplate 
-                resourceConfig=(getResourceConfiguration iri) 
-                resourceOntologyClass=(getResourceConfigurationValue (getResourceConfiguration iri) "resourceOntologyClass")
-                resourceLabel=(getResourceConfigurationValue (getResourceConfiguration iri) "resourceLabel")
-                resourceIcon=(getResourceConfigurationValue (getResourceConfiguration iri) "resourceIcon")
-        }}
-    {{else}}
-        <semantic-query query='SELECT ?resourceOntologyClass WHERE {
-                                    BIND(<{{iri}}> as ?iri)
-                                    {{#if data.types}}
-                                    ?iri a <{{data.types}}> . 
-                                    {{else}}
-                                      ?iri a ?resourceOntologyClass .
-                                    {{/if}}
-                                } LIMIT 1'
-                      template='{{> template}}'
-                      no-result-template='{{> noResults}}'>    
-          <template id='template'>
-            <div>{{> rsp:ResourceCardTemplate resourceOntologyClass=bindings.0.resourceOntologyClass.value }}</div>
-          </template>
-          <template id="noResults">
-            <div>{{> rsp:ResourceCardTemplate newKMCard=true }}</div>
-          </template>
-        </semantic-query>
-     {{/if}}
-  </div>
-[[/inline]]
-
-[[!--
-[[#*inline "resourceCardQuery"]]
-=======
  {{#if (getResourceConfiguration iri)}}
  <div>{{> rsp:ResourceCardTemplate resourceConfig=(getResourceConfiguration iri) resourceOntologyClass=(getResourceConfigurationValue (getResourceConfiguration iri) "resourceOntologyClass")
   resourceLabel=(getResourceConfigurationValue (getResourceConfiguration iri) "resourceLabel")
   resourceIcon=(getResourceConfigurationValue (getResourceConfiguration iri) "resourceIcon")}}</div>
  {{else}}
->>>>>>> c8eb0ef8
  <semantic-query query='SELECT ?iri ?resourceOntologyClass ?resourceConfig ?resourceLabel ?resourceIcon WHERE {
                           BIND(<{{iri}}> as ?iri)
                           OPTIONAL {  
@@ -120,10 +81,5 @@
     </template>
 
   </semantic-query>
-<<<<<<< HEAD
-[[/inline]]
---]]
-=======
   {{/if}}
-[[/inline]]
->>>>>>> c8eb0ef8
+[[/inline]]