--- conflicted
+++ resolved
@@ -125,10 +125,6 @@
 
                         <semantic-form-text-input for="actor_alsoKnownAs" label="Also known as" placeholder="Enter organisation additional name / also known as"> </semantic-form-text-input>
                     
-<<<<<<< HEAD
-                        [[> rsp:FormSubjectListedinAuthority membershipProperty='crm:P71i_is_listed_in']]
-=======
->>>>>>> 6150c87b
                     
                         {{#if apiResourceDescription}}
                             <div class="focused-input-container">
