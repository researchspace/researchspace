--- conflicted
+++ resolved
@@ -272,18 +272,12 @@
     ]'
     [[/if]]
 
-<<<<<<< HEAD
     left-panels='[{"label": "Finder", "template": "{{> finder}}", "class": "flexlayout__border_button_finder"}]'
     right-panels='[{"label": "Clipboard", "template": "{{> clipboard}}", "class": "flexlayout__border_button_clipboard"}]'
 
   [[!--  
     right-panels='[{"label": "Details", "template": "{{> details}}"}]'
   --]]
-=======
-    right-panels='[{"label": "Details", "template": "{{> details}}"}]'
-    left-panels='[{"label": "Clipboard", "template": "{{> clipboard}}", "class": "fa fa-clipboard"}]'
-
->>>>>>> 8922015b
     >
 
     <template id='clipboard'>
