/**
 * ResearchSpace
 * Copyright (C) 2020, © Trustees of the British Museum
 * Copyright (C) 2015-2019, metaphacts GmbH
 *
 * This program is free software: you can redistribute it and/or modify
 * it under the terms of the GNU General Public License as published by
 * the Free Software Foundation, either version 3 of the License, or
 * (at your option) any later version.

 * This program is distributed in the hope that it will be useful,
 * but WITHOUT ANY WARRANTY; without even the implied warranty of
 * MERCHANTABILITY or FITNESS FOR A PARTICULAR PURPOSE.  See the
 * GNU General Public License for more details.
 *
 * You should have received a copy of the GNU General Public License
 * along with this program.  If not, see <http://www.gnu.org/licenses/>.
 */

import { EventMaker } from 'platform/api/events';
import { CompositeValue } from './FieldValues';

export interface FormEventData {
  // triggers
  /**
   * If the post-action='event' for SemanticFormComponent, Component fires this event after a
   * new form is submitted
   */
  'Form.ResourceCreated': { iri: string };
  /**
   * If the post-action='event' for SemanticFormComponent.
   * Component fires this event on each update of the form including creation
   */
  'Form.ResourceUpdated': { iri: string };

  /**
   * semantic-form fires this event when resource is removed
   */
  'Form.ResourceRemoved': { iri: string };

  /**
<<<<<<< HEAD
   *
   */
  'Form.CurrentValue': { value: CompositeValue };
=======
   * Don't perform persistance, just run it without saving and send the output with event.
   */
  'Form.DryRunResults': Record<string, any>;

>>>>>>> 246c60d9

  // listens
  /**
   * Triggers remove resource action, iri needs to match current subject.
   */
  'Form.RemoveResource': { iri: string };

  /**
   *
   */
  'Form.GetValue': {};
}
const event: EventMaker<FormEventData> = EventMaker;

export const FormResourceCreated = event('Form.ResourceCreated');
export const FormResourceUpdated = event('Form.ResourceUpdated');
export const FormResourceRemoved = event('Form.ResourceRemoved');
<<<<<<< HEAD
export const FormCurrentValue = event('Form.CurrentValue');
=======
export const FormDryRunResults = event('Form.DryRunResults');
>>>>>>> 246c60d9

export const FormRemoveResource = event('Form.RemoveResource');
export const FormGetValue = event('Form.GetValue');<|MERGE_RESOLUTION|>--- conflicted
+++ resolved
@@ -39,16 +39,14 @@
   'Form.ResourceRemoved': { iri: string };
 
   /**
-<<<<<<< HEAD
    *
    */
   'Form.CurrentValue': { value: CompositeValue };
-=======
+
+  /**
    * Don't perform persistance, just run it without saving and send the output with event.
    */
   'Form.DryRunResults': Record<string, any>;
-
->>>>>>> 246c60d9
 
   // listens
   /**
@@ -66,11 +64,8 @@
 export const FormResourceCreated = event('Form.ResourceCreated');
 export const FormResourceUpdated = event('Form.ResourceUpdated');
 export const FormResourceRemoved = event('Form.ResourceRemoved');
-<<<<<<< HEAD
 export const FormCurrentValue = event('Form.CurrentValue');
-=======
 export const FormDryRunResults = event('Form.DryRunResults');
->>>>>>> 246c60d9
 
 export const FormRemoveResource = event('Form.RemoveResource');
 export const FormGetValue = event('Form.GetValue');