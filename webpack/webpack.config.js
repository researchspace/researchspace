--- conflicted
+++ resolved
@@ -290,11 +290,7 @@
         },
         plugins: [
             //new WriteFilePlugin(),
-<<<<<<< HEAD
-            // Copy Cesium Assets, Widgets, Workers, and ThirdParty to a static directory
-=======
             // Copy Cesium Assets, Widget, Workers, and ThirdParty to a static directory
->>>>>>> affd12a2
             new CopyPlugin(
                 [
                     { from: path.join(cesiumSource, 'Workers'), to: 'Workers' },
