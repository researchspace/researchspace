/**
 * ResearchSpace
 * Copyright (C) 2015-2020, © Trustees of the British Museum
 *
 * This program is free software: you can redistribute it and/or modify
 * it under the terms of the GNU Affero General Public License as published by
 * the Free Software Foundation, either version 3 of the License, or
 * (at your option) any later version.
 *
 * This program is distributed in the hope that it will be useful,
 * but WITHOUT ANY WARRANTY; without even the implied warranty of
 * MERCHANTABILITY or FITNESS FOR A PARTICULAR PURPOSE.  See the
 * GNU Affero General Public License for more details.
 *
 * You should have received a copy of the GNU Affero General Public License
 * along with this program.  If not, see <http://www.gnu.org/licenses/>.
 */

import * as React from 'react';
import { uniqueId, isEmpty } from 'lodash';
import FlexLayout, { Model, Node, TabNode, Layout, TabSetNode, DockLocation } from 'flexlayout-react';

import { setFrameNavigation } from 'platform/api/navigation';
import { Component } from 'platform/api/components';
import { TemplateItem } from 'platform/components/ui/template';
import { getOverlaySystem } from 'platform/components/ui/overlay';
import { ConfirmationDialog } from 'platform/components/ui/confirmation-dialog';

import { DashboardItem, DashboardViewConfig } from './DashboardItem';

import * as styles from './Dashboard.scss';
import { Cancellation } from 'platform/api/async';
import { listen, trigger } from 'platform/api/events';
import { AddFrameEvent, AddFrameEventData } from './DashboardEvents';
import { Rdf } from 'platform/api/rdf';

const DEFAULT_ITEM_LABEL_TEMPLATE = `<mp-label iri='{{iri}}'></mp-label>`;
import * as LabelsService from 'platform/api/services/resource-label';
import * as Kefir from 'kefir';

export interface Item {
  readonly id: string;
  readonly index: number;
  readonly viewId?: string;
  readonly resourceIri?: string;
  readonly isDirty?: boolean;
  readonly isExpanded?: boolean;
  readonly linkedBy?: string;
  readonly data?: { [key: string]: any };
  readonly label?: string;
}

<<<<<<< HEAD
let itemCount = 0;
export function emptyItem() {
  itemCount = itemCount + 1;
  return { id: uniqueId('Frame'), index: itemCount };
}
=======
>>>>>>> 8922015b

export interface DashboardLinkedViewConfig {
  /**
   * Unique identifier of the view.
   */
  id: string;
  /**
   * Label of the view.
   */
  label: string;
  /**
   * Linked views IDs.
   */
  viewIds: ReadonlyArray<string>;
  /**
   * Description of the view.
   */
  description?: string;
  /**
   * Image that will be displayed in the Dashboard Item as the representation for the specific View.
   */
  image?: string;
  /**
   * Class of the icon that will be used as the representation of the specific View in the Dashboard Item. It will be applied if the <code>image</code> attribute isn't specified.
   */
  iconClass?: string;
  /**
   * SPARQL Ask query that is used to check whether it is possible to display a specific resource type in the specific view. Resource IRI is injected into the query using the <code>?value</code> binding variable.
   */
  checkQuery?: string;
}

export interface Props {
  /**
   * Used when dashboard is used as a target for events.
   */
  id: string;

  /**
   * Defines possible visualizations of resources
   */
  views: ReadonlyArray<DashboardViewConfig>;
  /**
   * Defines possible linked views
   */
  linkedViews?: ReadonlyArray<DashboardLinkedViewConfig>;
  /**
   * Minimum size of a frame
   *
   * @default 150
   */
  frameMinSize?: number;

  /**
   * Initial state for dashboard component.
   */
  initialView?: {
    /**
     *  View key, see views parameter
     */
    view: string;

    /**
     * Resource IRI for which the view should be applied.
     */
    resource: string;

    /**
     * Additional data that will be propagate to the template.
     */
    data: {};
  };

  leftPanels?: {template: string, label: string, class?: string}[];
  rightPanels?: {template: string, label: string, class?: string}[];
<<<<<<< HEAD
=======

  homePageIri?: string;
>>>>>>> 8922015b
}

export interface State {
  layout?: Model;
  items?: ReadonlyArray<Item>;
  focus?: string;
}

export class DashboardComponent extends Component<Props, State> {
  static defaultProps: Partial<Props> = {
    frameMinSize: 150,
    linkedViews: [],
  };

  private readonly cancellation = new Cancellation();
  private layoutRef = React.createRef<Layout>();
  private subscription: Kefir.Subscription;
  private itemLabelCount = 0;

  private frameLabel = (label?: string) => {
    this.itemLabelCount = this.itemLabelCount + 1;
    const displayLabel = label ?? 'New Tab'
    return { 
      // id: uniqueId(displayLabel.replace(/\s/g, '')),
      id: uniqueId('frame'),
      index: this.itemLabelCount, 
      label: displayLabel
    }
  }

  private onAddNewItemHandler = (data: AddFrameEventData, label?: string) => {
    this.onAddNewItem({
      ...this.frameLabel(label),
      ...(data as AddFrameEventData),
      data,
    });
  }

  constructor(props: Props, context: any) {
    super(props, context);
    this.state = {
      items: [],
      layout: FlexLayout.Model.fromJson({
<<<<<<< HEAD
/*         icons: {
          close: () => <i className="iconmoon iconmoon-download2"></i>
        }, */
        global: { 
          "borderBarSize": 37,
          "tabSetTabStripHeight": 36,
          "splitterSize": 6 ,
        },
	      borders: [
=======
        global: { 
          "borderBarSize": 33,
          "tabSetTabStripHeight": 36,
          "splitterSize": 6 ,
        },
        borders: [
>>>>>>> 8922015b
          {
		        "type": "border",
             "location": "left",
			      "children": []
          },
		      {
		        "type": "border",
		 	      "location": "right",
			      "children": []
<<<<<<< HEAD
          },
=======
		      },

>>>>>>> 8922015b
          {
            "type": "border",
            "location":"bottom",
            "children": []
          }
        ],
	      layout:{
		      "type": "row",
		      "weight": 100,
		      "children": [
			      {
				      "type": "tabset",
              "id": "main",
				      "weight": 100,
				      "selected": 0,
				      "children": [
					      /* {
						       "type": "tab",
						       "name": "Frame",
						       "component": "item",
                 *   "config": frameLabel()
 				           } */
				      ]
			      }
          ]
        }
      }),
    };
  }

  componentDidMount() {
    this.cancellation
        .map(
          listen({
            eventType: AddFrameEvent,
            target: this.props.id,
          })
        )
        .observe({
          value: ({ data }) => {
            const {viewId, resourceIri, entityEditorLabel} = data as AddFrameEventData

            if(resourceIri) {
              this.subscription = LabelsService.getLabel(Rdf.iri(resourceIri)).observe({
                value: (label) => {
                  this.onAddNewItemHandler(data, label)
                },
                error: (error) => {
                  console.log('LABEL NOT FOUND ',error)
                  this.onAddNewItemHandler(data)
                },
              })
            } else if (entityEditorLabel) { 
              this.onAddNewItemHandler(data, entityEditorLabel)
            } else {
              const view = viewId ? this.props.views.find(({ id }) => id === viewId) : undefined;
              this.onAddNewItemHandler(data, view?.label)
            }
          },
        });

    if (this.props.initialView) {
      const item = {
        ...this.frameLabel(),
        resourceIri: this.props.initialView.resource,
        viewId: this.props.initialView.view,
        data: this.props.initialView.data,
      };
      this.onAddNewItem(item);
    } else {
      this.onAddNewItem();
    }


    if (this.props.leftPanels) {
      this.props.leftPanels.forEach((panelConfig, i) =>
        this.layoutRef.current.addTabToTabSet(
          this.state.layout
              .getBorderSet()
              .getBorders()
              .find(b => b.getLocation() === DockLocation.LEFT)
              .getId(),
          {'type': 'tab', 'name': panelConfig.label, 'component': "leftItem", 'config': i, 'enableClose': false, 'className': panelConfig.class }
        )
      );
    }

    if (this.props.rightPanels) {
      this.props.rightPanels.forEach((panelConfig, i) =>
        this.layoutRef.current.addTabToTabSet(
          this.state.layout
              .getBorderSet()
              .getBorders()
              .find(b => b.getLocation() === DockLocation.RIGHT)
              .getId(),
<<<<<<< HEAD
          {'type': 'tab', 'name': panelConfig.label, 'component': "rightItem", 'config': i,  'enableClose': false, 'className': panelConfig.class }
=======
              {'type': 'tab', 'name': panelConfig.label, 'component': "rightItem", 'config': i,  'enableClose': false, 'className': panelConfig.class }
>>>>>>> 8922015b
        )
      );
    }

    // That is ugly hack for in frame navigation until we find a better way to do this
    setFrameNavigation(true, (iri: Rdf.Iri, props?: {}): boolean => {
      if (iri.value.startsWith('http://www.researchspace.org/instances/narratives')) {
        trigger({
          eventType: 'Dashboard.AddFrame',
          source: 'link',
          targets: ['thinking-frames'],
          data: {
            resourceIri: iri.value,
            viewId: 'semantic-narrative',
            ...props
          }
        });
        return true;
      } else if (iri.value === 'http://www.researchspace.org/resource/ThinkingFrames' && props && props['view']) {
        trigger({
          eventType: 'Dashboard.AddFrame',
          source: 'link',
          targets: ['thinking-frames'],
          data: {
            resourceIri: props['resource'],
            viewId: props['view'],
            ...props
          }
        });
        return true;
      } else if (iri.value === 'http://www.researchspace.org/resource/ThinkingFrames') {
        trigger({
          eventType: 'Dashboard.AddFrame',
          source: 'link',
          targets: ['thinking-frames'],
          data: {
            ...props
          }
        });
        return true;
      } else if (!iri.value.startsWith('http://www.researchspace.org/resource/')) {
        trigger({
          eventType: 'Dashboard.AddFrame',
          source: 'link',
          targets: ['thinking-frames'],
          data: {
            resourceIri: iri.value,
            viewId: 'resource',
            ...props
          }
        });
        return true;
      } else {
        return false;
      }
    });
  }

  componentWillUnmount() {
    setFrameNavigation(false);
    this.cancellation.cancelAll();
    this.subscription.unsubscribe();
  }

  private onAddNewItem = (item: Item = this.frameLabel()) => {
    const viewConfig = this.props.views.find(({id}) => id === item.viewId);
    if (viewConfig?.unique && this.state.items.find(i => i.viewId === item.viewId)) {
      return;
    } else {
      this.setState(
        (prevState): State => {
          const newItems = [...prevState.items];
          newItems.push(item);
          return { items: newItems };
        },
        () => {
          this.layoutRef.current.addTabToActiveTabSet(
<<<<<<< HEAD
            {'type': 'tab', 'name': item.id, 'component': "item", 'config': item.id, className:'empty-frame-button' }
=======
            {'type': 'tab', 'name': item.label, 'component': "item", 'config': item.id, 'className': viewConfig?.iconClass || 'empty-frame-button', 'icon': 'add'}
>>>>>>> 8922015b
          );
          this.onSelectView({
            itemId: item.id,
            viewId: item.viewId,
            resourceIri: item.resourceIri,
          });
        }
      );
    }
  };

  private renderLabel(item: Item) {
    const { focus } = this.state;
    const isFocused = focus === item.id;
    const focusedClassName = isFocused ? styles.itemLabelActive : '';

    const view = item.viewId ? this.props.views.find(({ id }) => id === item.viewId) : undefined;
    if (view && item.resourceIri) {
      let icon = <span>[{view.label}]&nbsp;</span>;
      if (view.iconClass) {
        icon = <i className={view.iconClass} />;
      } else if (view.image) {
        icon = <img src={view.image} className={styles.itemImage} alt={view.label} />;
      }
      return (
        <span className={`${styles.itemLabel} ${focusedClassName}`}>
          <span className={styles.itemIcon}>{icon}</span>
           <span>
            <TemplateItem
              key={item.id}
              template={{
                source: view.itemLabelTemplate || DEFAULT_ITEM_LABEL_TEMPLATE,
                options: { iri: item.resourceIri, dashboardId: item.id },
              }}
            />
          </span>
          <button
            className={`btn btn-xs pull-right ${styles.deleteItemButton}`}
            onClick={() => this.onRemoveItem(item)}
          >
            <i className="material-icons-round">close</i>
          </button>
        </span>
      );
    }

    return (
      <span className={`${styles.itemLabel} ${focusedClassName}`}>
        Frame {item.index}
        <button
          className={`btn btn-xs pull-right ${styles.deleteItemButton}`}
          onClick={() => this.onRemoveItem(item)}
        >
          <i className="material-icons-round">close</i>
        </button>
      </span>
    );
  }

  private renderBody(item: Item) {
    const view = item.viewId ? this.props.views.find(({ id }) => id === item.viewId) : undefined;
    if (!view || !view.itemBodyTemplate) {
      return null;
    }
    return (
      <TemplateItem
        key={item.id}
        template={{
          source: view.itemBodyTemplate,
          options: { iri: item.resourceIri, dashboardId: item.id },
        }}
      />
    );
  }

  private removeItem(itemId: string) {
    this.setState(
      (prevState): State => {
        let newItems = [...prevState.items];
        const index = newItems.findIndex((item) => item.id === itemId);
        newItems.splice(index, 1);

        // make sure that we always have at least one frame
        if (isEmpty(newItems)) {
          newItems = [this.frameLabel()];
        }
        return { items: newItems };
      }
    );
  }

  private onRemoveItem(item: Item) {
    const removeItem = () => {
      if (item.linkedBy) {
        this.state.items.forEach(({ id, linkedBy }) => {
          if (linkedBy === item.linkedBy) {
            this.removeItem(id);
          }
        });
      } else {
        this.removeItem(item.id);
      }
    };
    if (item.isDirty) {
      const dialogRef = 'removing-confirmation';
      const onHide = () => getOverlaySystem().hide(dialogRef);
      getOverlaySystem().show(
        dialogRef,
        <ConfirmationDialog
          message={'Frame has unsaved changes. Are you sure you want to delete it?'}
          onHide={onHide}
          onConfirm={(confirm) => {
            onHide();
            if (confirm) {
              removeItem();
            }
          }}
        />
      );
    } else {
      removeItem();
    }
  }


  private onSelectView({ itemId, viewId, resourceIri }: { itemId: string; viewId: string; resourceIri: string }) {
    const { linkedViews } = this.props;
    this.setState(
      (prevState): State => {
        const newItems = [...prevState.items];
        newItems.forEach((item, index) => {
          if (item.id !== itemId) {
            return;
          }
          const linkedView = linkedViews.find((view) => view.id === viewId);
          if (linkedView) {
            const index = newItems.findIndex(({ id }) => id === itemId);
            const items = linkedView.viewIds.map((id) => ({
              ...this.frameLabel(),
              viewId: id,
              resourceIri: resourceIri,
              linkedBy: itemId,
            }));
            newItems.splice(index, 1, ...items);
          } else {
            newItems[index] = { ...item, viewId, resourceIri };
          }
        });
        return { items: newItems };
      }
    );
  }

  private onStatusChange(itemId: string, isDirty: boolean) {
    this.setState(
      (prevState): State => {
        const newItems = prevState.items.map((item) => {
          if (item.id === itemId) {
            return { ...item, isDirty };
          }
          return item;
        });
        return { items: newItems };
      }
    );
  }

  private onResourceChange(itemId: string, resourceIri: string, data?: { [key: string]: string }) {
    this.setState(
      (prevState): State => {
        const newItems = prevState.items.map((item) => {
          if (item.id === itemId) {
            return { ...item, resourceIri, data };
          }
          return item;
        });
        return { items: newItems };
      }
    );
  }

  private renderView(item: Item) {
    const { views, linkedViews, homePageIri } = this.props;
    const allViews: Array<DashboardViewConfig> = [...views];
    linkedViews.forEach((linkedView) => {
      allViews.push({
        id: linkedView.id,
        label: linkedView.label,
        template: '',
        image: linkedView.image,
        iconClass: linkedView.iconClass,
        description: linkedView.description,
        checkQuery: linkedView.checkQuery,
      });
    });
    const linkedFrames: Array<{ frameId: string; frameVariable: string }> = [];
    if (item.linkedBy) {
      this.state.items.forEach(({ id: frameId, viewId, linkedBy }) => {
        if (linkedBy === item.linkedBy) {
          const view = views.find(({ id }) => id === viewId);
          if (view) {
            linkedFrames.push({ frameId, frameVariable: view.frameVariable });
          }
        }
      });
    }
    return (
       <div key={item.id} className={styles.viewContainer}>
        <DashboardItem
          id={item.id}
          views={allViews}
          viewId={item.viewId}
          homePageIri={homePageIri}
          resourceIri={item.resourceIri}
          data={item.data}
          linkedFrames={linkedFrames}
          onSelect={({ viewId, resourceIri }) =>
            this.onSelectView({ itemId: item.id, viewId: viewId, resourceIri: resourceIri })
          }
          onStatusChange={(isDirty) => this.onStatusChange(item.id, isDirty)}
          onResourceChange={(resourceIri, data) => this.onResourceChange(item.id, resourceIri, data)}
          onFocus={() => this.setState({ focus: item.id })}
        />
      </div>
    );
  }

  private factory = (node: TabNode) => {
    if (node.getComponent() === 'leftItem') {
      return <TemplateItem template={{source: this.props.leftPanels[node.getConfig()].template}} />;
    } else if (node.getComponent() === 'rightItem') {
      return <TemplateItem template={{source: this.props.rightPanels[node.getConfig()].template}} />;
    } else {
      return this.renderView(this.state.items.find(item => item.id === node.getConfig()));
    }
  }

  private titleFactory = (node: TabNode) => {
    console.log(this.state.items)
    console.log(node.getConfig())
    const item = this.state.items.find(item => item.id === node.getConfig());
    if (item) {
      return this.renderLabel(item);
    } else {
      return "Frame " + node.getConfig();
    }
  }

  private onRenderTabSet = (node: TabSetNode, renderValues: {stickyButtons: React.ReactNode[]}) => {
    renderValues.stickyButtons.push(
      <button className='flexlayout__tab_toolbar_sticky_button'
        onMouseDown={event=> event.stopPropagation()}
        onClick={(event) => {
          this.onAddNewItem();
        }}>
<<<<<<< HEAD
        <i className="material-icons-round">add</i>
=======
        <i className="fa fa-plus" />
>>>>>>> 8922015b
      </button>
    );
  }

  render() {
    return (
      <FlexLayout.Layout
        ref={this.layoutRef}
        model={this.state.layout}
        factory={this.factory}
        onRenderTabSet={this.onRenderTabSet}
        icons={
          {
<<<<<<< HEAD
            'close': <i className="material-icons-round">close</i>,
            'maximize': <i className="material-icons-round">fullscreen</i>,
            'restore': <i className="material-icons-round">close_fullscreen</i>,
            'more': <i className="material-icons-round">arrow_drop_down</i>,
=======
            'close': <i className="fa fa-times"></i>,
            'maximize': <i className="fa fa-expand"></i>,
            'restore': <i className="fa  fa-compress"></i>,
            'more': <i className="fa fa-caret-down"></i>,
>>>>>>> 8922015b
          }
        }
      />
    );
  }
}

export default DashboardComponent;<|MERGE_RESOLUTION|>--- conflicted
+++ resolved
@@ -50,14 +50,6 @@
   readonly label?: string;
 }
 
-<<<<<<< HEAD
-let itemCount = 0;
-export function emptyItem() {
-  itemCount = itemCount + 1;
-  return { id: uniqueId('Frame'), index: itemCount };
-}
-=======
->>>>>>> 8922015b
 
 export interface DashboardLinkedViewConfig {
   /**
@@ -133,11 +125,8 @@
 
   leftPanels?: {template: string, label: string, class?: string}[];
   rightPanels?: {template: string, label: string, class?: string}[];
-<<<<<<< HEAD
-=======
 
   homePageIri?: string;
->>>>>>> 8922015b
 }
 
 export interface State {
@@ -181,24 +170,12 @@
     this.state = {
       items: [],
       layout: FlexLayout.Model.fromJson({
-<<<<<<< HEAD
-/*         icons: {
-          close: () => <i className="iconmoon iconmoon-download2"></i>
-        }, */
         global: { 
-          "borderBarSize": 37,
-          "tabSetTabStripHeight": 36,
-          "splitterSize": 6 ,
-        },
-	      borders: [
-=======
-        global: { 
-          "borderBarSize": 33,
+          "borderBarSize": 36,
           "tabSetTabStripHeight": 36,
           "splitterSize": 6 ,
         },
         borders: [
->>>>>>> 8922015b
           {
 		        "type": "border",
              "location": "left",
@@ -208,12 +185,8 @@
 		        "type": "border",
 		 	      "location": "right",
 			      "children": []
-<<<<<<< HEAD
-          },
-=======
 		      },
 
->>>>>>> 8922015b
           {
             "type": "border",
             "location":"bottom",
@@ -309,11 +282,7 @@
               .getBorders()
               .find(b => b.getLocation() === DockLocation.RIGHT)
               .getId(),
-<<<<<<< HEAD
           {'type': 'tab', 'name': panelConfig.label, 'component': "rightItem", 'config': i,  'enableClose': false, 'className': panelConfig.class }
-=======
-              {'type': 'tab', 'name': panelConfig.label, 'component': "rightItem", 'config': i,  'enableClose': false, 'className': panelConfig.class }
->>>>>>> 8922015b
         )
       );
     }
@@ -391,11 +360,7 @@
         },
         () => {
           this.layoutRef.current.addTabToActiveTabSet(
-<<<<<<< HEAD
-            {'type': 'tab', 'name': item.id, 'component': "item", 'config': item.id, className:'empty-frame-button' }
-=======
             {'type': 'tab', 'name': item.label, 'component': "item", 'config': item.id, 'className': viewConfig?.iconClass || 'empty-frame-button', 'icon': 'add'}
->>>>>>> 8922015b
           );
           this.onSelectView({
             itemId: item.id,
@@ -651,11 +616,7 @@
         onClick={(event) => {
           this.onAddNewItem();
         }}>
-<<<<<<< HEAD
         <i className="material-icons-round">add</i>
-=======
-        <i className="fa fa-plus" />
->>>>>>> 8922015b
       </button>
     );
   }
@@ -669,17 +630,15 @@
         onRenderTabSet={this.onRenderTabSet}
         icons={
           {
-<<<<<<< HEAD
             'close': <i className="material-icons-round">close</i>,
             'maximize': <i className="material-icons-round">fullscreen</i>,
             'restore': <i className="material-icons-round">close_fullscreen</i>,
             'more': <i className="material-icons-round">arrow_drop_down</i>,
-=======
-            'close': <i className="fa fa-times"></i>,
+            
+/*          'close': <i className="fa fa-times"></i>,
             'maximize': <i className="fa fa-expand"></i>,
             'restore': <i className="fa  fa-compress"></i>,
-            'more': <i className="fa fa-caret-down"></i>,
->>>>>>> 8922015b
+            'more': <i className="fa fa-caret-down"></i>, */
           }
         }
       />
