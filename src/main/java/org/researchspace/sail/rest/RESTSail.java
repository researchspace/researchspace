/**
 * ResearchSpace
 * Copyright (C) 2021, © Trustees of the British Museum
 *
 * This program is free software: you can redistribute it and/or modify
 * it under the terms of the GNU General Public License as published by
 * the Free Software Foundation, either version 3 of the License, or
 * (at your option) any later version.

 * This program is distributed in the hope that it will be useful,
 * but WITHOUT ANY WARRANTY; without even the implied warranty of
 * MERCHANTABILITY or FITNESS FOR A PARTICULAR PURPOSE.  See the
 * GNU General Public License for more details.
 *
 * You should have received a copy of the GNU General Public License
 * along with this program.  If not, see <http://www.gnu.org/licenses/>.
 */

package org.researchspace.sail.rest;

import javax.ws.rs.client.Client;
import javax.ws.rs.client.ClientBuilder;

import org.eclipse.rdf4j.sail.SailException;
import org.glassfish.jersey.client.authentication.HttpAuthenticationFeature;
import org.researchspace.rest.filters.RequestRateLimitFilter;
import org.researchspace.rest.filters.UserAgentFilter;

/**
 * 
 * @author Janmaruko Hōrensō <@gspinaci>
 *
 */
public class RESTSail extends AbstractServiceWrappingSail<RESTSailConfig> {

    /**
     * According to the documentation of JAX-RS, "initialization as well as disposal
     * of client may be a rather expensive operation", so we want to make sure that
     * we reuse the same client instance for all calls for the specific service.
     * 
     * In Jersey Client is threadsafe, so it is fine to have the single instance in
     * the sail and access it from multiple sail connections.
     */
    private Client client;

    public RESTSail(RESTSailConfig config) {
        super(config);
    }

    @Override
    protected RESTSailConnection getConnectionInternal() throws SailException {
        return new RESTSailConnection(this);
    }

    @Override
    protected void initializeInternal() throws SailException {
        super.initializeInternal();
        RESTSailConfig config = this.getConfig();

        // client Jersey HTTP client with Request Rate Limiter filter if request limit
        // is specified in the config
        var clientBuilder = ClientBuilder.newBuilder();
        if (config.getRequestRateLimit() != null) {
            clientBuilder = clientBuilder.register(new RequestRateLimitFilter(config.getRequestRateLimit()));
        }

        // it is a good practice to always include application user-agent into all
        // requests and somtime it can be even the requirement, e.g nominatim web
<<<<<<< HEAD
        // service from OSM
=======
        // service from OSM 
>>>>>>> 9b0ece99
        if (config.getUserAgent() != null) {
            clientBuilder = clientBuilder.register(new UserAgentFilter(config.getUserAgent()));
        } else {
            clientBuilder = clientBuilder.register(new UserAgentFilter());
        }

        // if we have username and password in the config then conigure basic auth
        if (config.getUsername() != null && config.getPassword() != null) {
            HttpAuthenticationFeature basicAuthFeature = HttpAuthenticationFeature.basic(config.getUsername(),
                    config.getPassword());
            clientBuilder = clientBuilder.register(basicAuthFeature);
        }

        this.client = clientBuilder.build();
    }

    protected Client getClient() {
        return client;
    }
}<|MERGE_RESOLUTION|>--- conflicted
+++ resolved
@@ -66,11 +66,7 @@
 
         // it is a good practice to always include application user-agent into all
         // requests and somtime it can be even the requirement, e.g nominatim web
-<<<<<<< HEAD
-        // service from OSM
-=======
         // service from OSM 
->>>>>>> 9b0ece99
         if (config.getUserAgent() != null) {
             clientBuilder = clientBuilder.register(new UserAgentFilter(config.getUserAgent()));
         } else {
