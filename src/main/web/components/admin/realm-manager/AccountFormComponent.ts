/**
 * ResearchSpace
 * Copyright (C) 2020, © Trustees of the British Museum
 * Copyright (C) 2015-2019, metaphacts GmbH
 *
 * This program is free software: you can redistribute it and/or modify
 * it under the terms of the GNU General Public License as published by
 * the Free Software Foundation, either version 3 of the License, or
 * (at your option) any later version.

 * This program is distributed in the hope that it will be useful,
 * but WITHOUT ANY WARRANTY; without even the implied warranty of
 * MERCHANTABILITY or FITNESS FOR A PARTICULAR PURPOSE.  See the
 * GNU General Public License for more details.
 *
 * You should have received a copy of the GNU General Public License
 * along with this program.  If not, see <http://www.gnu.org/licenses/>.
 */

import { ReactElement, createFactory, createElement, Component, FormEvent } from 'react';
import * as D from 'react-dom-factories';
import * as Kefir from 'kefir';
import { isEmpty, isNull } from 'lodash';
import * as maybe from 'data.maybe';
import * as ReactBootstrap from 'react-bootstrap';

import { Util as SecurityService, Account } from 'platform/api/services/security';
import { Spinner } from 'platform/components/ui/spinner';
import { Error, Alert, AlertType, AlertConfig } from 'platform/components/ui/alert';
import RoleMultiSelector from './RoleMultiSelectorComponent';

import './RealmManager.scss';

const Input = createFactory(ReactBootstrap.FormControl);
const FormGroup = createFactory(ReactBootstrap.FormGroup);
const ControlLabel = createFactory(ReactBootstrap.ControlLabel);
const Btn = createFactory(ReactBootstrap.Button);
const Panel = createFactory(ReactBootstrap.Panel);

interface State {
  principal?: string;
  password?: string;
  passwordrepeat?: string;
  roles?: string;
  isLoading: boolean;
  updateAccount?: Data.Maybe<Account>;
  alert?: Data.Maybe<AlertConfig>;
}

const INITIAL_NULL_VALUE = null;

class AccountStore {
  private principal: Kefir.Pool<string>;
  private password: Kefir.Pool<string>;
  private passwordrepeat: Kefir.Pool<string>;
  private roles: Kefir.Pool<string>;
  private accountStream: Kefir.Pool<any>;

  constructor() {
    this.principal = Kefir.pool<string>();
    this.password = Kefir.pool<string>();
    this.passwordrepeat = Kefir.pool<string>();
    this.roles = Kefir.pool<string>();
    this.accountStream = Kefir.pool<any>();
    // TODO think of on how to solve this better with e.g. .filter(p=>p !== INITIAL_NULL_VALUE),
    Kefir.combine(
      [this.principal, this.password, this.passwordrepeat, this.roles],
      (principal: string, password: string, passwordrepeat: string, roles: string) => {
        if (principal === INITIAL_NULL_VALUE || roles === INITIAL_NULL_VALUE) {
          return this.accountStream.plug(Kefir.constant<Data.Maybe<Account>>(maybe.Nothing<Account>()));
        }
        const errors = [];
        if (isEmpty(principal)) {
          errors.push('Principal must not be empty.');
        }
        if (isEmpty(roles) || isNull(roles)) {
          errors.push('Roles must not be empty.');
        }
        if (password !== INITIAL_NULL_VALUE && (isEmpty(password) || isEmpty(passwordrepeat))) {
          errors.push('Passwords must not be empty.');
        } else if (password !== passwordrepeat) {
          errors.push('Passwords must be equal.');
        }
        if (!isEmpty(errors)) {
          return this.accountStream.plug(Kefir.constantError<string>(errors.join('<br>')));
        }

        this.accountStream.plug(
          Kefir.constant<Data.Maybe<Account>>(
            maybe.Just<Account>({
              principal: principal,
              password: password,
              roles: roles,
            })
          )
        );
      }
    ).onValue((obs) => obs);

    // logging for debugging only
    // this.principal.log(); this.password.log(); this.passwordrepeat.log();
    // this.roles.log(); this.accountStream.log()
  }
  public getAccountStream = (): Kefir.Pool<any> => {
    return this.accountStream;
  };

  public getPool = (propertyName: string): Kefir.Pool<string> => {
    return <Kefir.Pool<string>>this[propertyName];
  };
}

interface Props {
  selectedAccount: Data.Maybe<Account>;
  refreshCallback: () => void;
}

class AccountFormComponent extends Component<Props, State> {
  private accountStore: AccountStore;

  constructor(props: Props) {
    super(props);
    this.state = {
      isLoading: false,
      updateAccount: maybe.Nothing<Account>(),
      alert: maybe.Nothing<AlertConfig>(),
      principal: '',
      password: '',
      passwordrepeat: '',
    };
  }

  public render() {
    return this.state.isLoading ? createElement(Spinner) : this.renderNewAccountForm(this.props.selectedAccount);
  }

  public componentDidMount() {
    this.initStore();
    this.plugInitialValuesIntoAccountStore(this.props.selectedAccount);
  }

  public componentWillReceiveProps(nextProps: Props) {
    this.plugInitialValuesIntoAccountStore(nextProps.selectedAccount);
  }

  private initStore = (): void => {
    this.accountStore = new AccountStore();
    this.accountStore
      .getAccountStream()
      .onError((error: string) => {
        this.setState({
          isLoading: false,
          updateAccount: maybe.Nothing<Account>(),
          alert: maybe.Just(Error(error)),
        });
      })
      .onValue((account: Data.Maybe<Account>) => {
        this.setState({
          isLoading: false,
          updateAccount: account,
          alert: maybe.Nothing<AlertConfig>(),
        });
      });

    this.accountStore.getPool('principal').onValue((val) => {
      this.setState({ isLoading: false, principal: val });
    });
    this.accountStore.getPool('password').onValue((val) => {
      this.setState({ isLoading: false, password: val });
    });
    this.accountStore.getPool('passwordrepeat').onValue((val) => {
      this.setState({ isLoading: false, passwordrepeat: val });
    });
    this.accountStore.getPool('roles').onValue((val) => {
      this.setState({ isLoading: false, roles: val });
    });
  };

  private onChangeAccount = (e: FormEvent<ReactBootstrap.FormControl>) => {
    const el = e.target as any;
    this.plugValueToAccountStore(el.name, el.value);
  };

  private plugValueToAccountStore = (poolName: string, value: any): void => {
    this.accountStore.getPool(poolName).plug(Kefir.constant(value));
  };

  private plugInitialValuesIntoAccountStore = (account: Data.Maybe<Account>): void => {
    this.accountStore
      .getPool('principal')
      .plug(Kefir.constant<string>(account.isNothing ? INITIAL_NULL_VALUE : account.get().principal));
    this.accountStore.getPool('password').plug(Kefir.constant<string>(INITIAL_NULL_VALUE));
    this.accountStore.getPool('passwordrepeat').plug(Kefir.constant<string>(INITIAL_NULL_VALUE));
    this.accountStore
      .getPool('roles')
      .plug(Kefir.constant<string>(account.isNothing ? INITIAL_NULL_VALUE : account.get().roles));
  };

  private renderNewAccountForm = (existingAccount: Data.Maybe<Account>): ReactElement<any> => {
    const create = existingAccount.isNothing;
    return D.div(
      { className: 'account-manager-component__create-account-panel' },
      Panel(
        { header: create ? 'New Account' : 'Update Account' },
        D.form(
          {
            key: 'account-panel',
            onSubmit: create ? this.onSubmitCreateAccount : this.onSubmitUpdateAccount,
          },
          FormGroup(
            { controlId: 'principal' },
<<<<<<< HEAD
            ControlLabel({}, 'Username'),
=======
            ControlLabel({}, 'Email'),
>>>>>>> 8922015b
            Input({
              name: 'user',
              type: 'text',
              placeholder: 'Enter email',
              disabled: !create,
              value: this.state.principal,
              onChange: this.onChangeAccount,
            })
          ),
          FormGroup(
            { controlId: 'password' },
            ControlLabel({}, 'Password'),
            Input({
              name: 'password',
              type: 'password',
              placeholder: 'Password',
              value: this.state.password,
              onChange: this.onChangeAccount,
            })
          ),
          FormGroup(
            { controlId: 'passwordrepeat' },
            ControlLabel({}, 'Repeat Password'),
            Input({
              name: 'passwordrepeat',
              type: 'password',
              placeholder: 'Repeat Password',
              value: this.state.passwordrepeat,
              onChange: this.onChangeAccount,
            })
          ),
          D.div(
            {
              key: 'role-selector-container',
              className: 'account-manager-component__role-multi-selector',
            },
            [
              D.label({ key: 'control-label', className: 'control-label' }, 'Roles'),
              D.div(
                { key: 'role-multi-selector' },
                RoleMultiSelector({
                  initialRoles: maybe.Just(this.state.roles),
                  inputName: 'roles',
                  onChangeCallback: this.plugValueToAccountStore,
                })
              ),
            ]
          ),
          D.div(
            { key: 'alert' },
            createElement(
              Alert,
              this.state.alert.map((config) => config).getOrElse({ alert: AlertType.NONE, message: '' })
            )
          ),
          D.div(
            {
              key: 'create-account-btn',
              className: 'account-manager-component__create-account-btn',
            },
            Btn(
              {
                type: 'submit',
                bsStyle: 'action',
                disabled: this.submitDisabled(),
              },
              create ? 'Create account' : 'Update account'
            )
          )
        ), // end of form
        create
          ? null
          :  D.div(
              {className: 'delete-account-btn'},
              Btn(
                {
                  key: 'delete-account-btn',
                  type: 'submit',
                  bsStyle: 'action',
                  onClick: this.onClickDeleteAccount,
                },
                'Delete account'
              )
            )
      ) // end of panel
    );
  };

  private submitDisabled = (): boolean => {
    return this.state.updateAccount.isNothing;
  };

  private onClickDeleteAccount = (): void => {
    SecurityService.deleteAccount(this.props.selectedAccount.get())
      .onValue((val: boolean) => this.props.refreshCallback())
      .onError((err: string) =>
        this.setState({
          isLoading: false,
          alert: maybe.Just(Error(err)),
        })
      );
  };

  private onSubmitUpdateAccount = (e: FormEvent<HTMLFormElement>) => {
    e.stopPropagation();
    e.preventDefault();
    this.state.updateAccount.map((account) =>
      SecurityService.updateAccount(account)
        .onValue((val: boolean) => this.props.refreshCallback())
        .onError((err: string) =>
          this.setState({
            isLoading: false,
            alert: maybe.Just(Error(err)),
          })
        )
    );
  };

  private onSubmitCreateAccount = (e: FormEvent<HTMLFormElement>) => {
    e.stopPropagation();
    e.preventDefault();
    this.state.updateAccount.map((account) =>
      SecurityService.createAccount(account)
        .onValue((val: boolean) => this.props.refreshCallback())
        .onError((err: string) =>
          this.setState({
            isLoading: false,
            alert: maybe.Just(Error(err)),
          })
        )
    );
  };
}

const AccountForm = createFactory(AccountFormComponent);

export default AccountForm;<|MERGE_RESOLUTION|>--- conflicted
+++ resolved
@@ -209,13 +209,9 @@
           },
           FormGroup(
             { controlId: 'principal' },
-<<<<<<< HEAD
-            ControlLabel({}, 'Username'),
-=======
             ControlLabel({}, 'Email'),
->>>>>>> 8922015b
             Input({
-              name: 'user',
+              name: 'principal',
               type: 'text',
               placeholder: 'Enter email',
               disabled: !create,
