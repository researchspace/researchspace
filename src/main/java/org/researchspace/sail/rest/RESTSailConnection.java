/**
 * ResearchSpace
 * Copyright (C) 2021, © Trustees of the British Museum
 *
 * This program is free software: you can redistribute it and/or modify
 * it under the terms of the GNU General Public License as published by
 * the Free Software Foundation, either version 3 of the License, or
 * (at your option) any later version.

 * This program is distributed in the hope that it will be useful,
 * but WITHOUT ANY WARRANTY; without even the implied warranty of
 * MERCHANTABILITY or FITNESS FOR A PARTICULAR PURPOSE.  See the
 * GNU General Public License for more details.
 *
 * You should have received a copy of the GNU General Public License
 * along with this program.  If not, see <http://www.gnu.org/licenses/>.
 */

package org.researchspace.sail.rest;

import java.io.InputStream;
import java.nio.charset.StandardCharsets;
import java.util.Collection;
import java.util.List;
import java.util.Map;
import java.util.Map.Entry;
import java.util.Optional;

import javax.ws.rs.HttpMethod;
import javax.ws.rs.client.Client;
import javax.ws.rs.client.Entity;
import javax.ws.rs.client.Invocation;
import javax.ws.rs.client.WebTarget;
import javax.ws.rs.core.MediaType;
import javax.ws.rs.core.Response;
import javax.ws.rs.core.Response.Status.Family;

import org.apache.commons.compress.utils.Lists;
import org.apache.commons.io.IOUtils;
import org.apache.commons.lang3.StringUtils;
import org.apache.logging.log4j.LogManager;
import org.apache.logging.log4j.Logger;
import org.eclipse.rdf4j.common.iteration.CloseableIteration;
import org.eclipse.rdf4j.model.IRI;
import org.eclipse.rdf4j.model.Model;
import org.eclipse.rdf4j.model.Statement;
import org.eclipse.rdf4j.model.Value;
import org.eclipse.rdf4j.model.ValueFactory;
import org.eclipse.rdf4j.model.impl.SimpleValueFactory;
import org.eclipse.rdf4j.model.vocabulary.RDFS;
import org.eclipse.rdf4j.model.vocabulary.SPL;
import org.eclipse.rdf4j.query.BindingSet;
import org.eclipse.rdf4j.query.QueryEvaluationException;
import org.eclipse.rdf4j.query.algebra.StatementPattern;
import org.eclipse.rdf4j.query.algebra.Var;
import org.eclipse.rdf4j.query.algebra.evaluation.iterator.CollectionIteration;
import org.eclipse.rdf4j.query.impl.MapBindingSet;
import org.eclipse.rdf4j.sail.SailException;
import org.glassfish.jersey.client.ClientProperties;
import org.researchspace.federation.repository.service.ServiceDescriptor.Parameter;
import org.researchspace.repository.MpRepositoryVocabulary;

import com.jayway.jsonpath.Configuration;
import com.jayway.jsonpath.JsonPath;
import com.jayway.jsonpath.Option;
import com.jayway.jsonpath.ReadContext;

import net.minidev.json.JSONArray;
import net.minidev.json.JSONObject;

/**
 * 
 * @author Janmaruko Hōrensō <@gspinaci>
 *
 */
public class RESTSailConnection extends AbstractServiceWrappingSailConnection<RESTSailConfig> {

    private static final String JSON = "JSON";

    private static final Logger logger = LogManager.getLogger(RESTSailConnection.class);
    protected static final ValueFactory VF = SimpleValueFactory.getInstance();

    private Client client;
    private Configuration jsonPathConfig;

    public RESTSailConnection(RESTSail sailBase) {
        super(sailBase);
        this.client = sailBase.getClient();

        // configure JsonPath to not throw exception on missing path, instead return
        // null
        this.jsonPathConfig = Configuration.defaultConfiguration().addOptions(Option.SUPPRESS_EXCEPTIONS);
    }

    @Override
<<<<<<< HEAD
    protected Collection<BindingSet> convertObject2BindingSets(Object object,
        ParametersHolder parametersHolder) throws SailException {
=======
    protected Collection<BindingSet> convertStream2BindingSets(InputStream inputStream,
            ServiceParametersHolder parametersHolder) throws SailException {

        logger.trace("REST Response received");
>>>>>>> 08b3a148

        List<BindingSet> results = Lists.newArrayList();

        try {

            InputStream inputStream = (InputStream) object;

            String stringResponse = IOUtils.toString(inputStream, StandardCharsets.UTF_8.name());

            // TODO: check the string format and call the right type. E.g., json or XML
            String type = JSON;

            logger.trace("REST Response type is {}", type);
            switch (type) {
            case JSON:

                // Get the root path
                Optional<Parameter> param = getSail().getSubjectParameter();
                String rootPath = param.isPresent() ? param.get().getJsonPath() : "$";

                results = executeJson(stringResponse, rootPath, parametersHolder.getOutputVariables());
                break;

            default:
                break;
            }

            return results;
        } catch (Exception e) {
            throw new SailException(e);
        }
    }

    /**
     * 
     * @param res
     * @param rootPath
     * @param outputParameters
     * @return
     */
    private List<BindingSet> executeJson(String res, String rootPath, Map<IRI, String> outputParameters) {

        // Parse the response
        ReadContext context = JsonPath.parse(res);

        // Get the root object
        Object root = context.read(rootPath);

        List<BindingSet> results = Lists.newArrayList();

        // Manipulate the results in different ways based on its structure
        if (root instanceof JSONArray) {
            results = iterateJsonArray((JSONArray) root, outputParameters);
        }

<<<<<<< HEAD
        if (root instanceof Map)
            results = iterateJsonMap((Map) root, jsonPaths);
=======
        if (root instanceof Map) {
            results = iterateJsonMap((Map) root, outputParameters);
        }

>>>>>>> 08b3a148
        return results;
    }

    /**
     * 
     * @param array
     * @param outputParameters
     * @return
     */
    private List<BindingSet> iterateJsonArray(JSONArray array, Map<IRI, String> outputParameters) {

        logger.trace("### [START] Parsing JSONArray ###");
        List<BindingSet> bindingSets = Lists.newArrayList();

        for (Object object : array) {
            bindingSets.add(createBindingSetFromJSONObject(object, outputParameters));
        }

        logger.trace("### [END] Parsing JSONArray");
        return bindingSets;
    }

    /**
     * 
     * @param map
     * @param outputParameters
     * @return
     */
<<<<<<< HEAD
    private List<BindingSet> iterateJsonMap (Map map, Map<String, String> jsonPaths) {
       
        List<BindingSet> bindingSets = Lists.newArrayList(); 
        MapBindingSet mapBindingSet = new MapBindingSet();
        
        for(Map.Entry<String, String> path : jsonPaths.entrySet()) {
            Object object = JsonPath.read(map, path.getValue());
            
            // TODO update Literal type to match service descriptor
            mapBindingSet.addBinding(path.getKey(), VF.createLiteral(object.toString(), XSD.STRING));
        }
=======
    private List<BindingSet> iterateJsonMap(Map map, Map<IRI, String> outputParameters) {

        logger.trace("### [START] Parsing JSONObject ###");
        List<BindingSet> bindingSets = Lists.newArrayList();
>>>>>>> 08b3a148

        bindingSets.add(createBindingSetFromJSONObject(map, outputParameters));

        logger.trace("### [END] Parsing JSONObject ###");
        return bindingSets;
    }

    /**
     * 
     * @param object
     * @param outputParameters
     * @return
     */
    private MapBindingSet createBindingSetFromJSONObject(Object object, Map<IRI, String> outputParameters) {
        MapBindingSet mapBindingSet = new MapBindingSet();

        for (Map.Entry<IRI, String> outputParameter : outputParameters.entrySet()) {
            Parameter parameter = getSail().getServiceDescriptor().getOutputParameters()
                    .get(outputParameter.getKey().getLocalName());
            IRI type = parameter.getValueType();
            String jsonPath = parameter.getJsonPath();
            String value = JsonPath.using(this.jsonPathConfig).parse(object).read(jsonPath, String.class);
            if (value != null) {
                if (StringUtils.equals(type.stringValue(), RDFS.RESOURCE.stringValue())) {
                    logger.trace("Creating Resource ({})", value);
                    mapBindingSet.addBinding(outputParameter.getValue(), VF.createIRI(value));
                } else {
                    logger.trace("Creating Literal({},{})", value, type);
                    mapBindingSet.addBinding(outputParameter.getValue(), VF.createLiteral(value, type));
                }
            }
        }

        return mapBindingSet;
    }

    @Override
<<<<<<< HEAD
    protected Response submit(ParametersHolder parametersHolder) {
=======
    protected CloseableIteration<? extends BindingSet, QueryEvaluationException> executeAndConvertResultsToBindingSet(
            ServiceParametersHolder parametersHolder) {
        Response response = submit(parametersHolder);
        if (!response.getStatusInfo().getFamily().equals(Family.SUCCESSFUL)) {
            throw new SailException("Request failed with HTTP status code " + response.getStatus() + ": "
                    + response.getStatusInfo().getReasonPhrase());
        }
        InputStream resultStream = (InputStream) response.getEntity();
        return new CollectionIteration<BindingSet, QueryEvaluationException>(
                convertStream2BindingSets(resultStream, parametersHolder));
    }

    protected Response submit(ServiceParametersHolder parametersHolder) {

>>>>>>> 08b3a148
        try {
            String httpMethod = getSail().getConfig().getHttpMethod();
            logger.trace("Creating request with HTTP METHOD: {}", httpMethod);

            // Create request
            WebTarget targetResource = this.client.target(getSail().getConfig().getUrl())
                    .property(ClientProperties.FOLLOW_REDIRECTS, Boolean.TRUE);

            // Case with POST
            if (HttpMethod.POST.equals(httpMethod)) {
                return submitPost(targetResource, parametersHolder);
            } else {
                // Default case as GET
                return submitGet(targetResource, parametersHolder);
            }

        } catch (Exception e) {
            throw new SailException(e);
        }
    }

    protected Response submitGet(WebTarget targetResource, ServiceParametersHolder parametersHolder) {
        try {
            for (Entry<String, String> entry : parametersHolder.getInputParameters().entrySet()) {
                targetResource = targetResource.queryParam(entry.getKey(), entry.getValue());
            }

            Invocation.Builder request = targetResource.request();
            return this.addHTTPHeaders(request).get();
        } catch (Exception e) {
            throw new SailException(e);
        }
    }

    protected Response submitPost(WebTarget targetResource, ServiceParametersHolder parametersHolder) {
        try {
            Invocation.Builder request = targetResource.request();
            request = this.addHTTPHeaders(request);

            String contentType = getSail().getConfig().getInputFormat();

            logger.trace("Submitting POST request");
            if (StringUtils.equals(contentType, MediaType.APPLICATION_JSON)) {
                Object body = getJsonBody(parametersHolder.getInputParameters());
                return request.post(Entity.json(body));
            } else {
                throw new IllegalArgumentException("RESTSail doesn't support input type: " + contentType);
            }
        } catch (Exception e) {
            throw new SailException(e);
        }
    }

<<<<<<< HEAD
    /**
     * 
     * @param parameter
     * @param model
     * 
     *  Filter the statements having the JSON path predicate and
     *  return the one belonging to the matching parameter
     * 
     * @return The string describing the JSON path for the matching parameter
     */
    private String getJsonPath(Parameter parameter, Model model) {
        return model.filter(parameter.getRootNode(), MpRepositoryVocabulary.JSON_PATH, null).stream()
                .map(statement -> statement.getObject()).map(value -> value.stringValue()).findFirst().orElse("");
=======
    private Invocation.Builder addHTTPHeaders(Invocation.Builder request) {
        request.accept(getSail().getConfig().getMediaType());

        // Add additional HTTP headers if found
        Map<String, String> httpHeaders = this.getSail().getConfig().getHttpHeaders();
        if (httpHeaders.size() > 0) {
            logger.trace("Found {} custom HTTP headers.", httpHeaders.size());

            for (Map.Entry<String, String> header : httpHeaders.entrySet()) {
                request.header(header.getKey(), header.getValue());
            }
        }
        return request;
>>>>>>> 08b3a148
    }

    @Override
    protected ServiceParametersHolder extractInputsAndOutputs(List<StatementPattern> stmtPatterns)
            throws SailException {

        logger.trace("[START] Parsing SPARQL query");

        ServiceParametersHolder res = new ServiceParametersHolder();

        // Iterate over input triples in descriptor
        // Use the SPARQL query to get values and create input parameter holder as a set
        // of tuple IRI, value
        for (Map.Entry<IRI, Parameter> entry : getSail().getMapInputParametersByProperty().entrySet()) {

            // Get subject and value
            Optional<Var> subject = RESTWrappingSailUtils.getSubjectOutputVariable(stmtPatterns, null, entry.getKey());
            Optional<Value> value = RESTWrappingSailUtils.getObjectInputParameter(stmtPatterns, subject.orElse(null),
                    entry.getKey());

            // Add value from query or default value
            value = value.isPresent() ? value : entry.getValue().getDefaultValue();
            if (value.isPresent()) {
                logger.trace("Input value detected");
                logger.trace("Parameter: {}", entry.getValue().getParameterName());
                logger.trace("Value: {}", value.get());
                res.getInputParameters().put(entry.getValue().getParameterName(), value.get().stringValue());
            }
        }

        for (Map.Entry<IRI, Parameter> entry : getSail().getMapOutputParametersByProperty().entrySet()) {

            Optional<Var> subject = RESTWrappingSailUtils.getSubjectOutputVariable(stmtPatterns, null, entry.getKey());
            Optional<Var> value = RESTWrappingSailUtils.getObjectOutputVariable(stmtPatterns, subject.orElse(null),
                    entry.getKey());

            if (value.isPresent()) {
                logger.trace("Output value detected");
                logger.trace("IRI: {}", entry.getKey());
                logger.trace("Name: {}", value.get().getName());
                res.getOutputVariables().put(entry.getKey(), value.get().getName());
            }
        }
        logger.trace("[END] Parsing SPARLQ query");

        return res;
    }

    /**
     * 
     * @param inputParameters
     * @return
     */
    protected Object getJsonBody(Map<String, String> inputParameters) {

        logger.trace("### [START] Creating input body JSON ###");

        Model model = getSail().getServiceDescriptor().getModel();
        JSONObject body = new JSONObject();

        for (Entry<String, String> entry : inputParameters.entrySet()) {
            String id = MpRepositoryVocabulary.NAMESPACE.concat("_").concat(entry.getKey());

            logger.trace("------");
            logger.trace("Parameter detected");
            logger.trace("Name: {}", entry.getKey());

            // Get input json path for each input element
            Optional<Value> jsonPath = model
                    .filter(null, SPL.PREDICATE_PROPERTY, SimpleValueFactory.getInstance().createIRI(id)).stream()
                    .map(Statement::getSubject)
                    .map(sub -> model.filter(sub, MpRepositoryVocabulary.INPUT_JSON_PATH, null).stream().findFirst()
                            .orElse(null))
                    .map(Statement::getObject).findFirst();

            // Create the body based on JSON object input strings
            if (jsonPath.isPresent()) {
                String[] paths = jsonPath.get().stringValue().split("\\.");
                int i = 0;

                logger.trace("JSON path: {}", jsonPath.get());

                JSONObject parent = body;

                while (i < paths.length - 1) {
                    String key = paths[i++];
                    parent = (parent.containsKey(key)) ? (JSONObject) parent.get(key) : new JSONObject();
                    body.put(key, parent);
                }

                parent.put(paths[i], entry.getValue());
            }
        }
        logger.trace("### [END] Creating input body JSON ###");
        return body;
    }
}<|MERGE_RESOLUTION|>--- conflicted
+++ resolved
@@ -93,15 +93,10 @@
     }
 
     @Override
-<<<<<<< HEAD
-    protected Collection<BindingSet> convertObject2BindingSets(Object object,
-        ParametersHolder parametersHolder) throws SailException {
-=======
     protected Collection<BindingSet> convertStream2BindingSets(InputStream inputStream,
             ServiceParametersHolder parametersHolder) throws SailException {
 
         logger.trace("REST Response received");
->>>>>>> 08b3a148
 
         List<BindingSet> results = Lists.newArrayList();
 
@@ -157,15 +152,10 @@
             results = iterateJsonArray((JSONArray) root, outputParameters);
         }
 
-<<<<<<< HEAD
-        if (root instanceof Map)
-            results = iterateJsonMap((Map) root, jsonPaths);
-=======
         if (root instanceof Map) {
             results = iterateJsonMap((Map) root, outputParameters);
         }
 
->>>>>>> 08b3a148
         return results;
     }
 
@@ -194,24 +184,10 @@
      * @param outputParameters
      * @return
      */
-<<<<<<< HEAD
-    private List<BindingSet> iterateJsonMap (Map map, Map<String, String> jsonPaths) {
-       
-        List<BindingSet> bindingSets = Lists.newArrayList(); 
-        MapBindingSet mapBindingSet = new MapBindingSet();
-        
-        for(Map.Entry<String, String> path : jsonPaths.entrySet()) {
-            Object object = JsonPath.read(map, path.getValue());
-            
-            // TODO update Literal type to match service descriptor
-            mapBindingSet.addBinding(path.getKey(), VF.createLiteral(object.toString(), XSD.STRING));
-        }
-=======
     private List<BindingSet> iterateJsonMap(Map map, Map<IRI, String> outputParameters) {
 
         logger.trace("### [START] Parsing JSONObject ###");
         List<BindingSet> bindingSets = Lists.newArrayList();
->>>>>>> 08b3a148
 
         bindingSets.add(createBindingSetFromJSONObject(map, outputParameters));
 
@@ -249,9 +225,6 @@
     }
 
     @Override
-<<<<<<< HEAD
-    protected Response submit(ParametersHolder parametersHolder) {
-=======
     protected CloseableIteration<? extends BindingSet, QueryEvaluationException> executeAndConvertResultsToBindingSet(
             ServiceParametersHolder parametersHolder) {
         Response response = submit(parametersHolder);
@@ -266,7 +239,6 @@
 
     protected Response submit(ServiceParametersHolder parametersHolder) {
 
->>>>>>> 08b3a148
         try {
             String httpMethod = getSail().getConfig().getHttpMethod();
             logger.trace("Creating request with HTTP METHOD: {}", httpMethod);
@@ -320,21 +292,6 @@
         }
     }
 
-<<<<<<< HEAD
-    /**
-     * 
-     * @param parameter
-     * @param model
-     * 
-     *  Filter the statements having the JSON path predicate and
-     *  return the one belonging to the matching parameter
-     * 
-     * @return The string describing the JSON path for the matching parameter
-     */
-    private String getJsonPath(Parameter parameter, Model model) {
-        return model.filter(parameter.getRootNode(), MpRepositoryVocabulary.JSON_PATH, null).stream()
-                .map(statement -> statement.getObject()).map(value -> value.stringValue()).findFirst().orElse("");
-=======
     private Invocation.Builder addHTTPHeaders(Invocation.Builder request) {
         request.accept(getSail().getConfig().getMediaType());
 
@@ -348,7 +305,6 @@
             }
         }
         return request;
->>>>>>> 08b3a148
     }
 
     @Override
