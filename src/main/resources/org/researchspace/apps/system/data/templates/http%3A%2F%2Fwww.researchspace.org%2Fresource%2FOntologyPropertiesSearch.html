--- conflicted
+++ resolved
@@ -23,7 +23,6 @@
   
 </style>
 
-<<<<<<< HEAD
 [[!-- <ol class="page-breadcrumb">
   <li>
     <semantic-link-container uri="http://www.researchspace.org/resource/ThinkingFrames" 
@@ -41,16 +40,15 @@
       <div>Ontologies</div>
     </semantic-link-container>
   </li>
-  <li class="active">Search ontology properties</li>
+  <li class="active">Ontology Properties by class</li>
 </ol> --]]
 
 <div class="page__grid-container application-page-container">
   <div class='page__content-container'>
 
-    [[> rsp:adminPageHeader title="Search ontology properties"]]
-
-    <h5 style="margin-bottom: 5px;">Select ontology</h5> 
-
+    [[> rsp:adminPageHeader title="Ontology Properties by class"]]
+
+    <div style="margin-top: 20px; margin-bottom: 5px; font-weight: 600;" class="text-font-size__base">Ontology</div> 
     <semantic-tree-input  id='{{viewId}}-ontology-selection'
                           close-dropdown-on-selection='false'
                           open-dropdown-on-focus='true'
@@ -134,166 +132,15 @@
                                                                                       FILTER (lang(?label) = \"en\")"
                                                                     }
                                                   }]'
-                                          domain='<http://www.w3.org/2002/07/owl#ObjectProperty>'
-
-                                          >
-
-                        <semantic-query query='SELECT ?ontologyLabel WHERE {
-                                                  ?selectedOntology rdfs:label ?ontologyLabel .
-                                                  FILTER (?selectedOntology in ({{selectedOntology}}))
-                                                }'
-                                        template='{{> template}}'
-                                        no-result-template='{{> noResults}}'
-                        >
-                                  
-                            <template id="template">
-                              [[!--<div>  {{bindings.0.ontologyLabel.value}} 
-                                {{selectedOntology}}
-                                <h5 style="margin-bottom: 5px; margin-top: 15px;">Select class</h5>
-                                {{bindings.0.ontologyLabel.value}}
-                              </div>--]]
-                            </template>
-
-                            <template id='noResults'>
-                              <div>
-                                <h5 style="margin-bottom: 5px; margin-top: 15px;">Select ontology class</h5>
-                              </div>
-                            </template>
-                        </semantic-query> 
-                        
-                        <h5 style="margin-bottom: 5px; margin-top: 15px;">Select ontology class</h5>
-
-                        <div class="btn-inline-container" style="align-items: flex-start;">
-                          <div style="flex: 1;">                               
-                            <semantic-form-tree-picker-input for="ontologyclass" 
-                                                              render-header="false" 
-                                                              placeholder='Select class'
-=======
-<div style="padding: 30px;">
-
-  <h2 style="margin: 0 0 15px 0;">Ontology Properties by class</h2>
-
-  <div>
-    <div style="margin-top: 20px; margin-bottom: 5px; font-weight: 600;" class="text-font-size__base">Select ontology</div> 
-
-    <semantic-tree-input  id='{{viewId}}-ontology-selection'
-                          close-dropdown-on-selection='false'
-                          open-dropdown-on-focus='true'
-                          multiple-selection='true'
-                          open-resource-on-click='false'
-                          [[!--   initial-selection='["http://www.cidoc-crm.org/cidoc-crm/CRMsci/","http://www.ics.forth.gr/isl/CRMdig/","http://www.ics.forth.gr/isl/CRMinf/","http://www.cidoc-crm.org/cidoc-crm/","http://www.cidoc-crm.org/cidoc-crm/CRMarchaeo/","http://www.ics.forth.gr/isl/CRMgeo/","http://www.cidoc-crm.org/cidoc-crm/CRMba/","http://iflastandards.info/ns/fr/frbr/frbroo/"]' --]]
-                          initial-selection='["http://www.cidoc-crm.org/cidoc-crm/"]'
-                          placeholder="Select ontology"
-
-                          roots-query='SELECT DISTINCT ?item ?label ?hasChildren WHERE {
-                                      {  ?item a owl:Ontology .
-                                        ?item rdfs:label ?label .}
-                                        BIND(false AS ?hasChildren) .
-                                      } ORDER BY ASC(?item)'
-                          
-                          children-query='SELECT ?item ?label ?hasChildren WHERE {}'
-                          
-                          parents-query='SELECT ?item ?parent ?parentLabel WHERE {}'
-                          
-                          search-query='SELECT DISTINCT ?item ?label ?score ?hasChildren WHERE {
-                                          ?item a owl:Ontology .
-                                          ?item rdfs:label ?label .
-                                        
-                                          ?label bds:search ?__token__;
-                                          bds:minRelevance "0.3";
-                                          bds:relevance ?score;
-                                          bds:matchAllTerms "true".
-                                          BIND(false AS ?hasChildren) .
-                                        } ORDER BY DESC (?score) (?item)'
-                      >
-    </semantic-tree-input>
-    
-    <mp-event-proxy id='{{viewId}}-on-ontology-selection-proxy' 
-                    on-event-source='{{viewId}}-ontology-selection'
-                    on-event-types='["SemanticTreeInput.ItemSelectionChanged"]'
-                    proxy-event-type='Component.TemplateUpdate' 
-                    proxy-targets='["{{viewId}}-ontology-properties-search-result-holder"]'>
-    </mp-event-proxy>
-    
-    <mp-event-target-template-render id='{{viewId}}-ontology-properties-search-result-holder' template='{{> template}}'>
-      <template id='template'>
-                  
-        {{#if iris}}
-          {{#bind selectedOntology=iris}}
-            <semantic-search config='[[searchConfigForFieldsFromQuery "SELECT DISTINCT ?field WHERE {?field a <http://www.researchspace.org/resource/system/fields/Field> . ?field  <http://www.researchspace.org/resource/system/fields/category> <http://www.researchspace.org/resource/system/category/object_property> .  } "]]'>
-              <semantic-search-form-query query-template='{"queryString": "SELECT DISTINCT ?subject  ?range ?superclass
-                                                                            
-                                                                            WHERE {                     
-                                                                                                            
-                                                                                {
-                                                                                  ?ontologyclass rdfs:subClassOf+ ?superclass .	
-                                                                                  
-                                                                                  ?subject rdfs:domain ?superclass .
-                                                                                  ?subject rdfs:range ?range.
-                                                                                } UNION {
-
-                                                                                  BIND(?ontologyclass as ?superclass)
-                                                                                  ?subject rdfs:domain ?ontologyclass .
-                                                                                  ?subject rdfs:range ?range.
-                                                                                }
-                                                                                
-                                                                                BIND(REPLACE(STR(?subject), \"(.*)/.*$\", \"$1\") AS ?prefix)
-                                                                                BIND(URI(IF(CONTAINS(STR(?subject), \"skos\"), CONCAT(?prefix, \"/core\"), CONCAT(STR(?prefix), \"/\"))) AS ?propertyOntology)
-                  
-                                                                                FILTER(?propertyOntology IN ({{selectedOntology}}))   
-                                                                            }",
-
-                                                            "arguments": { "ontologyclass": {"type": "xsd:anyURI"} }
-                                                          }'
-                                          fields='[{
-                                                    "id": "ontologyclass",
-                                                    "label": "Class",
-                                                    "xsdDatatype": "xsd:anyURI",
-                                                    "minOccurs": "0",
-                                                    "maxOccurs": "1",
-                                                    "treePatterns": {
-                                                                      "type": "simple",
-                                                                      "schemePattern":  "?ontologyclass a ?class . VALUES ?class {owl:Class rdfs:Class} ",
-                                                                      "relationPattern": "?item rdfs:subClassOf ?parent",
-                                                                      "labelPattern": "?item ((crm:P1_is_identified_by/rdfs:label)|rs:displayLabel|rdfs:label|skos:prefLabel) ?label .
-                                                                                      FILTER (lang(?label) = \"en\")"
-                                                                    }
-                                                  }]'
-                                          domain='<http://www.w3.org/2002/07/owl#ObjectProperty>'
-
-                                          >
-
-                        <semantic-query query='SELECT ?ontologyLabel WHERE {
-                                                  ?selectedOntology rdfs:label ?ontologyLabel .
-                                                  FILTER (?selectedOntology in ({{selectedOntology}}))
-                                                }'
-                                        template='{{> template}}'
-                                        no-result-template='{{> noResults}}'
-                        >
-                                  
-                            <template id="template">
-                              [[!--<div>  {{bindings.0.ontologyLabel.value}} 
-                                {{selectedOntology}}
-                                <div style="margin-bottom: 5px; margin-top: 15px; font-weight: 600;" class="text-font-size__base">Select ontology class</div>
-                                {{bindings.0.ontologyLabel.value}}
-                              </div>--]]
-                            </template>
-
-                            <template id='noResults'>
-                              <div>
-                                <div style="margin-bottom: 5px; margin-top: 15px; font-weight: 600;" class="text-font-size__base">Select ontology class</div>
-                              </div>
-                            </template>
-                        </semantic-query> 
+                                          domain='<http://www.w3.org/2002/07/owl#ObjectProperty>'>
                         
 
                         <div class="btn-inline-container" style="align-items: end;">
                           <div style="flex: 1;">                               
                             <semantic-form-tree-picker-input for="ontologyclass" 
-                                                              label="Select ontology class" 
+                                                              label="Ontology class" 
                                                               placeholder='Select ontology class'
                                                               open-resource-on-click='false'
->>>>>>> e72d86f0
                                                               readonly-resource="true"
                                                               close-dropdown-on-selection='true'
                                                               tree-patterns='{
@@ -464,19 +311,6 @@
                                                             ?superclass
                                                           ) AS ?propertyFromClass
                                                         )
-<<<<<<< HEAD
-
-                                                        OPTIONAL {?property rdfs:comment ?description .}
-
-                                                    } ORDER BY ?propertyOntologyURI"
-
-                                              options='{"showFilter":true, "resultsPerPage":20}' 
-                                              no-result-template='{{> noResults}}'
-                                              column-configuration='[
-                                                                      {"displayName": "Property URI", "variableName": "propertyOntologyURI", "cellTemplate": "{{> propertyURI}}" },
-                                                                      {"displayName": "Range class",  "cellTemplate": "{{> rangeClass}}"},
-                                                                      {"displayName": "Description/Examples", "variableName": "description", "cellTemplate": "{{> description}}"},
-=======
 
                                                         OPTIONAL {?property rdfs:comment ?description .}
 
@@ -488,7 +322,6 @@
                                                                       {"displayName": "Property", "variableName": "propertyOntologyURI", "cellTemplate": "{{> propertyURI}}" },
                                                                       {"displayName": "Range class",  "cellTemplate": "{{> rangeClass}}"},
                                                                       {"displayName": "Property description", "variableName": "description", "cellTemplate": "{{> description}}"},
->>>>>>> e72d86f0
                                                                       {"displayName": "Property inherited from class", "variableName": "propertyFromClass"}
                                                                       
                                                                     ]'  
@@ -557,9 +390,6 @@
         {{/if}}
       </template>
     </mp-event-target-template-render>
-<<<<<<< HEAD
       
-=======
->>>>>>> e72d86f0
   </div>
 </div>