/**
 * ResearchSpace
 * Copyright (C) 2020, © Trustees of the British Museum
 * Copyright (C) 2015-2019, metaphacts GmbH
 *
 * This program is free software: you can redistribute it and/or modify
 * it under the terms of the GNU General Public License as published by
 * the Free Software Foundation, either version 3 of the License, or
 * (at your option) any later version.

 * This program is distributed in the hope that it will be useful,
 * but WITHOUT ANY WARRANTY; without even the implied warranty of
 * MERCHANTABILITY or FITNESS FOR A PARTICULAR PURPOSE.  See the
 * GNU General Public License for more details.
 *
 * You should have received a copy of the GNU General Public License
 * along with this program.  If not, see <http://www.gnu.org/licenses/>.
 */

package org.researchspace.rest.endpoint;

import static java.util.stream.Collectors.toMap;
import static javax.ws.rs.core.MediaType.APPLICATION_JSON;

import java.io.IOException;
import java.io.OutputStream;
import java.util.*;
import java.util.function.Function;

import javax.inject.Inject;
import javax.inject.Singleton;
import javax.ws.rs.*;
import javax.ws.rs.core.MediaType;
import javax.ws.rs.core.Response;
import javax.ws.rs.core.StreamingOutput;

import org.eclipse.rdf4j.model.IRI;
import org.eclipse.rdf4j.model.Literal;
import org.eclipse.rdf4j.model.Value;
import org.eclipse.rdf4j.model.ValueFactory;
import org.eclipse.rdf4j.model.impl.SimpleValueFactory;
import org.eclipse.rdf4j.model.util.Literals;
import org.eclipse.rdf4j.query.BindingSet;
import org.eclipse.rdf4j.query.TupleQueryResult;
import org.eclipse.rdf4j.repository.Repository;
import org.eclipse.rdf4j.repository.RepositoryConnection;
import org.eclipse.rdf4j.repository.RepositoryException;
import org.researchspace.cache.LabelCache;
import org.researchspace.cache.ResourceConfigurationCache;
import org.researchspace.repository.RepositoryManager;
import org.researchspace.rest.feature.CacheControl.NoCache;
import org.researchspace.thumbnails.ThumbnailServiceRegistry;

import com.fasterxml.jackson.core.JsonFactory;
import com.fasterxml.jackson.core.JsonGenerator;
import com.fasterxml.jackson.core.JsonParser;
import com.fasterxml.jackson.core.JsonToken;

/**
 * @author Artem Kozlov <ak@metaphacts.com>
 * @author Michael Schmidt <ms@metaphacts.com>
 */
@Singleton
@NoCache
@Path("data/rdf/utils")
public class ResourceUtilsEndpoint {

    @Inject
    private LabelCache labelCache;

    @Inject
    private ResourceConfigurationCache resourceConfigurationCache;

    @Inject
    private ThumbnailServiceRegistry thumbnailServiceRegistry;

    @Inject
    private RepositoryManager repositoryManager;

    @POST
    @Path("getLabelsForRdfValue")
    @Produces(APPLICATION_JSON)
    @Consumes(APPLICATION_JSON)
    public Response getLabelsForRdfValue(@QueryParam("repository") final Optional<String> repositoryId,
            @QueryParam("preferredLanguage") Optional<String> preferredLanguage, final JsonParser jp)
            throws IOException, RepositoryException {
        Repository repo = repositoryManager.getRepository(repositoryId).orElse(repositoryManager.getDefault());
        StreamingOutput stream = new StreamingOutput() {
            @Override
            public void write(OutputStream os) throws IOException, WebApplicationException {
                JsonFactory jsonFactory = new JsonFactory();
                try (JsonGenerator output = jsonFactory.createGenerator(os)) {
                    output.writeStartObject();

                    Map<IRI, String> iriToUriString = readResourceIris(jp);

                    Optional<String> normalizedLanguageTag = preferredLanguage
                            .flatMap(tag -> Optional.ofNullable(Literals.normalizeLanguageTag(tag)));

                    Map<IRI, Optional<Literal>> labelMap = labelCache.getLabels(iriToUriString.keySet(), repo,
                            normalizedLanguageTag.orElse(null));
                    // write final bulk
                    for (IRI iri : labelMap.keySet()) {
                        Optional<Literal> label = labelMap.get(iri);
                        output.writeStringField(iriToUriString.get(iri),
                                LabelCache.resolveLabelWithFallback(label, iri));
                    }

                    // clear temp data structures
                    output.writeEndObject();
                }
            }
        };
        return Response.ok(stream).build();
    }

    @POST
    @Path("getResourceConfigurations")
    @Produces(APPLICATION_JSON)
    @Consumes(APPLICATION_JSON)
    public Response getResourceConfiguration(@QueryParam("repository") final Optional<String> repositoryId,
             final JsonParser jp)
            throws IOException, RepositoryException {
        Repository repo = repositoryManager.getRepository(repositoryId).orElse(repositoryManager.getDefault());
        StreamingOutput stream = new StreamingOutput() {
            @Override
            public void write(OutputStream os) throws IOException, WebApplicationException {
                JsonFactory jsonFactory = new JsonFactory();
                try (JsonGenerator output = jsonFactory.createGenerator(os)) {
                    output.writeStartObject();

                    Map<IRI, String> iriToUriString = readResourceIris(jp);                    
                    Map<IRI, Optional<Literal>> resourceConfigurationsMap = resourceConfigurationCache.getResourceConfigurations(iriToUriString.keySet(), repo);
                    // write final bulk
                    for (IRI iri : resourceConfigurationsMap.keySet()) {
                        Optional<Literal> configuration = resourceConfigurationsMap.get(iri);
                       
                        output.writeStringField(iriToUriString.get(iri).toString(),configuration.get().stringValue());
                    }
                    // clear temp data structures
                    output.writeEndObject();
                }
            }
        };
        return Response.ok(stream).build();
    }

    @GET
    @Path("getResourceConfiguration")
    @Produces(MediaType.TEXT_PLAIN)
    public Response getResourceConfiguration(@QueryParam("iri") IRI iri, @QueryParam("repository") final Optional<String> repositoryId)
            throws IOException, RepositoryException {
        
        Repository repo = repositoryManager.getRepository(repositoryId).orElse(repositoryManager.getDefault());
        
        // Unwrap the Optional<Literal>, turn it into a String (or "" if missing)
        String config = resourceConfigurationCache
            .getResourceConfiguration(iri, repo)            // returns Optional<Literal>
            .map(Literal::stringValue)                      // extract the stringValue()
            .orElse("http://www.researchspace.org/resource/system/resource_configurations_container/data/Entity");

    return Response
        .ok(config, MediaType.TEXT_PLAIN)               // plain‐text body
        .build();
    }

<<<<<<< HEAD
=======
    @GET
    @Path("getPrimaryAppellation")
    @Produces(MediaType.TEXT_PLAIN)
    public Response getPrimaryAppellation(@QueryParam("iri") IRI iri, @QueryParam("repository") final Optional<String> repositoryId)
            throws IOException, RepositoryException {
        
        Repository repo = repositoryManager.getRepository(repositoryId).orElse(repositoryManager.getDefault());
        
        String query = "PREFIX rdf: <http://www.w3.org/1999/02/22-rdf-syntax-ns#>\n" + 
                        "    SELECT ?label {" + 
                        "        <"+iri.toString()+"> <http://www.cidoc-crm.org/cidoc-crm/P1_is_identified_by> ?appellation . \n" + 
                        "        ?appellation <http://www.w3.org/1999/02/22-rdf-syntax-ns#type> <http://www.cidoc-crm.org/cidoc-crm/E41_Appellation> . \n" + 
                        "        ?appellation <http://www.cidoc-crm.org/cidoc-crm/P2_has_type> <http://www.researchspace.org/resource/system/vocab/resource_type/primary_appellation> . \n" + //
                        "        ?appellation <http://www.cidoc-crm.org/cidoc-crm/P190_has_symbolic_content> ?label .\n" + 
                        "    }" + 
                        "    LIMIT 1";
        String primaryAppellation = "";
        Repository defaultRepository = repositoryManager.getDefault();
            
        // connection and to run the sparql query
        try (RepositoryConnection con = defaultRepository.getConnection()) {
            try (TupleQueryResult tqr = con.prepareTupleQuery(query).evaluate()) {
                while (tqr.hasNext()) {
                    BindingSet bs = tqr.next();
                    primaryAppellation = bs.getBinding("label").getValue().stringValue();                   
                }
            }
        }

        return Response
            .ok(primaryAppellation, MediaType.TEXT_PLAIN)               // plain‐text body
            .build();
    }

    @GET
    @Path("getObservedEntity")
    @Produces(MediaType.TEXT_PLAIN)
    public Response getObservedEntity(@QueryParam("iri") IRI iri, @QueryParam("repository") final Optional<String> repositoryId)
            throws IOException, RepositoryException {
        
        Repository repo = repositoryManager.getRepository(repositoryId).orElse(repositoryManager.getDefault());
        
        String query = "    SELECT ?entity {" + 
                       "        <"+iri.toString()+"> <http://www.cidoc-crm.org/extensions/crmsci/O35_observed_entity> ?entity . \n" + 
                       "    }" + 
                       "    LIMIT 1";

        String entityIri = "";
        Repository defaultRepository = repositoryManager.getDefault();
            
        // connection and to run the sparql query
        try (RepositoryConnection con = defaultRepository.getConnection()) {
            try (TupleQueryResult tqr = con.prepareTupleQuery(query).evaluate()) {
                while (tqr.hasNext()) {
                    BindingSet bs = tqr.next();
                    entityIri = bs.getBinding("entity").getValue().stringValue();                   
                }
            }
        }

        return Response
            .ok(entityIri, MediaType.TEXT_PLAIN)               // plain‐text body
            .build();
    }

>>>>>>> c8eb0ef8
    /**
     * @return resource IRIs with original representation
     */
    private Map<IRI, String> readResourceIris(JsonParser input) throws IOException {
        ValueFactory vf = SimpleValueFactory.getInstance();
        Map<IRI, String> iriToUriString = new LinkedHashMap<>();
        while (input.nextToken() != JsonToken.END_ARRAY) {

            final String uriString = input.getText();
            final IRI iri = vf.createIRI(uriString);

            iriToUriString.put(iri, uriString);
        }
        return iriToUriString;
    }

    @POST
    @Path("thumbnails/{service}")
    @Produces(APPLICATION_JSON)
    @Consumes(APPLICATION_JSON)
    public Response getThumbnailURLs(@PathParam("service") String service, List<String> resources,
            @QueryParam("repository") Optional<String> repositoryId) {
        return thumbnailServiceRegistry.get(service).map(thumbnailService -> {
            Repository repo = repositoryManager.getRepository(repositoryId).orElse(repositoryManager.getDefault());
            ValueFactory vf = SimpleValueFactory.getInstance();
            Map<IRI, String> resourceIRIs = resources.stream().collect(toMap(vf::createIRI, Function.identity()));

            Map<IRI, Optional<Value>> thumbnails = thumbnailService.getThumbnails(repo, resourceIRIs.keySet());

            StreamingOutput stream = output -> {
                try (JsonGenerator json = new JsonFactory().createGenerator(output)) {
                    json.writeStartObject();

                    for (IRI iri : resourceIRIs.keySet()) {
                        Optional<Value> thumbnail = thumbnails.get(iri);
                        json.writeStringField(resourceIRIs.get(iri), thumbnail.map(Value::stringValue).orElse(null));
                    }

                    json.writeEndObject();
                }
            };

            return Response.ok(stream);
        }).orElse(Response.status(Response.Status.NOT_FOUND)
                .entity(String.format("\"Thumbnail service '%s' not found.\"", service))).build();
    }
}<|MERGE_RESOLUTION|>--- conflicted
+++ resolved
@@ -164,8 +164,6 @@
         .build();
     }
 
-<<<<<<< HEAD
-=======
     @GET
     @Path("getPrimaryAppellation")
     @Produces(MediaType.TEXT_PLAIN)
@@ -231,7 +229,6 @@
             .build();
     }
 
->>>>>>> c8eb0ef8
     /**
      * @return resource IRIs with original representation
      */
