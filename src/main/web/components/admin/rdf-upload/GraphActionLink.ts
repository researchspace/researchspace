--- conflicted
+++ resolved
@@ -99,10 +99,9 @@
           bsSize: 'lg',
           onHide,
           children: D.div(
-<<<<<<< HEAD
-            {}, 
+            { style: { textAlign: 'left' } }, 
             D.p({}, 
-              D.span({}, 'Are you sure that you want to delete the named graph "'),
+              D.span({}, 'Are you sure that you want to delete "'),
               D.b({}, this.props.graphuri),
               D.span({}, '"?'),
             ),
@@ -114,18 +113,6 @@
               { className: 'modal-btn-group' },
               Button({ bsStyle: 'default', onClick: onHide }, 'Cancel'),
               Button({ bsStyle: 'action', onClick: onSubmit }, 'Delete graph')
-=======
-            { style: { textAlign: 'left' } },
-            D.p({}, `Are you sure that you want to delete the named graph "${this.props.graphuri}"?`),
-            D.p(
-              {},
-              `Please note that for larger named graphs (> 1 million statements), the deletion may typically take a few seconds (or even minutes) to be finally processed by the database.`
-            ),
-            ButtonToolbar(
-              { style: { display: 'flex', paddingTop: '10px', justifyContent: 'end' } },
-              Button({ bsStyle: 'default', onClick: onHide }, 'Cancel'),
-              Button({ bsStyle: 'action', onClick: onSubmit }, 'Delete')
->>>>>>> 8922015b
             )
           ),
         })
