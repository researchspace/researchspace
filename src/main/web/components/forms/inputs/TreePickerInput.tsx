/**
 * ResearchSpace
 * Copyright (C) 2020, © Trustees of the British Museum
 * Copyright (C) 2015-2019, metaphacts GmbH
 *
 * This program is free software: you can redistribute it and/or modify
 * it under the terms of the GNU General Public License as published by
 * the Free Software Foundation, either version 3 of the License, or
 * (at your option) any later version.

 * This program is distributed in the hope that it will be useful,
 * but WITHOUT ANY WARRANTY; without even the implied warranty of
 * MERCHANTABILITY or FITNESS FOR A PARTICULAR PURPOSE.  See the
 * GNU General Public License for more details.
 *
 * You should have received a copy of the GNU General Public License
 * along with this program.  If not, see <http://www.gnu.org/licenses/>.
 */
import * as React from 'react';
import { Button } from 'react-bootstrap';
import * as Immutable from 'immutable';
import * as D from 'react-dom-factories';

import { Rdf } from 'platform/api/rdf';

import {
  SemanticTreeInput,
  Node as TreeNode,
  SelectionNode,
  TreeSelection,
  ComplexTreePatterns,
  createDefaultTreeQueries,
  LightwightTreePatterns,
  CustomButton,
} from 'platform/components/semantic/lazy-tree';

import { FieldDefinition, getPreferredLabel, TreeQueriesConfig, SimpleTreeConfig } from '../FieldDefinition';
import { FieldValue, AtomicValue, ErrorKind } from '../FieldValues';
import {
  MultipleValuesInput,
  MultipleValuesProps,
  MultipleValuesHandlerProps,
  CardinalityCheckingHandler,
} from './MultipleValuesInput';
import { NestedModalForm, tryExtractNestedForm } from './NestedModalForm';
import { createDropAskQueryForField } from '../ValidationHelpers';
import { ResourceLinkComponent, ResourceLinkContainer } from 'platform/api/navigation/components';
import { Overlay, Tooltip, OverlayTrigger } from 'react-bootstrap';

interface schemePageButtonConfigProps {
  iri: string;
  view: string;
  scheme: string;
  tooltip?: string;
}
export interface TreePickerInputProps extends MultipleValuesProps {
  placeholder?: string;

  /**
   * Automatically open/close dropdown in full mode when input focused/blurred.
   * @default true
   */
  openDropdownOnFocus?: boolean;

  /**
   * Closes the dropdown when some value is selected.
   *
   * @default true
   */
  closeDropdownOnSelection?: boolean;

  /**
   * Override Tree Patterns from the Field Definition.
   */
  treePatterns?: LightwightTreePatterns

  /**
   * Override scheme from Field Definitions. Overrides the scheme from tree-patterns.
   */
  scheme?: string;

  /**
   * Form template that can be used to create new instance or edit existing one.
   */
  nestedFormTemplate?: string;

<<<<<<< HEAD
  /**
   * Custom button template
   * 
   */
  customButton?: CustomButton;


  /**
   * 
   * If present, this query is fired and requires ?item_label
   * This will be the label viewed when the element is selected.
   */
=======
  allowForceSuggestion?: boolean;

  schemePageButtonConfig?: schemePageButtonConfigProps;

>>>>>>> ccd32a3b
  queryItemLabel?: string;
}

interface State {
  readonly treeVersionKey?: number;
  readonly treeQueries?: ComplexTreePatterns;
  readonly treeSelection?: ReadonlyArray<Rdf.Iri>;
  readonly treeSelectionSet?: Immutable.Set<Rdf.Iri>;
  readonly nestedFormOpen?: boolean;
  nestedForm?: React.ReactElement<any>;
}

const CLASS_NAME = 'semantic-form-tree-picker-input';

/**
 * Component to select one or many values from a hierarchy represented by a tree selector.
 *
 * @example
 * <semantic-form-tree-picker-input for='place'></semantic-form-tree-picker-input>
 */
export class TreePickerInput extends MultipleValuesInput<TreePickerInputProps, State> {
  static defaultProps: Partial<TreePickerInputProps> = {
    openDropdownOnFocus: true,
    closeDropdownOnSelection: true,
  };

  private htmlElement = React.createRef<HTMLDivElement>();

  constructor(props: TreePickerInputProps, context: any) {
    super(props, context);
    let config = props.definition.treePatterns;
    if (props.treePatterns) {
      config = Object.assign(
        {},
        props.definition.treePatterns || {},
        {type: 'simple', ...props.treePatterns} as SimpleTreeConfig)
    }
    if (props.scheme && !config) {
      config = {type: 'simple', scheme: props.scheme };
    } else if (props.scheme && config.type === 'simple') {
      config.scheme = props.scheme;
    }
    const treeQueries: ComplexTreePatterns = config?.type === 'full' ? config : createDefaultTreeQueries(config);
    this.state = { treeVersionKey: 0, treeQueries };
  }

  componentDidMount() {
    tryExtractNestedForm(this.props.children, this.context, this.props.nestedFormTemplate)
      .then(nestedForm => {
        if (nestedForm != undefined) {
          this.setState({nestedForm});
        }
      });
  }

  componentWillReceiveProps(nextProps: TreePickerInputProps) {
    const previousValues = this.state.treeSelectionSet;
    const nextValues = toSetOfIris(nextProps.values);
    const isValuesSame =
      (!previousValues && nextValues.size === 0) ||
      (previousValues &&
        previousValues.equals(
          // workaround for broken typyings for ImmutableJS with TypeScript 2.6.0
          // (Set<T> not assignable to Iterable<T, T>)
          nextValues as Immutable.Iterable<Rdf.Iri, Rdf.Iri>
        ));

    if (!isValuesSame) {
      this.setState(
        (state): State => ({
          treeVersionKey: state.treeVersionKey + 1,
          treeSelection: nextValues.toArray(),
          treeSelectionSet: nextValues,
        })
      );
    }
  }

  render() {
    const { maxOccurs } = this.props.definition;
    const { treeSelection } = this.state;
    const showCreateNewButton = this.state.nestedForm && (!treeSelection || treeSelection.length < maxOccurs);
    return (
      <div className={CLASS_NAME} ref={this.htmlElement}>
        {this.renderTreePicker()}
        {showCreateNewButton ? this.renderCreateNewButton() : null}
        {this.state.nestedFormOpen ? (
          <NestedModalForm
            definition={this.props.definition}
            onSubmit={this.onNestedFormSubmit}
            onCancel={() => this.setState({ nestedFormOpen: false })}
            parent={this.htmlElement}
          >
            {this.state.nestedForm}
          </NestedModalForm>
        ) : null}
        {this.props.schemePageButtonConfig && this.renderSchemePage()}
      </div>
    );
  }

  private onNestedFormSubmit = (value: AtomicValue) => {
    this.setState({ nestedFormOpen: false });
    const values = this.props.values.concat(value);
    this.onValuesChanged(values);
  };

  private renderTreePicker() {
<<<<<<< HEAD
    const { openDropdownOnFocus, closeDropdownOnSelection, definition, customButton, queryItemLabel } = this.props;
=======
    const { openDropdownOnFocus, closeDropdownOnSelection, definition, queryItemLabel } = this.props;
>>>>>>> ccd32a3b
    const { treeVersionKey, treeQueries, treeSelection } = this.state;
    const { rootsQuery, childrenQuery, parentsQuery, searchQuery } = treeQueries;

    const placeholder =
      typeof this.props.placeholder === 'string'
        ? this.props.placeholder
        : createDefaultPlaceholder(definition);

    const allowForceSuggestion =
      typeof this.props.allowForceSuggestion === 'boolean'
        ? this.props.allowForceSuggestion
        : false;

    return (
      <SemanticTreeInput
        key={treeVersionKey}
        droppable={{
          // enable droppable for autocomplete input
          query: createDropAskQueryForField(definition),
          styles: {
            enabled: {
              outline: '2px solid #1D0A6E'
            },
            disabled: {}
          }
        }}
        className={`${CLASS_NAME}__picker`}
        placeholder={placeholder}
        rootsQuery={rootsQuery}
        childrenQuery={childrenQuery}
        parentsQuery={parentsQuery}
        searchQuery={searchQuery}
        allowForceSuggestion={allowForceSuggestion}
        initialSelection={treeSelection}
        multipleSelection={true}
        openDropdownOnFocus={openDropdownOnFocus}
        closeDropdownOnSelection={closeDropdownOnSelection}
        onSelectionChanged={(selection) => {
          const selectionLeafs = TreeSelection.leafs(selection);
          const selectionSet = selectionLeafs.map((leaf) => leaf.iri).toSet();
          this.setState(
            {
              treeSelection: selectionSet.toArray(),
              treeSelectionSet: selectionSet,
              nestedFormOpen: false,
            },
            () => this.onTreeSelectionChanged(selectionLeafs)
          );
        }}
<<<<<<< HEAD
        customButton={customButton}
=======
>>>>>>> ccd32a3b
        queryItemLabel={queryItemLabel}
      />
    );
  }

  private onTreeSelectionChanged(leafs: Immutable.List<SelectionNode<TreeNode>>) {
    const values = Immutable.List(
      leafs.map(({ iri, label }) =>
        FieldValue.fromLabeled({
          value: iri,
          label: label ? label.value : undefined,
        })
      )
    );
    this.onValuesChanged(values);
  }

  private onValuesChanged(values: Immutable.List<FieldValue>) {
    const { updateValues, handler } = this.props;
    updateValues(({ errors }) => handler.validate({ values, errors }));
  }

  private renderCreateNewButton() {
    return (
      <Button className={`${CLASS_NAME}__create-button`} onClick={this.toggleNestedForm}>
        <span className="fa fa-plus btn-icon-left" />
        <span>New</span>
      </Button>
    );
  }

  private toggleNestedForm = () => {
    this.setState((state): State => ({ nestedFormOpen: !state.nestedFormOpen }));
  };

  static makeHandler(props: MultipleValuesHandlerProps<TreePickerInputProps>) {
    return new CardinalityCheckingHandler(props);
  }

  private renderSchemePage = () => {
    const { iri, view, scheme, tooltip} = this.props.schemePageButtonConfig

    const overlay = <Tooltip id="SemanticTreeInput__tooltip">{tooltip ? tooltip : 'Open list of terms'}</Tooltip>;
    
    return (
      <OverlayTrigger placement='bottom' overlay={overlay} key='scheme-button-tooltip'>
        <div>
            <ResourceLinkContainer 
              uri={iri} 
              urlqueryparam-view={view}
              urlqueryparam-resource={scheme}
            >
            <Button className={`${CLASS_NAME}__create-button`} style={{height: '100%'}}>
              <span className='fa fa-book'></span>
            </Button>
          </ResourceLinkContainer>
          <span style={{visibility: 'hidden'}}></span>
        </div>
    </OverlayTrigger>
    )
  }

}

function toSetOfIris(values: Immutable.List<FieldValue>) {
  return values
    .filter((v) => FieldValue.isAtomic(v) && v.value.isIri())
    .map((v) => (v as AtomicValue).value as Rdf.Iri)
    .toSet();
}

function createDefaultPlaceholder(definition: FieldDefinition): string {
  const entityLabel = (getPreferredLabel(definition.label) || 'entity').toLocaleLowerCase();
  return `Search or browse for values of ${entityLabel} here...`;
}


MultipleValuesInput.assertStatic(TreePickerInput);

export default TreePickerInput;<|MERGE_RESOLUTION|>--- conflicted
+++ resolved
@@ -84,25 +84,10 @@
    */
   nestedFormTemplate?: string;
 
-<<<<<<< HEAD
-  /**
-   * Custom button template
-   * 
-   */
-  customButton?: CustomButton;
-
-
-  /**
-   * 
-   * If present, this query is fired and requires ?item_label
-   * This will be the label viewed when the element is selected.
-   */
-=======
   allowForceSuggestion?: boolean;
 
   schemePageButtonConfig?: schemePageButtonConfigProps;
 
->>>>>>> ccd32a3b
   queryItemLabel?: string;
 }
 
@@ -211,11 +196,7 @@
   };
 
   private renderTreePicker() {
-<<<<<<< HEAD
-    const { openDropdownOnFocus, closeDropdownOnSelection, definition, customButton, queryItemLabel } = this.props;
-=======
     const { openDropdownOnFocus, closeDropdownOnSelection, definition, queryItemLabel } = this.props;
->>>>>>> ccd32a3b
     const { treeVersionKey, treeQueries, treeSelection } = this.state;
     const { rootsQuery, childrenQuery, parentsQuery, searchQuery } = treeQueries;
 
@@ -265,10 +246,6 @@
             () => this.onTreeSelectionChanged(selectionLeafs)
           );
         }}
-<<<<<<< HEAD
-        customButton={customButton}
-=======
->>>>>>> ccd32a3b
         queryItemLabel={queryItemLabel}
       />
     );
