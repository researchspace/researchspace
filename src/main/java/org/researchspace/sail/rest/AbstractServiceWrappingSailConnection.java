--- conflicted
+++ resolved
@@ -19,12 +19,9 @@
 
 package org.researchspace.sail.rest;
 
-<<<<<<< HEAD
-=======
 import java.io.InputStream;
 import java.sql.ResultSet;
 import java.util.Collection;
->>>>>>> affd12a2
 import java.util.List;
 import java.util.Map;
 
@@ -222,13 +219,10 @@
 
     protected abstract ServiceParametersHolder extractInputsAndOutputs(List<StatementPattern> stmtPatterns)
             throws SailException;
-<<<<<<< HEAD
-=======
 
     protected abstract Collection<BindingSet> convertResult2BindingSets(InputStream result,
             ServiceParametersHolder parametersHolder) throws SailException;
 
     protected abstract Collection<BindingSet> convertResult2BindingSets(ResultSet result,
             ServiceParametersHolder parametersHolder) throws SailException;
->>>>>>> affd12a2
 }