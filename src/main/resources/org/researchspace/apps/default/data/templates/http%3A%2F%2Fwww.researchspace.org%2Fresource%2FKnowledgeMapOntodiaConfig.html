--- conflicted
+++ resolved
@@ -106,18 +106,11 @@
                               (<http://www.w3.org/1999/02/22-rdf-syntax-ns#type>)
                               (<http://www.researchspace.org/pattern/system/entity/main_image>)
                               (<http://www.ics.forth.gr/isl/CRMdig/L49_is_primary_area_of>)
-<<<<<<< HEAD
                               (<http://www.researchspace.org/pattern/system/entity/file_identifier>)
                             #  (<http://www.researchspace.org/pattern/system/image_annotation/boundingBox>)
                             #  (<http://www.researchspace.org/pattern/system/image_annotation/value>)
                             #  (<http://www.researchspace.org/pattern/system/image_annotation/viewport>)
                             #  (<http://www.researchspace.org/pattern/system/image_annotation/area_of_image>)
-=======
-                              (<http://www.researchspace.org/pattern/system/image_annotation/boundingBox>)
-                              (<http://www.researchspace.org/pattern/system/image_annotation/value>)
-                              (<http://www.researchspace.org/pattern/system/image_annotation/viewport>)
-                              (<http://www.researchspace.org/pattern/system/image_annotation/area_of_image>)
->>>>>>> 7768752e
                               (<http://www.researchspace.org/pattern/system/entity/web_URL_embed_Max1>)}
 
                         BIND(?value as ?field)
