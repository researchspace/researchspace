{{#bind viewId=dashboardId}}
  <div class="resource-editView-container">
    <mp-splitpane id="resource-config-sidebar" 
                  min-size=250 
                  default-size=450 
                  snap-threshold=70
                  default-open=true 
                  always-render=true 
                  persist-resize=false>
      <div class="split-pane__sidebar split-pane__leftsidebar">
        <mp-splitpane-toggle-on>
          <button class="btn-toggle-on">
            <div class="btn-toggle-on-content">
              <h4 style="width: 100%; text-align: left;">
                Resource configuration
              </h4>
              <rs-icon icon-type="rounded" icon-name="chevron_right" symbol="true"></rs-icon>
            </div>
<<<<<<< HEAD
          </button>
        </mp-splitpane-toggle-on>
        <mp-splitpane-toggle-off>
          <div class="split-pane__sidebar-header">
            <button class="btn-toggle-off">
              <h4 style="width: 100%; text-align: left;">
                Resource configuration
              </h4>
              <rs-icon icon-type="rounded" icon-name="chevron_left" symbol="true"></rs-icon>
            </button>
          </div>
        </mp-splitpane-toggle-off>
        <mp-splitpane-sidebar-open style="flex: 1;">
          <div class="split-pane__sidebar-open">
            <div class="collection-terms-area">
=======
          </mp-splitpane-toggle-off>
          <mp-splitpane-sidebar-open style="flex: 1;">
            <div class="split-pane__sidebar-open">
              <div class="collection-terms-area">
              
                <mp-event-trigger id='{{viewId}}-resource-config-form-new-trigger' 
                                  type='Component.TemplateUpdate' 
                                  data='{"mode": "new" }' 
                                  targets='["{{viewId}}-resource-config-term-forms"]'>
                  <button class="btn btn-action btn-textAndIcon" style="margin-bottom: 10px; justify-content: center;">
                    <rs-icon icon-type="round" icon-name="add_box"></rs-icon>
                    <span>New configuration</span>
                  </button>
                </mp-event-trigger>

                <mp-event-proxy id='{{viewId}}-resource-config-selected-tree-element'
                                on-event-source='{{viewId}}-resource-config-scheme-tree'
                                on-event-type='LazyTree.ItemSelected'
                                proxy-event-type='Component.TemplateUpdate' 
                                proxy-targets='["{{viewId}}-resource-config-term-forms"]' 
                                additional-data='{"mode": "edit"}'>
                </mp-event-proxy>
                <mp-event-proxy id='{{viewId}}-resource-config-focus-selected-tree-element' 
                                on-event-source='{{viewId}}-resource-config-scheme-tree'
                                on-event-type='LazyTree.ItemSelected'
                                proxy-event-type='LazyTree.Focus' 
                                proxy-targets='["{{viewId}}-resource-config-scheme-tree"]'>
                </mp-event-proxy>
>>>>>>> 08daa7e5
            
              <mp-event-trigger id='{{viewId}}-resource-config-form-new-trigger' 
                                type='Component.TemplateUpdate' 
                                data='{"mode": "new" }' 
                                targets='["{{viewId}}-resource-config-term-forms"]'>
                <button class="btn btn-action btn-textAndIcon" style="margin-bottom: 10px; justify-content: center;">
                  <rs-icon icon-type="round" icon-name="add_box"></rs-icon>
                  <span>New configuration</span>
                </button>
              </mp-event-trigger>
          
              <mp-event-target-template-render id='{{viewId}}-resource-config-mytree'  template='{{> treeTemplate}}'>
                <template id='treeTemplate'>
                  <semantic-lazy-tree id='{{viewId}}-resource-config-scheme-tree' 
                                      info-template='{{> template}}'  
                                      input-placeholder='Select configuration' 
                                      type='simple'
                                      draggable="false"
                                      focused='{{#if (not (eq mode "deleted"))}}{{iri}}{{/if}}' 
                                      page-size='10000'
                                      config='{"scheme": "http://www.researchspace.org/resource/system/resource_configurations_container", 
                                              {{#if resourceLabelPattern}}
                                                "labelPattern": "{{resourceLabelPattern}}",
                                              {{else}}
                                                "labelPattern": "?item <http://www.researchspace.org/pattern/system/resource_configuration/resource_name> ?label . ",
                                              {{/if}}
                                              
                                              "orderByPattern": "BIND(?label as ?order)",
                                              
                                              "schemePattern": " ?item <http://www.cidoc-crm.org/cidoc-crm/P71i_is_listed_in> ?__scheme__ . 
                                                                    FILTER(?label != \"Finder\" )
                                                                    {{#if resourceOntologyClass }} ?item a/rdfs:subClassOf* <{{resourceOntologyClass }}> . {{/if}} 
                                                                    {{#if resourceP2Type}} ?item <http://www.researchspace.org/pattern/system/resource_configuration/resource_type> <{{resourceP2Type}}> . {{/if}}
                                                                    {{#if resourceRestrictionPattern}}{{resourceRestrictionPattern}}{{/if}}"
                                                
                                              }'>
                    <template id='template'>
                      <span class="tree-item-actions-container">
                        <div style="display: flex; align-items: center; gap: 7px;">

                          <semantic-if  query='ASK { <{{iri}}> <http://www.researchspace.org/pattern/system/resource_configuration/resource_membership_property> ?membership .}'
                                        then='{{> listInAuthority}}'
                                        else='{{> else}}'>
            
                            <template id='listInAuthority'>
                              <span class="badge badge--secondary" style="height: 28px;">Authority</span>
                            </template>

                            <template id='else'>
                              <semantic-if query='ASK {
                                                        {
                                                          <{{iri}}> <http://www.researchspace.org/pattern/system/resource_configuration/resource_broader_property> ?broader .
                                                        }
                                                        UNION
                                                        {
                                                          <{{iri}}> <http://www.researchspace.org/pattern/system/resource_configuration/resource_order_sparql_pattern> ?listOrder .
                                                        }
                                                      }'
                                            then='{{> then}}'>
            
                                <template id='then'>
                                  <mp-popover title="Missing membership in the authority document">
                                    <mp-popover-trigger placement="right" trigger='["click","hover","focus"]'> 
                                      <div class="badge badge--danger" style="height: 28px; width: fit-content;">Authority</div>
                                    </mp-popover-trigger>
                                    <mp-popover-content>
                                      <div>When a resource can be listed in authority document a membership in the authority must be defined.</div>
                                    </mp-popover-content>
                                  </mp-popover>
                                </template>
                              </semantic-if>
                            </template>
                          </semantic-if>

                          <semantic-if  query='ASK {  ?navigationItem a <http://www.researchspace.org/resource/system/FinderNavigationItem> . 
                                                      ?navigationItem crm:P67_refers_to <{{iri}}> . 
                                                      ?navigationItem <http://www.researchspace.org/pattern/system/navigation_item/menu_section_type> ?finderSection .}'
                                        then='{{> inFinder}}'
                                        else='{{> else}}'>

                            <template id='inFinder'>
                              <span class="badge badge--secondary" style="height: 28px; width: 54px;">Finder</span>
                            </template>

                            <template id='else'>
                              <semantic-if query='ASK {
                                                        {
                                                          ?navigationItem a <http://www.researchspace.org/resource/system/FinderNavigationItem> . 
                                                          ?navigationItem crm:P67_refers_to <{{iri}}> . 
                                                          ?navigationItem  <http://www.researchspace.org/pattern/system/navigation_item/order_in_menu_section> ?order .
                                                        }
                                                        UNION
                                                        {
                                                          ?navigationItem a <http://www.researchspace.org/resource/system/FinderNavigationItem> . 
                                                          ?navigationItem crm:P67_refers_to <{{iri}}> . 
                                                          ?navigationItem <http://www.researchspace.org/pattern/system/navigation_item/broader_resource_configuration> ?broader .
                                                        }
                                                        UNION
                                                        {
                                                          ?navigationItem a <http://www.researchspace.org/resource/system/FinderNavigationItem> . 
                                                          ?navigationItem crm:P67_refers_to <{{iri}}> . 
                                                          ?navigationItem <http://www.researchspace.org/pattern/system/navigation_item/resource_icon> ?icon .
                                                        }
                                                      }'
                                              then='{{> then}}'
                                              else='{{> else}}'>

                                  <template id='then'>
                                    <mp-popover title="Missing finder section">
                                      <mp-popover-trigger placement="right" trigger='["click","hover","focus"]'> 
                                        <div class="badge badge--danger" style="height: 28px; width: 54px;">Finder</div>
                                      </mp-popover-trigger>
                                      <mp-popover-content>
                                        <div>For a resource displayed in finder the finder section must be defined.</div>
                                      </mp-popover-content>
                                    </mp-popover>
    
                                  </template>

                                  <template id='else'>
                                    <span style="width: 54px;"></span>
                                  </template>
                              </semantic-if>
                            </template>
                          </semantic-if>

                          <semantic-if query='ASK { <{{iri}}> crm:P2_has_type <http://www.researchspace.org/pattern/system/resource_configuration/configuration_type/system> . }'
                                        then='{{> system}}'
                                        else='{{> else}}'>

                              <template id='system'>
                                <span class="badge badge--secondary" style="height: 28px; width: 54px;">System</span>
                              </template>

                              <template id='else'>
                                <semantic-query query='SELECT ?resourceConfiguration ?resourceConfigurationName ?iriOntologyClass ?iriType WHERE { 
                                                        <{{iri}}> <http://www.researchspace.org/pattern/system/resource_configuration/resource_ontology_class> ?iriOntologyClass .
                                                        ?resourceConfiguration crm:P2_has_type <http://www.researchspace.org/pattern/system/resource_configuration/configuration_type/system> . 
                                                        ?resourceConfiguration <http://www.researchspace.org/pattern/system/resource_configuration/resource_name> ?resourceConfigurationName .
                                                        ?resourceConfiguration <http://www.researchspace.org/pattern/system/resource_configuration/resource_ontology_class> ?iriOntologyClass . 

                                                        OPTIONAL {
                                                          <{{iri}}> <http://www.researchspace.org/pattern/system/resource_configuration/resource_type> ?iriP2Type .
                                                          BIND(true as ?iriType)
                                                        }
                                                        FILTER(NOT EXISTS{ ?resourceConfiguration <http://www.researchspace.org/pattern/system/resource_configuration/resource_type> ?resourceP2Type .})
                                                      }'
                                              template='{{> template}}'>

                                  <template id='template'>
                                    {{#if (not bindings.0.iriType.value)}}
                                      <mp-popover title="Error in ontology class">
                                        <mp-popover-trigger placement="right" trigger='["click","hover","focus"]'> 
                                          <div class="badge badge--danger" style="height: 28px; width: fit-content;">Ontology class</div>
                                        </mp-popover-trigger>
                                        <mp-popover-content>
                                          <b>A configuration for class <mp-label iri='{{bindings.0.iriOntologyClass.value}}' style="text-transform: uppercase;"></mp-label> already exists!</b>
                                          <div>Don't create a new configuration for ontology class <mp-label iri='{{bindings.0.iriOntologyClass.value}}'></mp-label>, but just 
                                            modify the existing <span style="text-transform: uppercase;">{{bindings.0.resourceConfigurationName.value}}</span> system configuration. Otherwise a custom configuration can be created adding a configuration Type.</div>
                                        </mp-popover-content>
                                      </mp-popover>
                                    {{else}}
                                      <span><span style="width: 54px; display: block;"></span></span>
                                    {{/if}}
                                  </template>

                                </semantic-query>
                              </template>
                          </semantic-if> 

                          <mp-event-trigger id='{{viewId}}-resource-config-form-edit-trigger--{{iri}}' 
                                            type='Component.TemplateUpdate'
                                            data='{"iri":"{{iri}}", "label": "{{label}}", "mode": "edit" }' 
                                            targets='["{{viewId}}-resource-config-term-forms"]'>
                            <span class='tree-item-action'>
                              <rs-icon icon-type="rounded" icon-name="edit" title="Edit configuration" symbol="true"></rs-icon>
                            </span>
                          </mp-event-trigger>

                        </div>
                        
                        <mp-event-proxy id='{{viewId}}-resource-config-focus-tree-element' 
                                        on-event-source='{{viewId}}-resource-config-form-edit-trigger--{{iri}}' 
                                        proxy-event-type='LazyTree.Focus' 
                                        proxy-targets='["{{viewId}}-resource-config-scheme-tree"]' 
                                        data='{"iri":"{{iri}}"}'>
                        </mp-event-proxy>
                      </span>
                    </template>
                  </semantic-lazy-tree> 
                </template>
              </mp-event-target-template-render>
            </div>
          </div>
        </mp-splitpane-sidebar-open>
      </div>

<<<<<<< HEAD
        <div class="page__grid-container">
          <div class="page__content-container resource-editView-form-container">
            <mp-event-target-template-render id='{{viewId}}-resource-config-term-forms' template='{{> template}}'>
              <template id='template'>
      
                {{#ifCond mode "==" "deleted"}}
                  <mp-event-target-template-render id='{{viewId}}-deleted-state' template='{{> template}}'>
                    <template id='template'>
                      {{#if hideMessage}}
                      {{else}}
                          <div class='success-documentation-section success-documentation-section-withIcon' style="width: 100%;">
                            <div class="success-documentation-section-icon-container">
                              <rs-icon icon-type="rounded" icon-name="done" symbol="true"></rs-icon>
                            </div>
          
                            <div style="flex: 1;"> 
                              <div class="success-documentation-section-title">Success!</div>
                              <div class="success-documentation-section-content">
                                <span>
                                  {{#if label}}{{label}}{{else}}<mp-label iri='{{iri}}'></mp-label>{{/if}} has been deleted.
                                </span>
                              </div>
                            </div>
                            
                            <mp-event-trigger id='{{viewId}}-cancel-deleted-state-message-{{iri}}'
                                              type='Component.TemplateUpdate'
                                              data='{ "hideMessage": "true" }'
                                              targets='["{{viewId}}-deleted-state"]'
                            >
                              <button class="btn btn-documentation">
                                <rs-icon icon-type="rounded" icon-name="close" symbol="true"></rs-icon>
                              </button>
                            </mp-event-trigger>
                          </div>
                      {{/if}}
                    </template>
                  </mp-event-target-template-render>
                {{/ifCond}}
=======
                        [[!--    <mp-event-trigger id='{{viewId}}-resource-config-form-edit-trigger--{{iri}}' 
                                              type='Component.TemplateUpdate'
                                              data='{"iri":"{{iri}}", "label": "{{label}}", "mode": "edit" }' 
                                              targets='["{{viewId}}-resource-config-term-forms"]'>
                              <span class='tree-item-action'>
                                <rs-icon icon-type="rounded" icon-name="edit" title="Edit configuration" symbol="true"></rs-icon>
                              </span>
                            </mp-event-trigger> --]]

                          </div>
                          
                          [[!--  <mp-event-proxy id='{{viewId}}-resource-config-focus-tree-element' 
                                          on-event-source='{{viewId}}-resource-config-form-edit-trigger--{{iri}}' 
                                          proxy-event-type='LazyTree.Focus' 
                                          proxy-targets='["{{viewId}}-resource-config-scheme-tree"]' 
                                          data='{"iri":"{{iri}}"}'>
                          </mp-event-proxy> --]]
                        </span>
                      </template>
                    </semantic-lazy-tree> 
                  </template>
                </mp-event-target-template-render>
              </div>
            </div>
          </mp-splitpane-sidebar-open>
        </div>
>>>>>>> 08daa7e5

                {{#if (not (eq mode "deleted"))}}
                  <mp-event-proxy id='{{viewId}}-modification-saveForm-proxy'
                                  on-event-source='{{viewId}}-resource-form'
                                  on-event-types='["Form.ResourceUpdated"]'
                                  proxy-event-type='Form.Save' 
                                  proxy-targets='["{{viewId}}-resourceConfig-modification-form"]'
                  ></mp-event-proxy>

                  <mp-event-proxy id='{{viewId}}-resource-config-tree-refresh-on-created' 
                                  on-event-source='{{viewId}}-resource-form' 
                                  on-event-types='["Form.ResourceCreated", "Form.ResourceUpdated"]'
                                  proxy-event-type='Component.TemplateUpdate' 
                                  proxy-targets='["{{viewId}}-resource-config-mytree", "{{viewId}}-resource-config-term-forms", "system-finder-render"]'
                                  additional-data='{"mode": "edit"}'
                  ></mp-event-proxy>
        
                  <mp-event-proxy id='{{viewId}}-resource-config-tree-refresh-on-delete' 
                                  on-event-source='{{viewId}}-resource-form' 
                                  on-event-types='["Form.ResourceRemoved"]'
                                  proxy-event-type='Component.TemplateUpdate' 
                                  proxy-targets='["{{viewId}}-resource-config-mytree", "{{viewId}}-resource-config-term-forms", "system-finder-render"]'
                                  additional-data='{"mode": "deleted", "label": "{{label}}"}'
                  ></mp-event-proxy>
    
                  {{#if mode}}
                    <inline-template template-iri='[[resolvePrefix "rsp:ResourceConfigForm"]]' 
                                    options='{
                                              "scheme": "{{#if iri}}{{iri}}{{else}}newSubject{{/if}}", 
                                              {{#ifCond mode "!==" "new"}}"node": "{{iri}}",{{/ifCond}}
                                              {{#if broader}}"broader": "{{broader}}",{{/if}}
                                              "editable": true,
                                              "mode": "{{mode}}",
                                              "viewId": "{{viewId}}",
                                              "resourceBroaderProperty": {{#if resourceBroaderProperty}}"{{resourceBroaderProperty}}"{{else}}null{{/if}}
                                    }'>
                    </inline-template>

                    {{#ifCond mode "!==" "new"}}
                      <inline-template template-iri='http://www.researchspace.org/resource/FormEntityRecordModification' 
                                        options='{
                                                  "formId": "{{viewId}}-resourceConfig-modification-form",
                                                  "mode": "edit",
                                                  "node": "{{iri}}",
                                                  "scheme": "{{iri}}"
                                                }'>
                      </inline-template>
                    {{/ifCond}}
                  {{/if}}
                
                {{else}}
                  <div></div>
                {{/if}}
              </template>
            </mp-event-target-template-render>
          </div>
        </div>
    </mp-splitpane>
  </div>
{{/bind}}<|MERGE_RESOLUTION|>--- conflicted
+++ resolved
@@ -1,38 +1,32 @@
 {{#bind viewId=dashboardId}}
   <div class="resource-editView-container">
-    <mp-splitpane id="resource-config-sidebar" 
-                  min-size=250 
-                  default-size=450 
-                  snap-threshold=70
-                  default-open=true 
-                  always-render=true 
-                  persist-resize=false>
-      <div class="split-pane__sidebar split-pane__leftsidebar">
-        <mp-splitpane-toggle-on>
-          <button class="btn-toggle-on">
-            <div class="btn-toggle-on-content">
-              <h4 style="width: 100%; text-align: left;">
-                Resource configuration
-              </h4>
-              <rs-icon icon-type="rounded" icon-name="chevron_right" symbol="true"></rs-icon>
+      <mp-splitpane id="resource-config-sidebar" 
+                    min-size=250 
+                    default-size=450 
+                    snap-threshold=70
+                    default-open=true 
+                    always-render=true 
+                    persist-resize=false>
+        <div class="split-pane__sidebar split-pane__leftsidebar">
+          <mp-splitpane-toggle-on>
+            <button class="btn-toggle-on">
+              <div class="btn-toggle-on-content">
+                <h4 style="width: 100%; text-align: left;">
+                  Resource configuration
+                </h4>
+                <rs-icon icon-type="rounded" icon-name="chevron_right" symbol="true"></rs-icon>
+              </div>
+            </button>
+          </mp-splitpane-toggle-on>
+          <mp-splitpane-toggle-off>
+            <div class="split-pane__sidebar-header">
+              <button class="btn-toggle-off">
+                <h4 style="width: 100%; text-align: left;">
+                  Resource configuration
+                </h4>
+                <rs-icon icon-type="rounded" icon-name="chevron_left" symbol="true"></rs-icon>
+              </button>
             </div>
-<<<<<<< HEAD
-          </button>
-        </mp-splitpane-toggle-on>
-        <mp-splitpane-toggle-off>
-          <div class="split-pane__sidebar-header">
-            <button class="btn-toggle-off">
-              <h4 style="width: 100%; text-align: left;">
-                Resource configuration
-              </h4>
-              <rs-icon icon-type="rounded" icon-name="chevron_left" symbol="true"></rs-icon>
-            </button>
-          </div>
-        </mp-splitpane-toggle-off>
-        <mp-splitpane-sidebar-open style="flex: 1;">
-          <div class="split-pane__sidebar-open">
-            <div class="collection-terms-area">
-=======
           </mp-splitpane-toggle-off>
           <mp-splitpane-sidebar-open style="flex: 1;">
             <div class="split-pane__sidebar-open">
@@ -61,244 +55,166 @@
                                 proxy-event-type='LazyTree.Focus' 
                                 proxy-targets='["{{viewId}}-resource-config-scheme-tree"]'>
                 </mp-event-proxy>
->>>>>>> 08daa7e5
             
-              <mp-event-trigger id='{{viewId}}-resource-config-form-new-trigger' 
-                                type='Component.TemplateUpdate' 
-                                data='{"mode": "new" }' 
-                                targets='["{{viewId}}-resource-config-term-forms"]'>
-                <button class="btn btn-action btn-textAndIcon" style="margin-bottom: 10px; justify-content: center;">
-                  <rs-icon icon-type="round" icon-name="add_box"></rs-icon>
-                  <span>New configuration</span>
-                </button>
-              </mp-event-trigger>
-          
-              <mp-event-target-template-render id='{{viewId}}-resource-config-mytree'  template='{{> treeTemplate}}'>
-                <template id='treeTemplate'>
-                  <semantic-lazy-tree id='{{viewId}}-resource-config-scheme-tree' 
-                                      info-template='{{> template}}'  
-                                      input-placeholder='Select configuration' 
-                                      type='simple'
-                                      draggable="false"
-                                      focused='{{#if (not (eq mode "deleted"))}}{{iri}}{{/if}}' 
-                                      page-size='10000'
-                                      config='{"scheme": "http://www.researchspace.org/resource/system/resource_configurations_container", 
-                                              {{#if resourceLabelPattern}}
-                                                "labelPattern": "{{resourceLabelPattern}}",
-                                              {{else}}
-                                                "labelPattern": "?item <http://www.researchspace.org/pattern/system/resource_configuration/resource_name> ?label . ",
-                                              {{/if}}
-                                              
-                                              "orderByPattern": "BIND(?label as ?order)",
-                                              
-                                              "schemePattern": " ?item <http://www.cidoc-crm.org/cidoc-crm/P71i_is_listed_in> ?__scheme__ . 
-                                                                    FILTER(?label != \"Finder\" )
-                                                                    {{#if resourceOntologyClass }} ?item a/rdfs:subClassOf* <{{resourceOntologyClass }}> . {{/if}} 
-                                                                    {{#if resourceP2Type}} ?item <http://www.researchspace.org/pattern/system/resource_configuration/resource_type> <{{resourceP2Type}}> . {{/if}}
-                                                                    {{#if resourceRestrictionPattern}}{{resourceRestrictionPattern}}{{/if}}"
+                <mp-event-target-template-render id='{{viewId}}-resource-config-mytree'  template='{{> treeTemplate}}'>
+                  <template id='treeTemplate'>
+                    <semantic-lazy-tree id='{{viewId}}-resource-config-scheme-tree' 
+                                        info-template='{{> template}}'  
+                                        input-placeholder='Select configuration' 
+                                        type='simple'
+                                        draggable="false"
+                                        focused='{{#if (not (eq mode "deleted"))}}{{iri}}{{/if}}' 
+                                        page-size='10000'
+                                        config='{"scheme": "http://www.researchspace.org/resource/system/resource_configurations_container", 
+                                                {{#if resourceLabelPattern}}
+                                                  "labelPattern": "{{resourceLabelPattern}}",
+                                                {{else}}
+                                                  "labelPattern": "?item <http://www.researchspace.org/pattern/system/resource_configuration/resource_name> ?label . ",
+                                                {{/if}}
                                                 
-                                              }'>
-                    <template id='template'>
-                      <span class="tree-item-actions-container">
-                        <div style="display: flex; align-items: center; gap: 7px;">
-
-                          <semantic-if  query='ASK { <{{iri}}> <http://www.researchspace.org/pattern/system/resource_configuration/resource_membership_property> ?membership .}'
-                                        then='{{> listInAuthority}}'
-                                        else='{{> else}}'>
-            
-                            <template id='listInAuthority'>
-                              <span class="badge badge--secondary" style="height: 28px;">Authority</span>
-                            </template>
-
-                            <template id='else'>
-                              <semantic-if query='ASK {
-                                                        {
-                                                          <{{iri}}> <http://www.researchspace.org/pattern/system/resource_configuration/resource_broader_property> ?broader .
-                                                        }
-                                                        UNION
-                                                        {
-                                                          <{{iri}}> <http://www.researchspace.org/pattern/system/resource_configuration/resource_order_sparql_pattern> ?listOrder .
-                                                        }
-                                                      }'
-                                            then='{{> then}}'>
-            
-                                <template id='then'>
-                                  <mp-popover title="Missing membership in the authority document">
-                                    <mp-popover-trigger placement="right" trigger='["click","hover","focus"]'> 
-                                      <div class="badge badge--danger" style="height: 28px; width: fit-content;">Authority</div>
-                                    </mp-popover-trigger>
-                                    <mp-popover-content>
-                                      <div>When a resource can be listed in authority document a membership in the authority must be defined.</div>
-                                    </mp-popover-content>
-                                  </mp-popover>
-                                </template>
-                              </semantic-if>
-                            </template>
-                          </semantic-if>
-
-                          <semantic-if  query='ASK {  ?navigationItem a <http://www.researchspace.org/resource/system/FinderNavigationItem> . 
-                                                      ?navigationItem crm:P67_refers_to <{{iri}}> . 
-                                                      ?navigationItem <http://www.researchspace.org/pattern/system/navigation_item/menu_section_type> ?finderSection .}'
-                                        then='{{> inFinder}}'
-                                        else='{{> else}}'>
-
-                            <template id='inFinder'>
-                              <span class="badge badge--secondary" style="height: 28px; width: 54px;">Finder</span>
-                            </template>
-
-                            <template id='else'>
-                              <semantic-if query='ASK {
-                                                        {
-                                                          ?navigationItem a <http://www.researchspace.org/resource/system/FinderNavigationItem> . 
-                                                          ?navigationItem crm:P67_refers_to <{{iri}}> . 
-                                                          ?navigationItem  <http://www.researchspace.org/pattern/system/navigation_item/order_in_menu_section> ?order .
-                                                        }
-                                                        UNION
-                                                        {
-                                                          ?navigationItem a <http://www.researchspace.org/resource/system/FinderNavigationItem> . 
-                                                          ?navigationItem crm:P67_refers_to <{{iri}}> . 
-                                                          ?navigationItem <http://www.researchspace.org/pattern/system/navigation_item/broader_resource_configuration> ?broader .
-                                                        }
-                                                        UNION
-                                                        {
-                                                          ?navigationItem a <http://www.researchspace.org/resource/system/FinderNavigationItem> . 
-                                                          ?navigationItem crm:P67_refers_to <{{iri}}> . 
-                                                          ?navigationItem <http://www.researchspace.org/pattern/system/navigation_item/resource_icon> ?icon .
-                                                        }
-                                                      }'
-                                              then='{{> then}}'
-                                              else='{{> else}}'>
-
+                                                "orderByPattern": "BIND(?label as ?order)",
+                                                
+                                                "schemePattern": " ?item <http://www.cidoc-crm.org/cidoc-crm/P71i_is_listed_in> ?__scheme__ . 
+                                                                      FILTER(?label != \"Finder\" )
+                                                                      {{#if resourceOntologyClass }} ?item a/rdfs:subClassOf* <{{resourceOntologyClass }}> . {{/if}} 
+                                                                      {{#if resourceP2Type}} ?item <http://www.researchspace.org/pattern/system/resource_configuration/resource_type> <{{resourceP2Type}}> . {{/if}}
+                                                                      {{#if resourceRestrictionPattern}}{{resourceRestrictionPattern}}{{/if}}"
+                                                 
+                                                }'>
+                      <template id='template'>
+                        <span class="tree-item-actions-container">
+                          <div style="display: flex; align-items: center; gap: 7px;">
+
+                            <semantic-if  query='ASK { <{{iri}}> <http://www.researchspace.org/pattern/system/resource_configuration/resource_membership_property> ?membership .}'
+                                          then='{{> listInAuthority}}'
+                                          else='{{> else}}'>
+              
+                              <template id='listInAuthority'>
+                                <span class="badge badge--secondary" style="height: 28px;">Authority</span>
+                              </template>
+
+                              <template id='else'>
+                                <semantic-if query='ASK {
+                                                          {
+                                                            <{{iri}}> <http://www.researchspace.org/pattern/system/resource_configuration/resource_broader_property> ?broader .
+                                                          }
+                                                          UNION
+                                                          {
+                                                            <{{iri}}> <http://www.researchspace.org/pattern/system/resource_configuration/resource_order_sparql_pattern> ?listOrder .
+                                                          }
+                                                        }'
+                                              then='{{> then}}'>
+              
                                   <template id='then'>
-                                    <mp-popover title="Missing finder section">
+                                    <mp-popover title="Missing membership in the authority document">
                                       <mp-popover-trigger placement="right" trigger='["click","hover","focus"]'> 
-                                        <div class="badge badge--danger" style="height: 28px; width: 54px;">Finder</div>
+                                        <div class="badge badge--danger" style="height: 28px; width: fit-content;">Authority</div>
                                       </mp-popover-trigger>
                                       <mp-popover-content>
-                                        <div>For a resource displayed in finder the finder section must be defined.</div>
+                                        <div>When a resource can be listed in authority document a membership in the authority must be defined.</div>
                                       </mp-popover-content>
                                     </mp-popover>
-    
                                   </template>
-
-                                  <template id='else'>
-                                    <span style="width: 54px;"></span>
-                                  </template>
-                              </semantic-if>
-                            </template>
-                          </semantic-if>
-
-                          <semantic-if query='ASK { <{{iri}}> crm:P2_has_type <http://www.researchspace.org/pattern/system/resource_configuration/configuration_type/system> . }'
-                                        then='{{> system}}'
-                                        else='{{> else}}'>
-
-                              <template id='system'>
-                                <span class="badge badge--secondary" style="height: 28px; width: 54px;">System</span>
+                                </semantic-if>
                               </template>
+                            </semantic-if>
+
+                            <semantic-if  query='ASK {  ?navigationItem a <http://www.researchspace.org/resource/system/FinderNavigationItem> . 
+                                                        ?navigationItem crm:P67_refers_to <{{iri}}> . 
+                                                        ?navigationItem <http://www.researchspace.org/pattern/system/navigation_item/menu_section_type> ?finderSection .}'
+                                          then='{{> inFinder}}'
+                                          else='{{> else}}'>
+
+                              <template id='inFinder'>
+                                <span class="badge badge--secondary" style="height: 28px; width: 54px;">Finder</span>
+                              </template>
 
                               <template id='else'>
-                                <semantic-query query='SELECT ?resourceConfiguration ?resourceConfigurationName ?iriOntologyClass ?iriType WHERE { 
-                                                        <{{iri}}> <http://www.researchspace.org/pattern/system/resource_configuration/resource_ontology_class> ?iriOntologyClass .
-                                                        ?resourceConfiguration crm:P2_has_type <http://www.researchspace.org/pattern/system/resource_configuration/configuration_type/system> . 
-                                                        ?resourceConfiguration <http://www.researchspace.org/pattern/system/resource_configuration/resource_name> ?resourceConfigurationName .
-                                                        ?resourceConfiguration <http://www.researchspace.org/pattern/system/resource_configuration/resource_ontology_class> ?iriOntologyClass . 
-
-                                                        OPTIONAL {
-                                                          <{{iri}}> <http://www.researchspace.org/pattern/system/resource_configuration/resource_type> ?iriP2Type .
-                                                          BIND(true as ?iriType)
-                                                        }
-                                                        FILTER(NOT EXISTS{ ?resourceConfiguration <http://www.researchspace.org/pattern/system/resource_configuration/resource_type> ?resourceP2Type .})
-                                                      }'
-                                              template='{{> template}}'>
-
-                                  <template id='template'>
-                                    {{#if (not bindings.0.iriType.value)}}
-                                      <mp-popover title="Error in ontology class">
+                                <semantic-if query='ASK {
+                                                          {
+                                                            ?navigationItem a <http://www.researchspace.org/resource/system/FinderNavigationItem> . 
+                                                            ?navigationItem crm:P67_refers_to <{{iri}}> . 
+                                                            ?navigationItem  <http://www.researchspace.org/pattern/system/navigation_item/order_in_menu_section> ?order .
+                                                          }
+                                                          UNION
+                                                          {
+                                                            ?navigationItem a <http://www.researchspace.org/resource/system/FinderNavigationItem> . 
+                                                            ?navigationItem crm:P67_refers_to <{{iri}}> . 
+                                                            ?navigationItem <http://www.researchspace.org/pattern/system/navigation_item/broader_resource_configuration> ?broader .
+                                                          }
+                                                          UNION
+                                                          {
+                                                            ?navigationItem a <http://www.researchspace.org/resource/system/FinderNavigationItem> . 
+                                                            ?navigationItem crm:P67_refers_to <{{iri}}> . 
+                                                            ?navigationItem <http://www.researchspace.org/pattern/system/navigation_item/resource_icon> ?icon .
+                                                          }
+                                                        }'
+                                                then='{{> then}}'
+                                                else='{{> else}}'>
+
+                                    <template id='then'>
+                                      <mp-popover title="Missing finder section">
                                         <mp-popover-trigger placement="right" trigger='["click","hover","focus"]'> 
-                                          <div class="badge badge--danger" style="height: 28px; width: fit-content;">Ontology class</div>
+                                          <div class="badge badge--danger" style="height: 28px; width: 54px;">Finder</div>
                                         </mp-popover-trigger>
                                         <mp-popover-content>
-                                          <b>A configuration for class <mp-label iri='{{bindings.0.iriOntologyClass.value}}' style="text-transform: uppercase;"></mp-label> already exists!</b>
-                                          <div>Don't create a new configuration for ontology class <mp-label iri='{{bindings.0.iriOntologyClass.value}}'></mp-label>, but just 
-                                            modify the existing <span style="text-transform: uppercase;">{{bindings.0.resourceConfigurationName.value}}</span> system configuration. Otherwise a custom configuration can be created adding a configuration Type.</div>
+                                          <div>For a resource displayed in finder the finder section must be defined.</div>
                                         </mp-popover-content>
                                       </mp-popover>
-                                    {{else}}
-                                      <span><span style="width: 54px; display: block;"></span></span>
-                                    {{/if}}
-                                  </template>
-
-                                </semantic-query>
+      
+                                    </template>
+
+                                    <template id='else'>
+                                      <span style="width: 54px;"></span>
+                                    </template>
+                                </semantic-if>
                               </template>
-                          </semantic-if> 
-
-                          <mp-event-trigger id='{{viewId}}-resource-config-form-edit-trigger--{{iri}}' 
-                                            type='Component.TemplateUpdate'
-                                            data='{"iri":"{{iri}}", "label": "{{label}}", "mode": "edit" }' 
-                                            targets='["{{viewId}}-resource-config-term-forms"]'>
-                            <span class='tree-item-action'>
-                              <rs-icon icon-type="rounded" icon-name="edit" title="Edit configuration" symbol="true"></rs-icon>
-                            </span>
-                          </mp-event-trigger>
-
-                        </div>
-                        
-                        <mp-event-proxy id='{{viewId}}-resource-config-focus-tree-element' 
-                                        on-event-source='{{viewId}}-resource-config-form-edit-trigger--{{iri}}' 
-                                        proxy-event-type='LazyTree.Focus' 
-                                        proxy-targets='["{{viewId}}-resource-config-scheme-tree"]' 
-                                        data='{"iri":"{{iri}}"}'>
-                        </mp-event-proxy>
-                      </span>
-                    </template>
-                  </semantic-lazy-tree> 
-                </template>
-              </mp-event-target-template-render>
-            </div>
-          </div>
-        </mp-splitpane-sidebar-open>
-      </div>
-
-<<<<<<< HEAD
-        <div class="page__grid-container">
-          <div class="page__content-container resource-editView-form-container">
-            <mp-event-target-template-render id='{{viewId}}-resource-config-term-forms' template='{{> template}}'>
-              <template id='template'>
-      
-                {{#ifCond mode "==" "deleted"}}
-                  <mp-event-target-template-render id='{{viewId}}-deleted-state' template='{{> template}}'>
-                    <template id='template'>
-                      {{#if hideMessage}}
-                      {{else}}
-                          <div class='success-documentation-section success-documentation-section-withIcon' style="width: 100%;">
-                            <div class="success-documentation-section-icon-container">
-                              <rs-icon icon-type="rounded" icon-name="done" symbol="true"></rs-icon>
-                            </div>
-          
-                            <div style="flex: 1;"> 
-                              <div class="success-documentation-section-title">Success!</div>
-                              <div class="success-documentation-section-content">
-                                <span>
-                                  {{#if label}}{{label}}{{else}}<mp-label iri='{{iri}}'></mp-label>{{/if}} has been deleted.
-                                </span>
-                              </div>
-                            </div>
-                            
-                            <mp-event-trigger id='{{viewId}}-cancel-deleted-state-message-{{iri}}'
-                                              type='Component.TemplateUpdate'
-                                              data='{ "hideMessage": "true" }'
-                                              targets='["{{viewId}}-deleted-state"]'
-                            >
-                              <button class="btn btn-documentation">
-                                <rs-icon icon-type="rounded" icon-name="close" symbol="true"></rs-icon>
-                              </button>
-                            </mp-event-trigger>
-                          </div>
-                      {{/if}}
-                    </template>
-                  </mp-event-target-template-render>
-                {{/ifCond}}
-=======
+                            </semantic-if>
+
+                            <semantic-if query='ASK { <{{iri}}> crm:P2_has_type <http://www.researchspace.org/pattern/system/resource_configuration/configuration_type/system> . }'
+                                          then='{{> system}}'
+                                          else='{{> else}}'>
+
+                                <template id='system'>
+                                  <span class="badge badge--secondary" style="height: 28px; width: 54px;">System</span>
+                                </template>
+
+                                <template id='else'>
+                                  <semantic-query query='SELECT ?resourceConfiguration ?resourceConfigurationName ?iriOntologyClass ?iriType WHERE { 
+                                                          <{{iri}}> <http://www.researchspace.org/pattern/system/resource_configuration/resource_ontology_class> ?iriOntologyClass .
+                                                          ?resourceConfiguration crm:P2_has_type <http://www.researchspace.org/pattern/system/resource_configuration/configuration_type/system> . 
+                                                          ?resourceConfiguration <http://www.researchspace.org/pattern/system/resource_configuration/resource_name> ?resourceConfigurationName .
+                                                          ?resourceConfiguration <http://www.researchspace.org/pattern/system/resource_configuration/resource_ontology_class> ?iriOntologyClass . 
+
+                                                          OPTIONAL {
+                                                            <{{iri}}> <http://www.researchspace.org/pattern/system/resource_configuration/resource_type> ?iriP2Type .
+                                                            BIND(true as ?iriType)
+                                                          }
+                                                          FILTER(NOT EXISTS{ ?resourceConfiguration <http://www.researchspace.org/pattern/system/resource_configuration/resource_type> ?resourceP2Type .})
+                                                        }'
+                                                template='{{> template}}'>
+
+                                    <template id='template'>
+                                      {{#if (not bindings.0.iriType.value)}}
+                                        <mp-popover title="Error in ontology class">
+                                          <mp-popover-trigger placement="right" trigger='["click","hover","focus"]'> 
+                                            <div class="badge badge--danger" style="height: 28px; width: fit-content;">Ontology class</div>
+                                          </mp-popover-trigger>
+                                          <mp-popover-content>
+                                            <b>A configuration for class <mp-label iri='{{bindings.0.iriOntologyClass.value}}' style="text-transform: uppercase;"></mp-label> already exists!</b>
+                                            <div>Don't create a new configuration for ontology class <mp-label iri='{{bindings.0.iriOntologyClass.value}}'></mp-label>, but just 
+                                              modify the existing <span style="text-transform: uppercase;">{{bindings.0.resourceConfigurationName.value}}</span> system configuration. Otherwise a custom configuration can be created adding a configuration Type.</div>
+                                          </mp-popover-content>
+                                        </mp-popover>
+                                      {{else}}
+                                        <span><span style="width: 54px; display: block;"></span></span>
+                                      {{/if}}
+                                    </template>
+
+                                  </semantic-query>
+                                </template>
+                            </semantic-if> 
+
                         [[!--    <mp-event-trigger id='{{viewId}}-resource-config-form-edit-trigger--{{iri}}' 
                                               type='Component.TemplateUpdate'
                                               data='{"iri":"{{iri}}", "label": "{{label}}", "mode": "edit" }' 
@@ -325,64 +241,104 @@
             </div>
           </mp-splitpane-sidebar-open>
         </div>
->>>>>>> 08daa7e5
-
-                {{#if (not (eq mode "deleted"))}}
-                  <mp-event-proxy id='{{viewId}}-modification-saveForm-proxy'
-                                  on-event-source='{{viewId}}-resource-form'
-                                  on-event-types='["Form.ResourceUpdated"]'
-                                  proxy-event-type='Form.Save' 
-                                  proxy-targets='["{{viewId}}-resourceConfig-modification-form"]'
-                  ></mp-event-proxy>
-
-                  <mp-event-proxy id='{{viewId}}-resource-config-tree-refresh-on-created' 
-                                  on-event-source='{{viewId}}-resource-form' 
-                                  on-event-types='["Form.ResourceCreated", "Form.ResourceUpdated"]'
-                                  proxy-event-type='Component.TemplateUpdate' 
-                                  proxy-targets='["{{viewId}}-resource-config-mytree", "{{viewId}}-resource-config-term-forms", "system-finder-render"]'
-                                  additional-data='{"mode": "edit"}'
-                  ></mp-event-proxy>
+
+          <div class="page__grid-container">
+    
+            <div class="page__content-container resource-editView-form-container">
+              <mp-event-target-template-render id='{{viewId}}-resource-config-term-forms' template='{{> template}}'>
+                <template id='template'>
         
-                  <mp-event-proxy id='{{viewId}}-resource-config-tree-refresh-on-delete' 
-                                  on-event-source='{{viewId}}-resource-form' 
-                                  on-event-types='["Form.ResourceRemoved"]'
-                                  proxy-event-type='Component.TemplateUpdate' 
-                                  proxy-targets='["{{viewId}}-resource-config-mytree", "{{viewId}}-resource-config-term-forms", "system-finder-render"]'
-                                  additional-data='{"mode": "deleted", "label": "{{label}}"}'
-                  ></mp-event-proxy>
-    
-                  {{#if mode}}
-                    <inline-template template-iri='[[resolvePrefix "rsp:ResourceConfigForm"]]' 
-                                    options='{
-                                              "scheme": "{{#if iri}}{{iri}}{{else}}newSubject{{/if}}", 
-                                              {{#ifCond mode "!==" "new"}}"node": "{{iri}}",{{/ifCond}}
-                                              {{#if broader}}"broader": "{{broader}}",{{/if}}
-                                              "editable": true,
-                                              "mode": "{{mode}}",
-                                              "viewId": "{{viewId}}",
-                                              "resourceBroaderProperty": {{#if resourceBroaderProperty}}"{{resourceBroaderProperty}}"{{else}}null{{/if}}
-                                    }'>
-                    </inline-template>
-
-                    {{#ifCond mode "!==" "new"}}
-                      <inline-template template-iri='http://www.researchspace.org/resource/FormEntityRecordModification' 
-                                        options='{
-                                                  "formId": "{{viewId}}-resourceConfig-modification-form",
-                                                  "mode": "edit",
-                                                  "node": "{{iri}}",
-                                                  "scheme": "{{iri}}"
-                                                }'>
+                  {{#ifCond mode "==" "deleted"}}
+                    <mp-event-target-template-render id='{{viewId}}-deleted-state' template='{{> template}}'>
+                      <template id='template'>
+                        {{#if hideMessage}}
+                        {{else}}
+                            <div class='success-documentation-section success-documentation-section-withIcon' style="width: 100%;">
+                              <div class="success-documentation-section-icon-container">
+                                <rs-icon icon-type="rounded" icon-name="done" symbol="true"></rs-icon>
+                              </div>
+            
+                              <div style="flex: 1;"> 
+                                <div class="success-documentation-section-title">Success!</div>
+                                <div class="success-documentation-section-content">
+                                  <span>
+                                    {{#if label}}{{label}}{{else}}<mp-label iri='{{iri}}'></mp-label>{{/if}} has been deleted.
+                                  </span>
+                                </div>
+                              </div>
+                              
+                              <mp-event-trigger id='{{viewId}}-cancel-deleted-state-message-{{iri}}'
+                                                type='Component.TemplateUpdate'
+                                                data='{ "hideMessage": "true" }'
+                                                targets='["{{viewId}}-deleted-state"]'
+                              >
+                                <button class="btn btn-documentation">
+                                  <rs-icon icon-type="rounded" icon-name="close" symbol="true"></rs-icon>
+                                </button>
+                              </mp-event-trigger>
+                            </div>
+                        {{/if}}
+                      </template>
+                    </mp-event-target-template-render>
+                  {{/ifCond}}
+
+                  {{#if (not (eq mode "deleted"))}}
+                    <mp-event-proxy id='{{viewId}}-modification-saveForm-proxy'
+                                    on-event-source='{{viewId}}-resource-form'
+                                    on-event-types='["Form.ResourceUpdated"]'
+                                    proxy-event-type='Form.Save' 
+                                    proxy-targets='["{{viewId}}-resourceConfig-modification-form"]'
+                    ></mp-event-proxy>
+
+                    <mp-event-proxy id='{{viewId}}-resource-config-tree-refresh-on-created' 
+                                    on-event-source='{{viewId}}-resource-form' 
+                                    on-event-types='["Form.ResourceCreated", "Form.ResourceUpdated"]'
+                                    proxy-event-type='Component.TemplateUpdate' 
+                                    proxy-targets='["{{viewId}}-resource-config-mytree", "{{viewId}}-resource-config-term-forms", "system-finder-render"]'
+                                    additional-data='{"mode": "edit"}'
+                    ></mp-event-proxy>
+          
+                    <mp-event-proxy id='{{viewId}}-resource-config-tree-refresh-on-delete' 
+                                    on-event-source='{{viewId}}-resource-form' 
+                                    on-event-types='["Form.ResourceRemoved"]'
+                                    proxy-event-type='Component.TemplateUpdate' 
+                                    proxy-targets='["{{viewId}}-resource-config-mytree", "{{viewId}}-resource-config-term-forms", "system-finder-render"]'
+                                    additional-data='{"mode": "deleted", "label": "{{label}}"}'
+                    ></mp-event-proxy>
+      
+                    {{#if mode}}
+                      <inline-template template-iri='[[resolvePrefix "rsp:ResourceConfigForm"]]' 
+                                      options='{
+                                                "scheme": "{{#if iri}}{{iri}}{{else}}newSubject{{/if}}", 
+                                                {{#ifCond mode "!==" "new"}}"node": "{{iri}}",{{/ifCond}}
+                                                {{#if broader}}"broader": "{{broader}}",{{/if}}
+                                                "editable": true,
+                                                "mode": "{{mode}}",
+                                                "viewId": "{{viewId}}",
+                                                "resourceBroaderProperty": {{#if resourceBroaderProperty}}"{{resourceBroaderProperty}}"{{else}}null{{/if}}
+                                      }'>
                       </inline-template>
-                    {{/ifCond}}
+
+                      {{#ifCond mode "!==" "new"}}
+                        <inline-template template-iri='http://www.researchspace.org/resource/FormEntityRecordModification' 
+                                          options='{
+                                                    "formId": "{{viewId}}-resourceConfig-modification-form",
+                                                    "mode": "edit",
+                                                    "node": "{{iri}}",
+                                                    "scheme": "{{iri}}"
+                                                  }'>
+                        </inline-template>
+                      {{/ifCond}}
+                    {{/if}}
+                  
+                  {{else}}
+                    <div></div>
                   {{/if}}
-                
-                {{else}}
-                  <div></div>
-                {{/if}}
-              </template>
-            </mp-event-target-template-render>
+                </template>
+              </mp-event-target-template-render>
+            </div>
           </div>
-        </div>
-    </mp-splitpane>
+
+      </mp-splitpane>
   </div>
 {{/bind}}