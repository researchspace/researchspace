--- conflicted
+++ resolved
@@ -1,10 +1,6 @@
 <ol class="page-breadcrumb">
 <li>
-<<<<<<< HEAD
-    <mp-link title="Home" url="resource/Start">Home</mp-link>
-=======
     <mp-link title="Home" url="/">Home</mp-link>
->>>>>>> 6150c87b
 </li>
 <li>
     <semantic-link title="Administration" iri='[[resolvePrefix "rsp:admin"]]'>Administration</semantic-link>
@@ -73,10 +69,7 @@
                             
                             <semantic-context repository='assets'>
                                 <semantic-search optimizer='none'
-<<<<<<< HEAD
-=======
                                 								limit=3000
->>>>>>> 6150c87b
                                                 selector-mode='dropdown'
                                                 search-profile='{
                                                             "categories": [
