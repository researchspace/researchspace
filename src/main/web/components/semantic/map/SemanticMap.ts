/**
 * ResearchSpace
 * Copyright (C) 2020, © Trustees of the British Museum
 * Copyright (C) 2015-2019, metaphacts GmbH
 *
 * This program is free software: you can redistribute it and/or modify
 * it under the terms of the GNU General Public License as published by
 * the Free Software Foundation, either version 3 of the License, or
 * (at your option) any later version.

 * This program is distributed in the hope that it will be useful,
 * but WITHOUT ANY WARRANTY; without even the implied warranty of
 * MERCHANTABILITY or FITNESS FOR A PARTICULAR PURPOSE.  See the
 * GNU General Public License for more details.
 *
 * You should have received a copy of the GNU General Public License
 * along with this program.  If not, see <http://www.gnu.org/licenses/>.
 */

import { Props, createElement } from 'react';
import * as React from 'react';
import * as D from 'react-dom-factories';
import { findDOMNode } from 'react-dom';
import * as _ from 'lodash';
import * as maybe from 'data.maybe';

import Map from 'ol/Map';
import View from 'ol/View';
import TileLayer from 'ol/layer/Tile';
import VectorLayer from 'ol/layer/Vector';
import Vector from 'ol/source/Vector';
import Cluster from 'ol/source/Cluster';
import Style from 'ol/style/Style';
import Text from 'ol/style/Text';
import Fill from 'ol/style/Fill';
import Circle from 'ol/style/Circle';
import Stroke from 'ol/style/Stroke';
import Feature from 'ol/Feature';
import Geometry from 'ol/geom/Geometry';
import Point from 'ol/geom/Point';
import { Control } from 'ol/control';
import MultiPoint from 'ol/geom/MultiPoint';
import Polygon from 'ol/geom/Polygon';
import MultiPolygon from 'ol/geom/MultiPolygon';
import GeometryCollection from 'ol/geom/GeometryCollection';
import WKT from 'ol/format/WKT';
import { Draw, Modify, Snap } from 'ol/interaction';
import { transform } from 'ol/proj';
import { defaults as controlDefaults } from 'ol/control';
import { Interaction } from 'ol/interaction';
import { defaults as interactionDefaults } from 'ol/interaction';
import { Extent } from 'ol/extent';
import { extend } from 'ol/extent';
import { createEmpty } from 'ol/extent';
import { Coordinate } from 'ol/coordinate';
import OSM from 'ol/source/OSM';
import { getRenderPixel } from 'ol/render';
import AnimatedCluster from 'ol-ext/layer/AnimatedCluster';
import XYZ from 'ol/source/XYZ';

import { BuiltInEvents, trigger } from 'platform/api/events';
import { SparqlClient, SparqlUtil } from 'platform/api/sparql';
import { Component, ComponentContext } from 'platform/api/components';

import { ErrorNotification } from 'platform/components/ui/notification';
import { Spinner } from 'platform/components/ui/spinner';
import { TemplateItem } from 'platform/components/ui/template';

import * as Popup from 'ol-popup';

import 'ol/ol.css';
import 'ol-popup/src/ol-popup.css';
import {
  SemanticMapBoundingBoxChanged,
  SemanticMapUpdateFeatureColor,
  SemanticMapReplaceBasemap,
  SemanticMapReplaceOverlay,
} from './SemanticMapEvents';
import { Dictionary } from 'platform/api/sparql/SparqlClient';
import { QueryConstantParameter } from '../search/web-components/QueryConstant';
import { Cancellation } from 'platform/api/async';
import { listen, Event } from 'platform/api/events';
import { WindowScroller } from 'react-virtualized';
import { zoomByDelta } from 'ol/interaction/Interaction';
import TilesLayer from './TilesLayer';
import {
  SemanticMapControlsOverlayOpacity,
  SemanticMapControlsOverlaySwipe,
  SemanticMapControlsOverlayVisualization,
  SemanticMapControlsFeatureColor,
  SemanticMapToggleEditingMode,
} from './SemanticMapControlsEvents';
import { none } from 'ol/centerconstraint';
import VectorSource from 'ol/source/Vector';
import CircleStyle from 'ol/style/Circle';
import { options } from 'superagent';
import GeometryType from 'ol/geom/GeometryType';

enum Source {
  OSM = 'osm',
}

interface ProviderOptions {
  endpoint: string;
  crs: string;
  style: string;
}

interface MapOptions {
  /**
   *
   */
  crs?: string;

  /**
   *
   */
  extent?: Array<number>;
}

interface Marker {
  link?: string;
  description?: string;
}

export interface SemanticMapConfig {
  /**
   * SPARQL Select query. Query should project `lat` and `lng`, with the WKT point.
   * Or `wkt` letiable with WKT point literal.
   *
   * Also to use default marker template one need to project `link` with IRI of
   * the corresponding resource and `description` with some short textual
   * marker description text.
   *
   * One can customize color of the marker/polygon using `color` projection letiable
   */
  query: string;

  /**
   * <semantic-link uri='http://help.researchspace.org/resource/FrontendTemplating'>Template</semantic-link> for marker popup. By default shows `<semantic-link>` to the resource with a short textual description
   */
  tupleTemplate?: string;

  /**
   * <semantic-link uri='http://help.researchspace.org/resource/FrontendTemplating'>Template</semantic-link> which is applied when query returns no results
   */
  noResultTemplate?: string;

  /**
   * Optional numeric zoom between 0-18 (max zoom level may lety depending on the resolution)
   * to fix the inital map zoom.
   * If no fixed zoom level is provided, the zoom will be calculated on the max bounding box
   * of available markers.
   */
  fixZoomLevel?: number;

  fixCenter?: Array<number>;

  /**
   * Map Options
   */
  mapOptions?: MapOptions;

  /**
   * ID for issuing component events.
   */
  id?: string;

  /**
   * Optional enum for calling the selected OpenLayer source
   * ENUM { "mapbox", "osm"}
   */
  provider?: Source;

  /**
   * Optional JSON object containing letious user provided options
   */
  providerOptions?: ProviderOptions;

  tilesLayers?: any;
}

export type SemanticMapProps = SemanticMapConfig & Props<any>;

interface MapState {
  tupleTemplate?: Data.Maybe<HandlebarsTemplateDelegate>;
  errorMessage: Data.Maybe<string>;
  noResults?: boolean;
  isLoading?: boolean;
  overlayVisualization?: string;
  featureColor?: string;
}

const MAP_REF = 'researchspace-map-widget';

export class SemanticMap extends Component<SemanticMapProps, MapState> {
  private layers: { [id: string]: VectorLayer };
  private map: Map;
  private cancelation = new Cancellation();
  private tilesLayers = [];
  private mousePosition = null;
  private swipeValue: number;

  private source: VectorSource;
  private vector: VectorLayer;
  private modify: Modify;

  private draw: Interaction;
  private snap: Interaction;

  constructor(props: SemanticMapProps, context: ComponentContext) {
    super(props, context);
    this.state = {
      tupleTemplate: maybe.Nothing<HandlebarsTemplateDelegate>(),
      noResults: false,
      isLoading: true,
      errorMessage: maybe.Nothing<string>(),
      overlayVisualization: 'normal',
      featureColor: 'normal',
    };

    this.initInteractions();

    this.cancelation
      .map(
        listen({
          eventType: SemanticMapUpdateFeatureColor,
        })
      )
      .onValue(this.updateFeatureColor);

    this.cancelation
      .map(
        listen({
          eventType: SemanticMapReplaceBasemap,
        })
      )
      .onValue(this.replaceBasemap);

    this.cancelation
      .map(
        listen({
          eventType: SemanticMapReplaceOverlay,
        })
      )
      .onValue(this.replaceOverlay);

    this.cancelation
      .map(
        listen({
          eventType: SemanticMapControlsOverlayOpacity,
        })
      )
      .onValue(this.setOverlayOpacity);

    this.cancelation
      .map(
        listen({
          eventType: SemanticMapControlsOverlaySwipe,
        })
      )
      .onValue(this.setOverlaySwipe);

    this.cancelation
      .map(
        listen({
          eventType: SemanticMapControlsOverlayVisualization,
        })
      )
      .onValue(this.setOverlayVisualizationFromEvent);

    this.cancelation
      .map(
        listen({
          eventType: SemanticMapControlsFeatureColor,
        })
      )
      .onValue(this.setFeatureColor);

    this.cancelation
      .map(
        listen({
          eventType: SemanticMapToggleEditingMode,
        })
      )
      .onValue(this.handleEditingMode);
  }

  /**
   *
   * @param event
   */
  private setFeatureColor = (event: Event<any>) => {
<<<<<<< HEAD
    if(event.targets[0] === this.props.id){
      let new_color: string;
      new_color = event.data;
      const features_layer = this.map.getLayers().getArray().slice(-1).pop() as VectorLayer;

      features_layer.getSource().getFeatures().forEach((feature) => {
        feature.setStyle(
            new Style({
              fill: new Fill({
                color: new_color,
              }),
              stroke: new Stroke({
                color: new_color,
              }),
            })
          );
      });
    }
=======
    const newColor: string = event.data;
    const featuresLayer = this.map.getLayers().getArray().slice(-1).pop() as VectorLayer;

    featuresLayer
      .getSource()
      .getFeatures()
      .forEach((feature) => {
        feature.setStyle(
          new Style({
            fill: new Fill({
              color: newColor,
            }),
            stroke: new Stroke({
              color: newColor,
            }),
          })
        );
      });
>>>>>>> aa01f7e4
  };

  /**
   *
   * @param event
   */
  private setOverlayOpacity = (event: Event<any>) => {
<<<<<<< HEAD
    if(event.targets[0] === this.props.id){
      let new_opacity = event.data;
      let overlay_layer = this.getOverlayLayer();
      overlay_layer.setOpacity(new_opacity);
    }
=======
    const newOpacity = event.data;
    this.getOverlayLayer().setOpacity(newOpacity);
>>>>>>> aa01f7e4
  };

  /**
   *
   * @param event
   */
  private setOverlaySwipe = (event: Event<any>) => {
<<<<<<< HEAD
    if(event.targets[0] === this.props.id){
      let new_swipeValue = event.data;
      this.swipeValue = new_swipeValue;
      this.map.render()
    }
  }
=======
    const newSwipeValue = event.data;
    this.swipeValue = newSwipeValue;
    this.map.render();
  };

  initInteractions = () => {
    this.source = new VectorSource();
    this.vector = new VectorLayer({
      source: this.source,
      style: new Style({
        fill: new Fill({
          color: 'rgba(255, 255, 255, 0.2)',
        }),
        stroke: new Stroke({
          color: '#ffcc33',
          width: 2,
        }),
        image: new CircleStyle({
          radius: 7,
          fill: new Fill({
            color: '#ffcc33',
          }),
        }),
      }),
    });

    this.modify = new Modify({ source: this.source });

    this.draw = new Draw({
      source: this.source,
      type: GeometryType.POLYGON,
    });

    this.snap = new Snap({ source: this.source });
  };

  private handleEditingMode = (event: Event<any>) => {
    if (event.data) this.setEditingMode();
    else this.revokeEditingMode();
  };

  private setEditingMode = () => {
    this.map.addInteraction(this.draw);
    this.map.addInteraction(this.snap);
  };

  private revokeEditingMode = () => {
    this.map.removeInteraction(this.draw);
    this.map.removeInteraction(this.snap);
  };
>>>>>>> aa01f7e4

  private getInputCrs() {
    return this.props.mapOptions === undefined || this.props.mapOptions.crs === undefined
      ? 'EPSG:3857'
      : this.props.mapOptions.crs;
  }

  private static createPopupContent(props, tupleTemplate: Data.Maybe<HandlebarsTemplateDelegate>) {
    let defaultContent = '';

    if (_.isUndefined(props.link) === false) {
      defaultContent += `
          <semantic-link uri="${props.link}"></semantic-link>
          <p>${props.description}</p>
      `;
    }

    return tupleTemplate.map((template) => template(props)).getOrElse(defaultContent);
  }

  public componentDidMount() {
    this.createMap();
  }

  public componentWillReceiveProps(props: SemanticMapProps, context: ComponentContext) {
    if (props.query !== this.props.query) {
      this.addMarkersFromQuery(props, context);
    }
  }

  public componentWillMount() {
    this.compileTemplatesInConfig(this.props);
  }

  public render() {
    if (!this.state.errorMessage.isNothing) {
      return D.div(
        { className: 'researchspace-map-widget' },
        createElement(ErrorNotification, { errorMessage: this.state.errorMessage.get() })
      );
    } else if (this.state.tupleTemplate === undefined) {
      return createElement(Spinner);
    } else if (this.state.noResults) {
      return createElement(TemplateItem, { template: { source: this.props.noResultTemplate } });
    }

    let tileslayers = this.getTilesLayersFromTemplate();

    return D.div(
      { style: { height: '100%', width: '100%' } },
      D.div(
        {
          ref: MAP_REF,
          className: 'researchspace-map-widget',
          style: {
            height: '100%',
            width: '100%',
            visibility: this.state.noResults ? 'hidden' : 'visible',
          },
        },
        D.div({
          // this div is for testing purpose only
          className: 'researchspace-map-widget-elements',
          ref: 'ref-map-widget-elements',
          onClick: this.getMarkerFromMapAsElements.bind(this),
          style: { display: 'none' },
        }),
        tileslayers
      ),
      this.state.isLoading ? createElement(Spinner) : null
    );
  }

  private initializeMarkerPopup(map) {
    const popup = new Popup();
    map.addOverlay(popup);

    map.on('click', (evt) => {
      // Hide existing popup and reset it's offset
      popup.hide();
      popup.setOffset([0, 0]);

      // Attempt to find a feature in one of the visible vector layers
      const feature = map.forEachFeatureAtPixel(evt.pixel, function (f, layer) {
        return f;
      });

      if (feature) {
        const geometry = feature.getGeometry();
        const coord = getPopupCoordinate(geometry, evt.coordinate);
        const { features = [feature] } = feature.getProperties();

        const popupContent = features.map((feature) => {
          const props = feature.getProperties();
          return `<div>${SemanticMap.createPopupContent(props, this.state.tupleTemplate)}</div>`;
        });

        // info += "<p>" + props.locationtext + "</p>";
        // Offset the popup so it points at the middle of the marker not the tip
        popup.setOffset([0, -22]);
        popup.show(coord, `<mp-template-item>${popupContent.join('')}</mp-template-item>`);
      }
    });

    map.on('pointermove', (e) => {
      const hasFeatureAtPixel = map.hasFeatureAtPixel(e.pixel);
      map.getTarget().style.cursor = hasFeatureAtPixel ? 'pointer' : '';
    });
  }

  private replaceBasemap = (event: Event<any>) => {
    const newBasemap = this.getTilesLayerFromIdentifier(event.data.selectedBasemap);
    this.map.getLayers().removeAt(0);
    this.map.getLayers().insertAt(0, newBasemap);
  };

  private replaceOverlay = (event: Event<any>) => {
    let loadedOverlays = 0;
    this.map.getLayers().forEach(function (tilesLayer) {
      if (tilesLayer instanceof TileLayer && tilesLayer.get('level') === 'overlay') {
        loadedOverlays++;
      }
    });
    if (loadedOverlays > 0) {
      this.map.getLayers().removeAt(1);
    }

    const newOverlay = this.getTilesLayerFromIdentifier(event.data.selectedOverlay);
    this.map.getLayers().insertAt(1, newOverlay);
  };

  private setOverlayVisualizationFromEvent = (event: Event<any>) => {
    if(event.targets[0] === this.props.id){
      this.setOverlayVisualization(event.data);
    }
  };

  private resetVisualizations() {
    const overlayLayer = this.getOverlayLayer();
    overlayLayer.un('prerender', this.spyglassFunction);
    overlayLayer.un('prerender', this.swipeFunction);
    overlayLayer.un('postrender', function (event) {
      const ctx = event.context;
      ctx.restore();
    });
  }

  private setOverlayVisualization(overlayVisualization: string) {
    const overlayLayer = this.getOverlayLayer();

    this.setState(
      {
        overlayVisualization: overlayVisualization,
      },
      () => {
        switch (overlayVisualization) {
          case 'normal': {
            this.resetVisualizations();
            this.map.render();
            break;
          }
          case 'spyglass': {
            this.resetVisualizations();
            overlayLayer.on('prerender', this.spyglassFunction);
            overlayLayer.on('postrender', function (event) {
              event.context.restore();
            });
            this.map.render();
            break;
          }
          case 'swipe': {
            this.resetVisualizations();
            overlayLayer.on('prerender', this.swipeFunction);
            overlayLayer.on('postrender', function (event) {
              event.context.restore();
            });
            this.map.render();
            break;
          }
        }
      }
    );
  }

  private spyglassFunction = (event) => {
    const radius = 120;
    const ctx = event.context;
    ctx.save();
    ctx.beginPath();
    if (this.mousePosition) {
      const pixel = getRenderPixel(event, this.mousePosition);
      const offset = getRenderPixel(event, [this.mousePosition[0] + radius, this.mousePosition[1]]);
      const canvasRadius = Math.sqrt(Math.pow(offset[0] - pixel[0], 2) + Math.pow(offset[1] - pixel[1], 2));
      ctx.arc(pixel[0], pixel[1], canvasRadius, 0, 2 * Math.PI);
      ctx.lineWidth = (2 * canvasRadius) / radius;
      ctx.strokeStyle = 'rgba(102,0,0,0.5)';
      ctx.stroke();
    }
    ctx.clip();
  };

  private swipeFunction = (event) => {
    const ctx = event.context;
    const mapSize = this.map.getSize();
    const width = mapSize[0] * (this.swipeValue / 100);
    const tl = getRenderPixel(event, [0, 0]);
    const tr = getRenderPixel(event, [width, 0]);
    const bl = getRenderPixel(event, [0, mapSize[1]]);
    const br = getRenderPixel(event, [width, mapSize[1]]);

    ctx.save();
    ctx.beginPath();
    ctx.moveTo(tl[0], tl[1]);
    ctx.lineTo(bl[0], bl[1]);
    ctx.lineTo(br[0], br[1]);
    ctx.lineTo(tr[0], tr[1]);
    ctx.closePath();
    ctx.clip();
  };

  /**
   *
   * @param event
   *
   * The event data is structured as follows:
   * {
   *    "features": [
   *      {
   *        "subject":"SS_BLDG_052",
   *         "color":"rgba(143, 29, 33, .4)"
   *       }, ...
   *    ]
   * }
   *
   */

  private updateFeatureColor = (event: Event<any>) => {
    // It updates only the last layer, assuming it contains the features
    const layer = this.map.getLayers().getArray().slice(-1).pop() as VectorLayer;

    event.data['features'].forEach((feature) => {
      const i = this.getIndexBySubject(feature.subject, layer.getSource().getFeatures());

      layer
        .getSource()
        .getFeatures()
        [i].setStyle(
          new Style({
            fill: new Fill({
              color: feature.color,
            }),
            stroke: new Stroke({
              color: feature.color,
            }),
          })
        );
    });
  };

  private getIndexBySubject(subject: string, features: any) {
    let i = 0;
    for (const feature of features) {
      if (feature.values_.subject.value == subject) {
        return i;
      }
      i++;
    }
    return -1;
  }

  private transformToMercator(lng: number, lat: number): Coordinate {
    return transform([lng, lat], this.getInputCrs(), 'EPSG:3857');
  }

  private readWKT(wkt: string) {
    const format = new WKT();
    return format.readGeometry(wkt, {
      dataProjection: this.getInputCrs(),
      featureProjection: 'EPSG:3857',
    });
  }

  private createGeometries = (markersData: any[]) => {
    const geometries: { [type: string]: Feature[] } = {};

    markersData.forEach((marker) => {
      const f = new Feature(marker);
      let geo: Geometry = undefined;
      if (!_.isUndefined(marker['lat']) && !_.isUndefined(marker['lng'])) {
        geo = new Point(this.transformToMercator(parseFloat(marker['lng'].value), parseFloat(marker['lat'].value)));
      } else if (!_.isUndefined(marker['wkt']) && _.isUndefined(geo)) {
        geo = this.readWKT(marker['wkt'].value);
      }

      if (_.isUndefined(geo)) {
        const msg = `Result of SPARQL Select query does have neither
                    lat,lng nor wkt projection letiable. `;
        this.setState({ errorMessage: maybe.Just(msg) });
      } else {
        f.setGeometry(geo);

        const type = geo.getType();
        geometries[type] = geometries[type] ? [...geometries[type], f] : [f];
      }
    });

    return geometries;
  };

  private createLayer = (features: Feature[], type: string): VectorLayer => {
    const source = new Vector({ features });
    if (type === 'Point') {
      const clusterSource = new Cluster({ source, distance: 40 });
      return new AnimatedCluster({
        source: clusterSource,
        style: getMarkerStyle(),
        zIndex: 1, // we want to always have markers on top of polygons
      });
    }
    return new VectorLayer({
      source,
      style: (feature: Feature) => {
        const geometry = feature.getGeometry();
        const color = feature.get('color');
        return getFeatureStyle(geometry, 'rgba(150,80,20,0.25)');
      },
      zIndex: 0,
    });
  };

  private getTilesLayersFromTemplate() {
    return React.Children.map(this.props.children, (child: any) => {
      if (child.type.name === 'TilesLayer') {
        const tileslayer = new TileLayer({
          source: new XYZ({ url: child.props.url }),
        });
        tileslayer.set('level', child.props.level);
        tileslayer.set('name', child.props.name);
        tileslayer.set('identifier', child.props.identifier);
        this.addTilesLayer(tileslayer);
        return child;
      }
    });
  }

  private addTilesLayer(tileslayer) {
    //TODO: add existence constraints to avoid duplicates (with identifiers)
    this.tilesLayers.push(tileslayer);
  }

  private getAllTilesLayers() {
    return this.tilesLayers;
  }

  private getTilesLayerFromIdentifier(identifier) {
    let result;
    this.tilesLayers.forEach(function (tilesLayer) {
      if (tilesLayer.get('identifier') === identifier) {
        result = tilesLayer;
      }
    });
    return result;
  }

  private getOverlayLayer() {
    let overlayLayer;
    this.map.getLayers().forEach(function (currentLayer) {
      if (currentLayer.get('level') === 'overlay') {
        overlayLayer = currentLayer;
      }
    });
    return overlayLayer;
  }

  private renderMap(node, props, center, markers) {
    window.setTimeout(() => {
      const geometries = this.createGeometries(markers);
      const layers = _.mapValues(geometries, this.createLayer);
      let basemapLayers = [];
      const overlayLayers = [];

      //TODO: get all basemap Layers (from an attribute on the <tileslayer> component) and give them an ID
      //TODO: get all overlay layers and give them an ID
      this.tilesLayers.forEach(function (tileslayer) {
        if (tileslayer.get('level') === 'basemap') {
          basemapLayers.push(tileslayer);
        } else if (tileslayer.get('level') === 'overlay') {
          overlayLayers.push(tileslayer);
        }
      });

      //Fallback to default provider if no tiles-layers are specified in template
      if (!this.tilesLayers.length) {
        this.tilesLayers = [
          new TileLayer({
            source: new OSM(),
          }),
        ];
      } else {
        basemapLayers = [basemapLayers[0]];
      }
      const radius = 120;

      const map = new Map({
        controls: controlDefaults({
          attributionOptions: {
            collapsible: false,
          },
        }).extend([new AnnotateControl()]),
        //interactions: interaction.defaults({ mouseWheelZoom: false }),
        interactions: interactionDefaults({}),
        layers: [..._.values(basemapLayers), ..._.values(layers), this.vector],
        target: node,
        view: new View({
          center: this.transformToMercator(parseFloat(center.lng), parseFloat(center.lat)),
          zoom: 3,
          extent: props.mapOptions.extent,
        }),
      });

      this.layers = layers;
      this.map = map;

      /* Layer Spy functionality */

      node.addEventListener('mousemove', (event) => {
        this.mousePosition = map.getEventPixel(event);
        this.map.render();
      });

      node.addEventListener('mouseout', () => {
        this.mousePosition = null;
        this.map.render();
      });

      // asynch execute query and add markers
      this.addMarkersFromQuery(this.props, this.context);

      // TODO: popup only on features
      //this.initializeMarkerPopup(map);
      map.getView().fit(props.mapOptions.extent);

      window.addEventListener('resize', () => {
        map.updateSize();
      });

      this.map.on('moveend', () => {
        // Pass the bounding box as data in the event called when bounding box is changed
        const coordinates = this.map.getView().calculateExtent(this.map.getSize());
        this.BoundingBoxChanged({
          southWestLat: {
            value: String(coordinates[0]),
          },
          southWestLon: {
            value: String(coordinates[1]),
          },
          northEstLat: {
            value: String(coordinates[2]),
          },
          northEstLon: {
            value: String(coordinates[3]),
          },
        });
      });

      const zoom = this.props.fixZoomLevel ? this.props.fixZoomLevel : 12;
      const view = this.map.getView();

      view.setCenter(this.props.fixCenter);
      view.setZoom(zoom);

      this.map.addInteraction(this.modify);

      this.map.on()


    }, 1000);
  }

  public BoundingBoxChanged(boundingBox: Dictionary<QueryConstantParameter>) {
    trigger({ eventType: SemanticMapBoundingBoxChanged, source: this.props.id, data: boundingBox });
  }

  addMarkersFromQuery = (props: SemanticMapProps, context: ComponentContext) => {
    const { query } = props;

    if (query) {
      const stream = SparqlClient.select(query, { context: context.semanticContext });

      stream.onValue((res) => {
        const result = _.map(res.results.bindings, (v) => _.mapValues(v, (x) => x) as any);

        if (SparqlUtil.isSelectResultEmpty(res)) {
          this.setState({
            noResults: true,
            errorMessage: maybe.Nothing<string>(),
            isLoading: false,
          });
        } else {
          this.setState({
            noResults: false,
            errorMessage: maybe.Nothing<string>(),
            isLoading: false,
          });

          const geometries = this.createGeometries(result);
          this.updateLayers(geometries);
        }

        if (this.props.id) {
          trigger({ eventType: BuiltInEvents.ComponentLoaded, source: this.props.id, data: { results: result } });
        }
      });

      stream.onError((error) =>
        this.setState({
          errorMessage: maybe.Just(error),
          isLoading: false,
        })
      );

      if (this.props.id) {
        trigger({
          eventType: BuiltInEvents.ComponentLoading,
          source: this.props.id,
          data: stream,
        });
      }
    }
  };

  private updateLayers = (geometries: { [type: string]: Feature[] }) => {
    _.forEach(geometries, (features, type) => {
      let layer = this.layers[type];

      if (layer) {
        let source = layer.getSource();
        if (source instanceof Cluster) {
          source = source.getSource();
        }
        source.clear();
        source.addFeatures(features);
      } else {
        layer = this.createLayer(features, type);
        this.layers[type] = layer;
        this.map.addLayer(layer);
      }
    });
  };

  private calculateExtent() {
    const viewExtent = createEmpty();

    _.forEach(this.layers, (layer) => {
      let source = layer.getSource();
      if (source instanceof Cluster) {
        source = source.getSource();
      }
      extend(viewExtent, source.getExtent());
    });

    return viewExtent;
  }

  private createMap = () => {
    this.renderMap(
      findDOMNode(this.refs[MAP_REF]),
      this.props,
      {
        lng: parseFloat('0'),
        lat: parseFloat('0'),
      },
      []
    );
  };

  private getMarkerFromMapAsElements = () => {
    if (!_.isUndefined(this.layers)) {
      _.forEach(this.layers, (layer) => {
        const elementDiv = this.refs['ref-map-widget-elements'];
        let source = layer.getSource();
        if (source instanceof Cluster) {
          source = source.getSource();
        }
        const features = source.getFeaturesInExtent(source.getExtent());
        const d = findDOMNode(elementDiv);
        const template = this.state.tupleTemplate;

        _.forEach(features, (f) => {
          const html = SemanticMap.createPopupContent(f.getProperties(), template);
          const doc = new DOMParser().parseFromString(html, 'text/html');
          d.appendChild(doc.body.firstChild);
        });
      });
    }
  };

  private compileTemplatesInConfig = (config: SemanticMapConfig): void => {
    const defaultTemplate = `
        <semantic-link class="map-resource-link" data-uri="{{link.value}}">
        </semantic-link>
        <p>{{description.value}}</p>
    `;

    const template = maybe
      .fromNullable(this.handleDeprecatedLayout(config))
      .chain((tupleTemplate) => maybe.fromNullable(tupleTemplate))
      .getOrElse(defaultTemplate);

    this.appliedTemplateScope
      .compile(template)
      .then((tupleTemplate) => {
        this.setState({
          tupleTemplate: maybe.Just(tupleTemplate),
          errorMessage: maybe.Nothing<string>(),
        });
      })
      .catch((error) => {
        this.setState({ errorMessage: maybe.Just(error) });
      });
  };

  private handleDeprecatedLayout(props: SemanticMapConfig): string {
    if (_.has(props, 'layout')) {
      console.warn('layout property in semantic-map is deprecated, please use flat properties instead');
      return props['layout']['tupleTemplate'];
    } else {
      return props.tupleTemplate;
    }
  }
}

export class AnnotateControl extends Control {
  editingMode: boolean;

  constructor() {
    super({});

    // default editing mode
    this.editingMode = false;

    // Create edit button
    const button = document.createElement('button');
    button.type = 'button';
    button.className = 'ol-control';
    button.innerHTML = 'E';

    //
    const element = document.createElement('div');
    element.className = 'ol-feature ol-control';
    element.appendChild(button);
    Control.call(this, {
      element: element,
    });
    button.addEventListener('click', () => this.click());
  }

  click() {
    this.editingMode = !this.editingMode;

    trigger({
      eventType: SemanticMapToggleEditingMode,
      source: 'Annotate-button',
      data: this.editingMode,
    });
  }
}

function getMarkerStyle() {
  const styleCache = {};

  const clusterStyle = (size, radius, color) =>
    new Style({
      image: new Circle({
        radius,
        fill: new Fill({ color }),
      }),
      text: new Text({
        text: size.toString(),
        fill: new Fill({ color: '#fff' }),
      }),
    });

  return function (feature: Feature) {
    const features = feature.get('features');
    const size = features.length;

    const { value: color } = features[0].get('color') || { value: '#000' };

    let style = styleCache[`${size}${color}`];
    if (!style) {
      if (size === 1) {
        const geometry = feature.getGeometry();
        style = getFeatureStyle(geometry, color);
      } else {
        const radius = Math.max(8, Math.min(size * 0.75, 20));
        style = clusterStyle(size, radius, color);
      }

      styleCache[size] = style;
    }
    return [style];
  };
}

function getFeatureStyle(geometry: Geometry, color: string | undefined) {
  if (geometry instanceof Point || geometry instanceof MultiPoint) {
    return new Style({
      geometry,
      text: new Text({
        text: '\uf041',
        font: 'normal 22px FontAwesome',
        textBaseline: 'bottom',
        fill: new Fill({ color: color || '#000' }),
      }),
    });
  } else if (geometry instanceof GeometryCollection) {
    return geometry.getGeometries().map((geom) => getFeatureStyle(geom, color));
  }
  return new Style({
    geometry,
    fill: new Fill({ color: color || 'rgba(255, 255, 255, 0.5)' }),
    stroke: new Stroke({
      color: color || 'rgba(202, 105, 36, .3)',
      width: 1.25,
    }),
  });
}

function getPopupCoordinate(geometry: Geometry, coordinate: [number, number]) {
  if (geometry instanceof Point) {
    return geometry.getCoordinates();
  }
  if (geometry instanceof Polygon) {
    return geometry.getInteriorPoint().getCoordinates();
  } else if (geometry instanceof MultiPolygon) {
    const polygons = geometry.getPolygons();
    for (let i = 0; i < polygons.length; i++) {
      const polygon = polygons[i];
      if (polygon.intersectsCoordinate(coordinate)) {
        return getPopupCoordinate(polygon, coordinate);
      }
    }
  } else if (geometry instanceof GeometryCollection) {
    const geometries = geometry.getGeometries();
    for (let i = 0; i < geometries.length; i++) {
      const geometry = geometries[i];
      if (geometry.intersectsCoordinate(coordinate)) {
        return getPopupCoordinate(geometry, coordinate);
      }
    }
  }
  return geometry.getClosestPoint(coordinate);
}

export default SemanticMap;<|MERGE_RESOLUTION|>--- conflicted
+++ resolved
@@ -291,45 +291,26 @@
    * @param event
    */
   private setFeatureColor = (event: Event<any>) => {
-<<<<<<< HEAD
     if(event.targets[0] === this.props.id){
-      let new_color: string;
-      new_color = event.data;
-      const features_layer = this.map.getLayers().getArray().slice(-1).pop() as VectorLayer;
-
-      features_layer.getSource().getFeatures().forEach((feature) => {
-        feature.setStyle(
+      const newColor: string = event.data;
+      const featuresLayer = this.map.getLayers().getArray().slice(-1).pop() as VectorLayer;
+  
+      featuresLayer
+        .getSource()
+        .getFeatures()
+        .forEach((feature) => {
+          feature.setStyle(
             new Style({
               fill: new Fill({
-                color: new_color,
+                color: newColor,
               }),
               stroke: new Stroke({
-                color: new_color,
+                color: newColor,
               }),
             })
           );
-      });
-    }
-=======
-    const newColor: string = event.data;
-    const featuresLayer = this.map.getLayers().getArray().slice(-1).pop() as VectorLayer;
-
-    featuresLayer
-      .getSource()
-      .getFeatures()
-      .forEach((feature) => {
-        feature.setStyle(
-          new Style({
-            fill: new Fill({
-              color: newColor,
-            }),
-            stroke: new Stroke({
-              color: newColor,
-            }),
-          })
-        );
-      });
->>>>>>> aa01f7e4
+        });
+    }
   };
 
   /**
@@ -337,16 +318,10 @@
    * @param event
    */
   private setOverlayOpacity = (event: Event<any>) => {
-<<<<<<< HEAD
     if(event.targets[0] === this.props.id){
-      let new_opacity = event.data;
-      let overlay_layer = this.getOverlayLayer();
-      overlay_layer.setOpacity(new_opacity);
-    }
-=======
-    const newOpacity = event.data;
-    this.getOverlayLayer().setOpacity(newOpacity);
->>>>>>> aa01f7e4
+      const newOpacity = event.data;
+      this.getOverlayLayer().setOpacity(newOpacity);
+    }
   };
 
   /**
@@ -354,18 +329,13 @@
    * @param event
    */
   private setOverlaySwipe = (event: Event<any>) => {
-<<<<<<< HEAD
     if(event.targets[0] === this.props.id){
-      let new_swipeValue = event.data;
-      this.swipeValue = new_swipeValue;
-      this.map.render()
-    }
-  }
-=======
-    const newSwipeValue = event.data;
-    this.swipeValue = newSwipeValue;
-    this.map.render();
-  };
+      const newSwipeValue = event.data;
+      this.swipeValue = newSwipeValue;
+      this.map.render();
+    }
+  }
+
 
   initInteractions = () => {
     this.source = new VectorSource();
@@ -412,7 +382,6 @@
     this.map.removeInteraction(this.draw);
     this.map.removeInteraction(this.snap);
   };
->>>>>>> aa01f7e4
 
   private getInputCrs() {
     return this.props.mapOptions === undefined || this.props.mapOptions.crs === undefined
