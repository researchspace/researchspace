/**
 * ResearchSpace
 * Copyright (C) 2021, © Trustees of the British Museum
 *
 * This program is free software: you can redistribute it and/or modify
 * it under the terms of the GNU General Public License as published by
 * the Free Software Foundation, either version 3 of the License, or
 * (at your option) any later version.

 * This program is distributed in the hope that it will be useful,
 * but WITHOUT ANY WARRANTY; without even the implied warranty of
 * MERCHANTABILITY or FITNESS FOR A PARTICULAR PURPOSE.  See the
 * GNU General Public License for more details.
 *
 * You should have received a copy of the GNU General Public License
 * along with this program.  If not, see <http://www.gnu.org/licenses/>.
 */

package org.researchspace.sail.rest;

import java.util.Map;
import java.util.Objects;
import java.util.Optional;

import javax.ws.rs.core.MediaType;

import org.apache.commons.lang3.StringUtils;
import org.eclipse.rdf4j.model.BNode;
import org.eclipse.rdf4j.model.Literal;
import org.eclipse.rdf4j.model.Model;
import org.eclipse.rdf4j.model.Resource;
import org.eclipse.rdf4j.model.impl.SimpleValueFactory;
import org.eclipse.rdf4j.model.util.Models;
import org.eclipse.rdf4j.sail.config.SailConfigException;
import org.researchspace.repository.MpRepositoryVocabulary;

import com.beust.jcommander.internal.Maps;

/**
 * 
 * @author Janmaruko Hōrensō <@gspinaci>
 *
 */

public class RESTSailConfig extends AbstractServiceWrappingSailConfig {
<<<<<<< HEAD
=======

    public enum AUTH_LOCATION {
        PARAMETER, HEADER
    }

    public class RestAuthorization {
        private String type;
        private String key;
        private String value;
        private AUTH_LOCATION location;

        public AUTH_LOCATION getLocation() {
            return location;
        }

        public String getType() {
            return type;
        }

        public void setType(String type) {
            this.type = type;
        }

        public String getKey() {
            return key;
        }

        public void setKey(String key) {
            this.key = key;
        }

        public String getValue() {
            return value;
        }

        public void setValue(String value) {
            this.value = value;
        }

        public void setLocation(String location) {
            this.location = AUTH_LOCATION.valueOf(location.toUpperCase());
        }
    }

    public static final String JSON = "JSON";
>>>>>>> 9b0ece99

    private String httpMethod;

    /**
     * ContentType HTTP header
     */
    private String inputFormat;

    /**
     * Accept HTTP header
     */
    private String mediaType = MediaType.APPLICATION_JSON;

    /**
     * Additional HTTP headers
     */
    private Map<String, String> httpHeaders;

    /**
     * request per second
     */
    private Integer requestRateLimit;

    private String userAgent;

<<<<<<< HEAD
=======
    private RestAuthorization auth;

>>>>>>> 9b0ece99
    public RESTSailConfig() {
        super(RESTSailFactory.SAIL_TYPE);
        httpHeaders = Maps.newHashMap();
    }

    @Override
    public void parse(Model model, Resource implNode) throws SailConfigException {
        super.parse(model, implNode);

        // Get HTTP method from the model
        Models.objectLiteral(model.filter(implNode, MpRepositoryVocabulary.HTTP_METHOD, null))
                .ifPresent(lit -> setHttpMethod(lit.stringValue()));

        // Get input format
        Models.objectLiteral(model.filter(implNode, MpRepositoryVocabulary.INPUT_FORMAT, null))
<<<<<<< HEAD
                .ifPresent(lit -> setInputFormat(lit.stringValue()));

        // Get media_type
        Models.objectLiteral(model.filter(implNode, MpRepositoryVocabulary.MEDIA_TYPE, null))
                .ifPresent(lit -> setMediaType(lit.stringValue()));
=======
                .ifPresentOrElse(lit -> setInputFormat(lit.stringValue()), () -> setInputFormat(JSON));

        // Get media_type
        Models.objectLiteral(model.filter(implNode, MpRepositoryVocabulary.MEDIA_TYPE, null)).ifPresentOrElse(
                lit -> setMediaType(lit.stringValue()), () -> setMediaType(MediaType.APPLICATION_JSON));
>>>>>>> 9b0ece99

        // Get each httpheader
        Models.objectResources(model.filter(implNode, MpRepositoryVocabulary.HTTP_HEADER, null)).forEach(header -> {
            Optional<Literal> name = Models.objectLiteral(model.filter(header, MpRepositoryVocabulary.NAME, null));
            Optional<Literal> value = Models.objectLiteral(model.filter(header, MpRepositoryVocabulary.VALUE, null));

            if (name.isPresent() && value.isPresent())
                httpHeaders.put(name.get().stringValue(), value.get().stringValue());
        });

        Models.objectLiteral(model.filter(implNode, MpRepositoryVocabulary.REQUEST_RATE_LIMIT, null))
                .ifPresent(lit -> setRequestRateLimit(lit.intValue()));
        Models.objectLiteral(model.filter(implNode, MpRepositoryVocabulary.USER_AGENT, null))
                .ifPresent(lit -> setUserAgent(lit.stringValue()));
<<<<<<< HEAD
=======

        model.filter(implNode, MpRepositoryVocabulary.AUTHORIZATION_KEY, null).forEach(data -> {
            data.getObject();
        });

        // Set Authorization
        Models.objectLiteral(model.filter(implNode, MpRepositoryVocabulary.AUTHORIZATION_KEY, null))
                .ifPresent(lit -> setAuthKey(lit.stringValue()));

        Models.objectLiteral(model.filter(implNode, MpRepositoryVocabulary.AUTHORIZATION_VALUE, null))
                .ifPresent(lit -> setAuthValue(lit.stringValue()));

        Models.objectLiteral(model.filter(implNode, MpRepositoryVocabulary.AUTHORIZATION_LOCATION, null))
                .ifPresent(lit -> setAuthLocation(lit.stringValue()));
>>>>>>> 9b0ece99
    }

    @Override
    public Resource export(Model model) {
        Resource implNode = super.export(model);
        var vf = SimpleValueFactory.getInstance();

        // Store the HTTP method in the model
        if (!StringUtils.isEmpty(getHttpMethod())) {
            model.add(implNode, MpRepositoryVocabulary.HTTP_METHOD, vf.createLiteral(getHttpMethod()));
<<<<<<< HEAD
        }

        if (!StringUtils.isEmpty(getInputFormat())) {
            model.add(implNode, MpRepositoryVocabulary.INPUT_FORMAT, vf.createLiteral(getInputFormat()));
        }

        if (!StringUtils.isEmpty(getMediaType())) {
            model.add(implNode, MpRepositoryVocabulary.MEDIA_TYPE, vf.createLiteral(getMediaType()));
        }

        if (!Objects.isNull(httpHeaders) && httpHeaders.size() > 0) {
            for (Map.Entry<String, String> header : httpHeaders.entrySet()) {
                BNode root = vf.createBNode();

                model.add(implNode, MpRepositoryVocabulary.HTTP_HEADER, root);
                model.add(root, MpRepositoryVocabulary.NAME, vf.createLiteral(header.getKey()));
                model.add(root, MpRepositoryVocabulary.VALUE, vf.createLiteral(header.getValue()));
            }
        }

        if (getRequestRateLimit() != null) {
            model.add(implNode, MpRepositoryVocabulary.REQUEST_RATE_LIMIT, vf.createLiteral(getRequestRateLimit()));
        }

        if (getUserAgent() != null) {
            model.add(implNode, MpRepositoryVocabulary.USER_AGENT, vf.createLiteral(getUserAgent()));
        }

=======
        }

        if (!StringUtils.isEmpty(getInputFormat())) {
            model.add(implNode, MpRepositoryVocabulary.INPUT_FORMAT, vf.createLiteral(getInputFormat()));
        }

        if (!StringUtils.isEmpty(getMediaType())) {
            model.add(implNode, MpRepositoryVocabulary.MEDIA_TYPE, vf.createLiteral(getMediaType()));
        }

        if (!Objects.isNull(httpHeaders) && httpHeaders.size() > 0) {
            for (Map.Entry<String, String> header : httpHeaders.entrySet()) {
                BNode root = vf.createBNode();

                model.add(implNode, MpRepositoryVocabulary.HTTP_HEADER, root);
                model.add(root, MpRepositoryVocabulary.NAME, vf.createLiteral(header.getKey()));
                model.add(root, MpRepositoryVocabulary.VALUE, vf.createLiteral(header.getValue()));
            }
        }

        if (getRequestRateLimit() != null) {
            model.add(implNode, MpRepositoryVocabulary.REQUEST_RATE_LIMIT, vf.createLiteral(getRequestRateLimit()));
        }

        if (getUserAgent() != null) {
            model.add(implNode, MpRepositoryVocabulary.USER_AGENT, vf.createLiteral(getUserAgent()));
        }

        if (this.getAuth() != null) {

            if (this.getAuth().getKey() != null) {
                model.add(implNode, MpRepositoryVocabulary.AUTHORIZATION_KEY,
                        vf.createLiteral(this.getAuth().getKey()));
            }

            if (this.getAuth().getValue() != null) {
                model.add(implNode, MpRepositoryVocabulary.AUTHORIZATION_VALUE,
                        vf.createLiteral(this.getAuth().getValue()));
            }

            if (this.getAuth().getLocation() != null) {
                model.add(implNode, MpRepositoryVocabulary.AUTHORIZATION_LOCATION,
                        vf.createLiteral(this.getAuth().getLocation().toString()));
            }
        }

>>>>>>> 9b0ece99
        return implNode;
    }

    public String getHttpMethod() {
        return this.httpMethod;
    }

    public void setHttpMethod(String httpMethod) {
        this.httpMethod = httpMethod;
    }

    public String getInputFormat() {
        return this.inputFormat;
    }

    public void setInputFormat(String inputFormat) {
        this.inputFormat = inputFormat;
    }

    public String getMediaType() {
        return mediaType;
    }

    public void setMediaType(String mediaType) {
        this.mediaType = mediaType;
    }

    public Map<String, String> getHttpHeaders() {
        return this.httpHeaders;
    }

    public Integer getRequestRateLimit() {
        return requestRateLimit;
    }

    protected void setRequestRateLimit(int requestRateLimit) {
        this.requestRateLimit = requestRateLimit;
    }

    public String getUserAgent() {
        return userAgent;
    }

    protected void setUserAgent(String userAgent) {
        this.userAgent = userAgent;
    }
<<<<<<< HEAD
=======

    public RestAuthorization getAuth() {
        return auth;
    }

    public void initAuth() {
        if (this.auth == null)
            this.auth = new RestAuthorization();
    }

    public void setAuthKey(String key) {
        initAuth();
        this.auth.setKey(key);
    }

    public void setAuthValue(String value) {
        initAuth();
        this.auth.setValue(value);
    }

    public void setAuthLocation(String location) {
        initAuth();
        this.auth.setLocation(location);
    }
>>>>>>> 9b0ece99
}<|MERGE_RESOLUTION|>--- conflicted
+++ resolved
@@ -43,8 +43,6 @@
  */
 
 public class RESTSailConfig extends AbstractServiceWrappingSailConfig {
-<<<<<<< HEAD
-=======
 
     public enum AUTH_LOCATION {
         PARAMETER, HEADER
@@ -90,7 +88,6 @@
     }
 
     public static final String JSON = "JSON";
->>>>>>> 9b0ece99
 
     private String httpMethod;
 
@@ -116,11 +113,8 @@
 
     private String userAgent;
 
-<<<<<<< HEAD
-=======
     private RestAuthorization auth;
 
->>>>>>> 9b0ece99
     public RESTSailConfig() {
         super(RESTSailFactory.SAIL_TYPE);
         httpHeaders = Maps.newHashMap();
@@ -136,19 +130,11 @@
 
         // Get input format
         Models.objectLiteral(model.filter(implNode, MpRepositoryVocabulary.INPUT_FORMAT, null))
-<<<<<<< HEAD
-                .ifPresent(lit -> setInputFormat(lit.stringValue()));
-
-        // Get media_type
-        Models.objectLiteral(model.filter(implNode, MpRepositoryVocabulary.MEDIA_TYPE, null))
-                .ifPresent(lit -> setMediaType(lit.stringValue()));
-=======
                 .ifPresentOrElse(lit -> setInputFormat(lit.stringValue()), () -> setInputFormat(JSON));
 
         // Get media_type
         Models.objectLiteral(model.filter(implNode, MpRepositoryVocabulary.MEDIA_TYPE, null)).ifPresentOrElse(
                 lit -> setMediaType(lit.stringValue()), () -> setMediaType(MediaType.APPLICATION_JSON));
->>>>>>> 9b0ece99
 
         // Get each httpheader
         Models.objectResources(model.filter(implNode, MpRepositoryVocabulary.HTTP_HEADER, null)).forEach(header -> {
@@ -163,8 +149,6 @@
                 .ifPresent(lit -> setRequestRateLimit(lit.intValue()));
         Models.objectLiteral(model.filter(implNode, MpRepositoryVocabulary.USER_AGENT, null))
                 .ifPresent(lit -> setUserAgent(lit.stringValue()));
-<<<<<<< HEAD
-=======
 
         model.filter(implNode, MpRepositoryVocabulary.AUTHORIZATION_KEY, null).forEach(data -> {
             data.getObject();
@@ -179,7 +163,6 @@
 
         Models.objectLiteral(model.filter(implNode, MpRepositoryVocabulary.AUTHORIZATION_LOCATION, null))
                 .ifPresent(lit -> setAuthLocation(lit.stringValue()));
->>>>>>> 9b0ece99
     }
 
     @Override
@@ -190,7 +173,6 @@
         // Store the HTTP method in the model
         if (!StringUtils.isEmpty(getHttpMethod())) {
             model.add(implNode, MpRepositoryVocabulary.HTTP_METHOD, vf.createLiteral(getHttpMethod()));
-<<<<<<< HEAD
         }
 
         if (!StringUtils.isEmpty(getInputFormat())) {
@@ -219,35 +201,6 @@
             model.add(implNode, MpRepositoryVocabulary.USER_AGENT, vf.createLiteral(getUserAgent()));
         }
 
-=======
-        }
-
-        if (!StringUtils.isEmpty(getInputFormat())) {
-            model.add(implNode, MpRepositoryVocabulary.INPUT_FORMAT, vf.createLiteral(getInputFormat()));
-        }
-
-        if (!StringUtils.isEmpty(getMediaType())) {
-            model.add(implNode, MpRepositoryVocabulary.MEDIA_TYPE, vf.createLiteral(getMediaType()));
-        }
-
-        if (!Objects.isNull(httpHeaders) && httpHeaders.size() > 0) {
-            for (Map.Entry<String, String> header : httpHeaders.entrySet()) {
-                BNode root = vf.createBNode();
-
-                model.add(implNode, MpRepositoryVocabulary.HTTP_HEADER, root);
-                model.add(root, MpRepositoryVocabulary.NAME, vf.createLiteral(header.getKey()));
-                model.add(root, MpRepositoryVocabulary.VALUE, vf.createLiteral(header.getValue()));
-            }
-        }
-
-        if (getRequestRateLimit() != null) {
-            model.add(implNode, MpRepositoryVocabulary.REQUEST_RATE_LIMIT, vf.createLiteral(getRequestRateLimit()));
-        }
-
-        if (getUserAgent() != null) {
-            model.add(implNode, MpRepositoryVocabulary.USER_AGENT, vf.createLiteral(getUserAgent()));
-        }
-
         if (this.getAuth() != null) {
 
             if (this.getAuth().getKey() != null) {
@@ -266,7 +219,6 @@
             }
         }
 
->>>>>>> 9b0ece99
         return implNode;
     }
 
@@ -313,8 +265,6 @@
     protected void setUserAgent(String userAgent) {
         this.userAgent = userAgent;
     }
-<<<<<<< HEAD
-=======
 
     public RestAuthorization getAuth() {
         return auth;
@@ -339,5 +289,4 @@
         initAuth();
         this.auth.setLocation(location);
     }
->>>>>>> 9b0ece99
 }