<semantic-form [[> rsp:FormDefaults]] 
                persistence='{"type": "sparql", "targetInsertGraphIri": "{{#if scheme}}{{scheme}}{{else}}http://www.researchspace.org/resource/g/data{{/if}}", "repository":"{{#if scheme}}authorities{{else}}default{{/if}}"}'
                new-subject-template='{{#if scheme}}{{scheme}}/{{{{raw}}}}{{UUID}}{{{{/raw}}}}{{else}}/person/{{{{raw}}}}{{UUID}}{{{{/raw}}}}{{/if}}'
                fields='[[fieldDefinitions
                            classtype="http://www.w3.org/1999/02/22-rdf-syntax-ns#type"
                            inScheme="http://www.researchspace.org/pattern/system/entity/is_listed_in"
                            entity_formRecord="http://www.researchspace.org/pattern/system/entity/formRecord"
                            
                            entity_image_main_representation="http://www.researchspace.org/pattern/system/entity/main_image"
                            entity_image="http://www.researchspace.org/pattern/system/entity/images"
                            entity_document="http://www.researchspace.org/pattern/system/entity/documents"
                            entity_video="http://www.researchspace.org/pattern/system/entity/subject_of_video"
                            entity_audio="http://www.researchspace.org/pattern/system/entity/subject_of_audio"
                            entity_3d_model="http://www.researchspace.org/pattern/system/entity/subject_of_3Dmodel"
                            entity_has_representation="http://www.researchspace.org/pattern/system/entity/has_representation"
                            entity_represents_range="http://www.researchspace.org/pattern/system/entity/represents_range"
                            entity_web_URL="http://www.researchspace.org/pattern/system/entity/web_URL_embed"
                            
                            person_signature="http://www.researchspace.org/pattern/system/person/signature_image"

                            entity_primary_appellation="http://www.researchspace.org/pattern/system/entity/primary_appellation"
                            actor_alsoKnownAs="http://www.researchspace.org/pattern/system/actor/alsoKnownAs"
                            person_name_native_language="http://www.researchspace.org/pattern/system/person/name_native_language"
                            person_family_name="http://www.researchspace.org/pattern/system/person/family_name"
                            entity_description="http://www.researchspace.org/pattern/system/entity/description"
                            person_profession="http://www.researchspace.org/pattern/system/person/profession"
                            person_gender="http://www.researchspace.org/pattern/system/person/gender"
                            actor_nationality="http://www.researchspace.org/pattern/system/actor/nationality"
                            actor_contact_point="http://www.researchspace.org/pattern/system/actor/contact_point"
                            actor_residence="http://www.researchspace.org/pattern/system/actor/has_current_or_former_residence"
                            entity_preferred_id="http://www.researchspace.org/pattern/system/entity/preferred_identifier"
                            entity_id="http://www.researchspace.org/pattern/system/entity/identifier"
                            
                            person_has_parent="http://www.researchspace.org/pattern/system/person/parent"
                            person_is_parent_of="http://www.researchspace.org/pattern/system/person/is_parent_of"
                            person_relationship="http://www.researchspace.org/pattern/system/person/relationship"
                            actor_is_current_or_former_member_of="http://www.researchspace.org/pattern/system/actor/is_current_or_former_member_of"
                            actor_is_member_range="http://www.researchspace.org/pattern/system/actor/PC107_has_current_or_former_member_range"

                            person_was_born="http://www.researchspace.org/pattern/system/person/birth"
                            person_death="http://www.researchspace.org/pattern/system/person/death"
                            person_gave_birth="http://www.researchspace.org/pattern/system/person/gave_birth"
                            person_was_father_for="http://www.researchspace.org/pattern/system/person/was_father_for"
                            actor_carried_out_by_range="http://www.researchspace.org/pattern/system/actor/PC14_carried_out_by_range"
                            actor_participated_in_event="http://www.researchspace.org/pattern/system/actor/PC11_participated_in_event"
                            actor_acquired_title_through="http://www.researchspace.org/pattern/system/actor/acquired_title_through"
                            actor_surrendered_title_through="http://www.researchspace.org/pattern/system/actor/surrendered_title_through"
                            actor_received_custody_through="http://www.researchspace.org/pattern/system/actor/received_custody_through"
                            actor_surrendered_custody_through="http://www.researchspace.org/pattern/system/actor/surrendered_custody_through"
                            actor_joined_by="http://www.researchspace.org/pattern/system/actor/joined_by"
                            actor_left_by="http://www.researchspace.org/pattern/system/actor/leaving_group"
                            persistent_item_present_at="http://www.researchspace.org/pattern/system/persistent_item/present_at"
                            persistent_item_brought_into_existence_by="http://www.researchspace.org/pattern/system/persistent_item/brought_into_existence_by"
                            persistent_item_taken_out_of_existence_by="http://www.researchspace.org/pattern/system/persistent_item/taken_out_of_existence_by"
                            entity_influenced_activity="http://www.researchspace.org/pattern/system/entity/influenced_activity"
                            entity_motivated_activity="http://www.researchspace.org/pattern/system/entity/motivated_activity"
                            entity_attributed_by_attribute_assignment="http://www.researchspace.org/pattern/system/entity/attributed_by_attribute_assignment"
                            entity_assigned_by_attribute_assignment="http://www.researchspace.org/pattern/system/entity/assigned_by_attribute_assignment"
                            entity_measurement="http://www.researchspace.org/pattern/system/entity/measurement"

                            actor_former_or_current_owner_of="http://www.researchspace.org/pattern/system/actor/former_or_current_owner_of"
                            actor_current_owner_of="http://www.researchspace.org/pattern/system/actor/current_owner_of"
                            actor_possesses_right="http://www.researchspace.org/pattern/system/actor/possesses_right"
                            actor_has_right_on="http://www.researchspace.org/pattern/system/actor/has_right_on"
                            actor_former_or_current_keeper_of="http://www.researchspace.org/pattern/system/actor/former_or_current_keeper_of"
                            actor_current_keeper_of="http://www.researchspace.org/pattern/system/actor/current_keeper_of"

                            actor_former_or_current_curator_of="http://www.researchspace.org/pattern/system/actor/former_or_current_curator_of"
                            entity_depicts_range="http://www.researchspace.org/pattern/system/entity/depicts_range"
                            entity_subject_of="http://www.researchspace.org/pattern/system/entity/subject_of_propositional_object"
                            entity_refers_to_range="http://www.researchspace.org/pattern/system/entity/refers_to_range"
                        ]]'
>

  <div class="form-scroll-area {{#if nested}}nested-form{{/if}}">
    <semantic-form-hidden-input for="classtype" default-value='http://www.cidoc-crm.org/cidoc-crm/E21_Person'></semantic-form-hidden-input>
    
    {{#if scheme}}
      <semantic-form-hidden-input for="inScheme" default-value="{{scheme}}"></semantic-form-hidden-input>  
    {{/if}}

      <rs-tabs id="{{viewId}}-form-tabs" class-name="form-tabs">
          <rs-tab event-key="detail" title="Details">
            <div class="form-details-container">
              <div style="overflow-x: auto;">
                {{#if apiResourceName}}
                    <div class="focused-input-container">
                        <semantic-form-text-input for="entity_primary_appellation" label="Full name" placeholder="Enter person full name / known as" default-value="{{apiResourceName}}" force-defaults=true> </semantic-form-text-input>
                    </div>
                {{else}}
                    <semantic-form-text-input for="entity_primary_appellation" label="Full name" placeholder="Enter person full name / known as"> </semantic-form-text-input>
                {{/if}}

                {{#if apiResourceURI}}
                  <div style="padding-top: 20px;">
                    <span>Imported from: </span>
                    <a class="text-link-action" target="_blank" href="{{apiResourceURI}}" title="{{apiResourceURI}}">{{apiResourceURI}}</a>
                  </div>
                {{else}}
                  {{#if node}}
                    <semantic-query query='SELECT ?resource ?sourceURI WHERE {
                                            BIND(<{{node}}> AS ?resource)

                                            ?resource crm:P129i_is_subject_of ?entityFormRecord .
                                            ?entityFormRecord crm:P2_has_type <http://www.researchspace.org/resource/system/vocab/resource_type/entity_form_record> . 
                                            ?entityFormRecord crmdig:L11i_was_output_of ?entityFormRecordCreation .
                                            ?entityFormRecordCreation crm:P2_has_type <http://www.researchspace.org/resource/system/vocab/resource_type/entity_form_record_creation> .

                                            ?entityFormRecordCreation crm:P134_continued ?importFromExternalSource .
                                            ?importFromExternalSource crm:P2_has_type <http://www.researchspace.org/resource/system/vocab/resource_type/import_from_external_source> .
                                            ?importFromExternalSource crmdig:L14_transferred ?sourceURI .
                                            ?sourceURI crm:P2_has_type <http://www.researchspace.org/resource/system/vocab/digital_object_type/web_link> .
                                        }'
                                template='{{> template}}'
                    >
                        
                        <template id='template'>
                            <div>
                                <div style="padding-top: 20px;">
                                    <span>Imported from: </span>
                                    <a class="text-link-action" target="_blank" href="{{bindings.0.sourceURI.value}}" title="{{bindings.0.sourceURI.value}}">{{bindings.0.sourceURI.value}}</a>
                                </div>
                            </div>
                        </template>
                    </semantic-query>
                  {{/if}}
                {{/if}}

                <semantic-form-text-input for="actor_alsoKnownAs" label="Also known as" placeholder="Enter person additional name / also known as"> </semantic-form-text-input>
                <semantic-form-text-input for="person_name_native_language" label="Name in native language" placeholder="Enter person name in native language" languages='["ar","de","el","es","fr","ga","it","ja","ko","nl","zh","zh-CN","zh-TW"]' require-language=true> </semantic-form-text-input>
                <semantic-form-text-input for="person_family_name" label="Family name" placeholder="Enter person family name"> </semantic-form-text-input>
<<<<<<< HEAD
                
                [[> rsp:FormSubjectListedinAuthority membershipProperty='crm:P71i_is_listed_in']]
=======
>>>>>>> 6150c87b

                {{#if apiResourceDescription}}
                    <div class="focused-input-container">
                        <semantic-form-text-input for="entity_description" label="Description" placeholder="Enter description/comment" multiline='true' default-value="{{apiResourceDescription}}"> </semantic-form-text-input>
                    </div>
                {{else}}
                    <semantic-form-text-input for="entity_description" label="Description" placeholder="Enter description/comment" multiline='true'> </semantic-form-text-input>
                {{/if}}

                <semantic-form-tree-picker-input    for='person_profession' 
                                                    label="Profession" 
                                                    close-dropdown-on-selection='false'
                                                    placeholder="Select profession" 
                                                    tree-patterns='{"scheme": "<http://www.researchspace.org/resource/vocab/profession>", 
                                                                    "schemePattern": "?item <http://www.cidoc-crm.org/cidoc-crm/P71i_is_listed_in> <http://www.researchspace.org/resource/vocab/profession>",
                                                                    "relationPattern": "?item crm:P107i_is_current_or_former_member_of ?parent",
                                                                    "labelPattern": "?item crm:P1_is_identified_by ?appellation . 
                                                                                    ?appellation a crm:E41_Appellation . 
                                                                                    ?appellation crm:P2_has_type <http://www.researchspace.org/resource/system/vocab/resource_type/primary_appellation> . 
                                                                                    ?appellation crm:P190_has_symbolic_content ?label ." }'
                                                
                                                    nested-form-template='{{{{raw}}}}{{> forms:Group nested=true editable=true mode="new"
                                                                                        scheme="http://www.researchspace.org/resource/vocab/profession"
                                                                                        entityType="profession" }}{{{{/raw}}}}'

                                                    scheme-page-button-config='{"iri": "http://www.researchspace.org/resource/ThinkingFrames",
                                                                                "view": "authority-list",
                                                                                "scheme": "http://www.researchspace.org/resource/vocab/profession",
                                                                                "tooltip": "Open list of professions"
                                                                            }'

                                                    query-item-label='SELECT ?label WHERE {
                                                                        ?item crm:P1_is_identified_by ?appellation . 
                                                                        ?appellation a crm:E41_Appellation . 
                                                                        ?appellation crm:P2_has_type <http://www.researchspace.org/resource/system/vocab/resource_type/primary_appellation> . 
                                                                        ?appellation crm:P190_has_symbolic_content ?label .
                                                                    }'
                ></semantic-form-tree-picker-input>

                <semantic-form-select-input for='person_gender' 
                                            label="Gender"
                                            placeholder="Select gender"
                                            nested-form-templates='[ 
                                                {
                                                    "label": "Gender",
                                                    "nestedForm": "{{{{raw}}}}{{> \"http://www.researchspace.org/resource/system/forms/Type\" nested=true editable=true mode=\"new\" 
                                                                                    scheme=\"http://www.researchspace.org/resource/vocab/person_gender\"
                                                                                    entityType=\"gender\" }}
                                                                {{{{/raw}}}}"
                                                }
                                                ]'>
                </semantic-form-select-input>
                
                <semantic-form-tree-picker-input    for="actor_nationality" 
                                                    label="Nationality"
                                                    placeholder="Select nationality"
                                                    tree-patterns='{"scheme": "<http://www.researchspace.org/resource/vocab/nationality>", 
                                                                    "schemePattern": "?item <http://www.cidoc-crm.org/cidoc-crm/P71i_is_listed_in> <http://www.researchspace.org/resource/vocab/nationality>",
                                                                    "relationPattern": "?item crm:P107i_is_current_or_former_member_of ?parent",
                                                                    "labelPattern": "?item crm:P1_is_identified_by ?appellation . 
                                                                                    ?appellation a crm:E41_Appellation . 
                                                                                    ?appellation crm:P2_has_type <http://www.researchspace.org/resource/system/vocab/resource_type/primary_appellation> . 
                                                                                    ?appellation crm:P190_has_symbolic_content ?label ." }'

                                                    nested-form-template='{{{{raw}}}}{{> forms:Group nested=true editable=true mode="new"
                                                                                            scheme="http://www.researchspace.org/resource/vocab/nationality"
                                                                                            entityType="nationality" }}{{{{/raw}}}}'
                                                                                            
                                                    scheme-page-button-config='{"iri": "http://www.researchspace.org/resource/ThinkingFrames",
                                                                                "view": "authority-list",
                                                                                "scheme": "http://www.researchspace.org/resource/vocab/nationality",
                                                                                "tooltip": "Open list of nationalities"
                                                                                }'

                                                    query-item-label='SELECT ?label WHERE {
                                                                        ?item crm:P1_is_identified_by ?appellation . 
                                                                        ?appellation a crm:E41_Appellation . 
                                                                        ?appellation crm:P2_has_type <http://www.researchspace.org/resource/system/vocab/resource_type/primary_appellation> . 
                                                                        ?appellation crm:P190_has_symbolic_content ?label .
                                                                    }'
                ></semantic-form-tree-picker-input> 

                <div class="inline-composite-container">
                  <semantic-form-composite-input  for="actor_contact_point" 
                                                  label="Contact detail"
                                                  new-subject-template="/contact_point/{{{{raw}}}}{{UUID}}{{{{/raw}}}}" 
                                                  fields='[[fieldDefinitions
                                                              classtype="http://www.w3.org/1999/02/22-rdf-syntax-ns#type"
                                                              
                                                              appellation_type="http://www.researchspace.org/pattern/system/appellation/type"
                                                              contact_point_type="http://www.researchspace.org/pattern/system/contact_point/type"
                                                              contact_point_text="http://www.researchspace.org/pattern/system/contact_point/text"
                                                      ]]'>
          
                      <semantic-form-hidden-input for="classtype" default-value='http://www.cidoc-crm.org/cidoc-crm/E41_Appellation'> </semantic-form-hidden-input>
                      <semantic-form-hidden-input for="appellation_type" default-value='http://www.researchspace.org/resource/system/vocab/appellation/contact_point'> </semantic-form-hidden-input>
                      
                      <div class="form-inline-inputs">
                          <div style="flex: 1;">
                              <semantic-form-select-input for='contact_point_type' 
                                                          label="Contact point" 
                                                          render-header="false"
                                                          placeholder="Select contact type" 
                                                          nested-form-templates='[ 
                                                          {
                                                              "label": "Contact type",
                                                              "nestedForm": "{{{{raw}}}}{{> \"http://www.researchspace.org/resource/system/forms/Type\" nested=true editable=true mode=\"new\" 
                                                                                              scheme=\"http://www.researchspace.org/resource/vocab/contact_point_type\"
                                                                                              entityType=\"contact type\" }}
                                                                              {{{{/raw}}}}"
                                                          }
                                                          ]'> 
                              </semantic-form-select-input>  
                          </div>
                          <div style="flex: 1;">
                              <semantic-form-text-input for='contact_point_text' render-header=false placeholder="Enter contact detail"></semantic-form-text-input>
                          </div>
                      </div>
                      
                  </semantic-form-composite-input>
                </div>

                <semantic-form-autocomplete-input for='actor_residence' 
                                                label="Residence" 
                                                placeholder="Select current or former residence" 
                                                nested-form-templates='[[> Platform:NestedFormTemplates_places]]'>  
                </semantic-form-autocomplete-input> 

                <semantic-form-autocomplete-input   for="entity_preferred_id" 
                                                    label="Preferred identifier"
                                                    placeholder="Select preferred identifier" 
                                                    nested-form-templates='[ 
                                                        {
                                                            "label": "Identifier",
                                                            "nestedForm":   "{{{{raw}}}}{{> \"http://www.researchspace.org/resource/system/forms/Identifier\" nested=true editable=true mode=\"new\" }}
                                                                            {{{{/raw}}}}"
                                                        }
                                                    ]'>
                </semantic-form-autocomplete-input>

                <semantic-form-autocomplete-input   for="entity_id" 
                                                    label="Other identifier"
                                                    placeholder="Select other identifier" 
                                                    nested-form-templates='[[> Platform:NestedFormTemplates_appellations]]'>
                </semantic-form-autocomplete-input>

              </div>
              [[> rsp:FormAssetSidebar signature=true]]
            </div>
          </rs-tab>

          <rs-tab event-key="relationship" title="Actors">
              
              <semantic-form-autocomplete-input   for='person_has_parent' 
                                                  label="Has parents" 
                                                  placeholder="Select person" 
                                                  nested-form-templates='[ 
                                                      {
                                                          "label": "Person",
                                                          "nestedForm": "{{{{raw}}}}
                                                                              {{> \"http://www.researchspace.org/resource/system/forms/Person\" nested=true editable=true mode=\"new\"}}
                                                                          {{{{/raw}}}}"
                                                      }
                                                  ]'>
              </semantic-form-autocomplete-input> 
            
              <semantic-form-autocomplete-input   for='person_is_parent_of' 
                                                  label="Is parent of" 
                                                  placeholder="Select person" 
                                                  nested-form-templates='[ 
                                                      {
                                                          "label": "Person",
                                                          "nestedForm": "{{{{raw}}}}
                                                                              {{> \"http://www.researchspace.org/resource/system/forms/Person\" nested=true editable=true mode=\"new\"}}
                                                                          {{{{/raw}}}}"
                                                      }
                                                  ]'>
              </semantic-form-autocomplete-input> 

              <div class="inline-composite-container">
                  <semantic-form-composite-input  for="person_relationship" 
                                                  label="Relationship"
                                                  new-subject-template="/person_relationship/{{{{raw}}}}{{UUID}}{{{{/raw}}}}" 
                                                  fields='[[fieldDefinitions
                                                              classtype="http://www.w3.org/1999/02/22-rdf-syntax-ns#type"
                                                              relationship_type="http://www.researchspace.org/pattern/system/relationship/type"
                                                              relationship_bound_to_person="http://www.researchspace.org/pattern/system/relationship/bound_to_person"
                                                      ]]'>

                      <semantic-form-hidden-input for="classtype" default-value='http://www.researchspace.org/ontology/Relationship'> </semantic-form-hidden-input>
                  
                      <div class="form-inline-inputs">
                          <div style="min-width: 350px;">
                              <semantic-form-tree-picker-input    for='relationship_type' 
                                                                  label="Type"
                                                                  render-header=false 
                                                                  placeholder="Select type"
                                                                  tree-patterns='{"scheme": "<http://www.researchspace.org/resource/vocab/personal_relationship_type>", 
                                                                                  "schemePattern": "?item <http://www.cidoc-crm.org/cidoc-crm/P71i_is_listed_in> <http://www.researchspace.org/resource/vocab/personal_relationship_type>",
                                                                                  "relationPattern": "?item crm:P127_has_broader_term ?parent"}'

                                                                  nested-form-template='{{{{raw}}}}{{> forms:Type nested=true editable=true mode="new"
                                                                                                          scheme="http://www.researchspace.org/resource/vocab/personal_relationship_type"
                                                                                                          entityType="relationship type" }}{{{{/raw}}}}'
                                                                                                          
                                                                  scheme-page-button-config='{"iri": "http://www.researchspace.org/resource/ThinkingFrames",
                                                                                              "view": "authority-list",
                                                                                              "scheme": "http://www.researchspace.org/resource/vocab/personal_relationship_type",
                                                                                              "tooltip": "Open list of relationship types"
                                                                                              }'

                                                                  query-item-label='SELECT ?label WHERE {
                                                                                      ?item skos:prefLabel ?label .
                                                                                  }'
                              ></semantic-form-tree-picker-input>  
                          </div>
                          <div style="flex: 1;">
                              <semantic-form-autocomplete-input   for='relationship_bound_to_person' 
                                                                  render-header="false"
                                                                  placeholder="Select person" 
                                                                  nested-form-templates='[ 
                                                                      {
                                                                          "label": "Person",
                                                                          "nestedForm": "{{{{raw}}}}
                                                                                          {{> \"http://www.researchspace.org/resource/system/forms/Person\" nested=true editable=true mode=\"new\"}}
                                                                                      {{{{/raw}}}}"
                                                                      }
                                                                  ]'> 
                              </semantic-form-autocomplete-input>  
                          </div>
                      </div>
                      
                  </semantic-form-composite-input>
              </div>
              
              {{#if node}}
                  <div style="margin-top: 15px;" class="person-relationship-table">
                      <semantic-table id='person-relationship-table-id'
                                      query='SELECT DISTINCT ?person ?personName ?relationship ?relationshipTypeLabel WHERE {
                                              BIND(<{{node}}> as ?subject) .
                                              
                                              ?subject rs:PX_is_bind_by ?relationship .
                                              ?relationship a rs:Relationship .
                                              ?relationship rs:PX_to ?person .
                                              ?person a crm:E21_Person .
                                              ?relationship crm:P2_has_type ?relationshipType .
                                              ?relationshipType skos:prefLabel ?relationshipTypeLabel .
                                      
                                              ?person crm:P1_is_identified_by ?appellation .
                                              ?appellation a crm:E41_Appellation .
                                              ?appellation crm:P2_has_type <http://www.researchspace.org/resource/system/vocab/resource_type/primary_appellation> .
                                              ?appellation crm:P190_has_symbolic_content ?personName .

                                          } ORDER BY ?relationshipType ?personName'

                                      options='{"showFilter":true, "resultsPerPage":10}' 
                                      column-configuration='[
                                                                  {"displayName": "Person", "variableName": "personName" },
                                                                  {"displayName": "Relationship", "cellTemplate": "{{> relationshipType}}"}
                                                              ]'   
                      > 
                  
                          <template id='relationshipType'>
                              <span>{{relationshipTypeLabel.value}}</span>
                              {{#if resourceLabelPattern}}
                                  <semantic-query query="SELECT ?label WHERE {
                                                              BIND(<{{node}}> as ?item) .
                                                              {{resourceLabelPattern}}
                                                          }"
                                                  template='{{> template}}'>

                                      <template id='template'>
                                          <span>&nbsp; {{bindings.0.label.value}}</span>
                                      </template>
                                  </semantic-query>
                              {{/if}}
                          </template>
                  
                      </semantic-table>
                  </div>
              {{/if}}

              {{#if scheme}}
                  <semantic-form-tree-picker-input    for="actor_is_current_or_former_member_of" 
                                                      label="Is member of" 
                                                      placeholder="Select group that the person is current or former member of" 
                                                      close-dropdown-on-selection='false'
                                                      default-values='[{{#if broader}}"{{broader}}"{{/if}}]' 
                                                      tree-patterns='{"scheme": "{{scheme}}",
                                                                                  "schemePattern": "?item crm:P71i_is_listed_in <{{scheme}}> .",
                                                                                  "relationPattern": "?item crm:P107i_is_current_or_former_member_of ?parent",
                                                                                  "labelPattern": "?item crm:P1_is_identified_by ?appellation . 
                                                                                                  ?appellation a crm:E41_Appellation . 
                                                                                                  ?appellation crm:P2_has_type <http://www.researchspace.org/resource/system/vocab/resource_type/primary_appellation> . 
                                                                                                  ?appellation crm:P190_has_symbolic_content ?label ." }'
          
                                                      query-item-label='SELECT ?label WHERE {
                                                                          ?item crm:P1_is_identified_by ?appellation .
                                                                          ?appellation a crm:E41_Appellation .
                                                                          ?appellation crm:P2_has_type <http://www.researchspace.org/resource/system/vocab/resource_type/primary_appellation> .
                                                                          ?appellation crm:P190_has_symbolic_content ?label .
                                                                      }'
                  ></semantic-form-tree-picker-input>
              {{else}}
                  <div class="inline-composite-container">
                      <semantic-form-composite-input for="actor_is_member_range"
                                                          label="Is member of" 
                                                          new-subject-template="/PC107_has_current_or_former_member/{{{{raw}}}}{{UUID}}{{{{/raw}}}}"
                                                          fields='[[fieldDefinitions
                                                                      classtype="http://www.w3.org/1999/02/22-rdf-syntax-ns#type"
          
                                                                      has_member_group_domain="http://www.researchspace.org/pattern/system/has_member/group_domain"
                                                                      has_member_kind_of_member="http://www.researchspace.org/pattern/system/has_member/kind_of_member"
                                                                  ]]'>
          
                                  <semantic-form-hidden-input for="classtype" default-value='http://www.cidoc-crm.org/cidoc-crm/PC107_has_current_or_former_member'> </semantic-form-hidden-input>
          
                                  <div class="form-inline-inputs">
                                      <div style="flex: 1;">
                                          <semantic-form-autocomplete-input   for='has_member_group_domain' 
                                                                              render-header="false"
                                                                              placeholder="Select group of which the person is or has been a member of"
                                                                              nested-form-templates='[ 
                                                                              {
                                                                                  "label": "Group",
                                                                                  "nestedForm": "{{{{raw}}}}
                                                                                                  {{> \"http://www.researchspace.org/resource/system/forms/Group\" nested=true editable=true mode=\"new\"}}
                                                                                              {{{{/raw}}}}"
                                                                              }
                                                                              ]'> 
                                          </semantic-form-autocomplete-input>
                                      </div>
                                      <div style="flex: 1;">
                                          <semantic-form-tree-picker-input  for="has_member_kind_of_member" 
                                                                              label="kind of member" 
                                                                              render-header="false"
                                                                              placeholder="Select kind of member"
                                                                              close-dropdown-on-selection='true'
                                                                              tree-patterns='{"scheme": "<http://www.researchspace.org/resource/vocab/actor_role>", 
                                                                                              "schemePattern": "?item <http://www.cidoc-crm.org/cidoc-crm/P71i_is_listed_in> <http://www.researchspace.org/resource/vocab/actor_role>",
                                                                                              "relationPattern": "?item crm:P127_has_broader_term ?parent"}'
              
                                                                              scheme-page-button-config='{"iri": "http://www.researchspace.org/resource/ThinkingFrames",
                                                                                                          "view": "authority-list",
                                                                                                          "scheme": "http://www.researchspace.org/resource/vocab/actor_role",
                                                                                                          "tooltip": "Open list of roles"
                                                                                                      }'
                                                                              
                                                                              nested-form-template='{{{{raw}}}}{{> forms:Type nested=true editable=true mode="new"
                                                                                                                  scheme="http://www.researchspace.org/resource/vocab/actor_role"
                                                                                                                  entityType="role" }}{{{{/raw}}}}'
              
                                                                              query-item-label='SELECT ?label WHERE {
                                                                                                  ?item skos:prefLabel ?label .
                                                                                              }'>
                                          </semantic-form-tree-picker-input>
                                      </div>
                                  </div>
                      </semantic-form-composite-input>
                  </div>
              {{/if}}
    
          </rs-tab>

          <rs-tab event-key="event" title="Events">
              
              <semantic-form-autocomplete-input   for='person_was_born' 
                                                  label="Birth"
                                                  placeholder="Select birth event in which the person was born" 
                                                  nested-form-templates='[ 
                                                    {
                                                      "label": "Birth",
                                                      "nestedForm": "{{{{raw}}}}
                                                                        {{> \"http://www.researchspace.org/resource/system/forms/Birth\" nested=true editable=true mode=\"new\"}}
                                                                    {{{{/raw}}}}"
                                                    }
                                                  ]'>
              </semantic-form-autocomplete-input>

              <semantic-form-autocomplete-input   for='person_death' 
                                                  label="Death"
                                                  placeholder="Select death event in which the person died" 
                                                  nested-form-templates='[ 
                                                    {
                                                      "label": "Death",
                                                      "nestedForm": "{{{{raw}}}}
                                                                        {{> \"http://www.researchspace.org/resource/system/forms/Death\" nested=true editable=true mode=\"new\"}}
                                                                    {{{{/raw}}}}"
                                                    }
                                                  ]'>
              </semantic-form-autocomplete-input>

              <semantic-form-autocomplete-input   for='person_gave_birth' 
                                                  label="Gave birth"
                                                  placeholder="Select birth event in which the person has the role of birth-giving mother" 
                                                  nested-form-templates='[ 
                                                    {
                                                      "label": "Birth",
                                                      "nestedForm": "{{{{raw}}}}
                                                                        {{> \"http://www.researchspace.org/resource/system/forms/Birth\" nested=true editable=true mode=\"new\"}}
                                                                    {{{{/raw}}}}"
                                                    }
                                                  ]'>
              </semantic-form-autocomplete-input>

              <semantic-form-autocomplete-input   for='person_was_father_for' 
                                                  label="Was father for"
                                                  placeholder="Select birth event in which the person has the role of biological father" 
                                                  nested-form-templates='[ 
                                                    {
                                                      "label": "Birth",
                                                      "nestedForm": "{{{{raw}}}}
                                                                        {{> \"http://www.researchspace.org/resource/system/forms/Birth\" nested=true editable=true mode=\"new\"}}
                                                                    {{{{/raw}}}}"
                                                    }
                                                  ]'>
              </semantic-form-autocomplete-input>

              <div class="inline-composite-container">
                  <semantic-form-composite-input  for="actor_carried_out_by_range" 
                                                  label="Carried out / performed"
                                                  new-subject-template="/PC14_carried_out_by/{{{{raw}}}}{{UUID}}{{{{/raw}}}}"
                                                  fields='[[fieldDefinitions
                                                            classtype="http://www.w3.org/1999/02/22-rdf-syntax-ns#type"
                                                                      
                                                            carried_out_by_activity_domain="http://www.researchspace.org/pattern/system/carried_out_by/activity_domain"
                                                            role="http://www.researchspace.org/pattern/system/carried_out_by/role"
                                                          ]]'>
        
                  <semantic-form-hidden-input for="classtype" default-value='http://www.cidoc-crm.org/cidoc-crm/PC14_carried_out_by'> </semantic-form-hidden-input>
        
                  <div class="form-inline-inputs">
                    <div style="flex: 1;">
                      <semantic-form-autocomplete-input for='carried_out_by_activity_domain' 
                                                        render-header="false"
                                                        placeholder="Select activity carried out by the person" 
                                                        nested-form-templates='[[> Platform:NestedFormTemplates_activities]]'>
                      </semantic-form-autocomplete-input>
                    </div>
                    <div style="flex: 1;">
                      <semantic-form-tree-picker-input  for="role" 
                                                        render-header="false"
                                                        placeholder="Select role"
                                                        close-dropdown-on-selection='true'
                                                        tree-patterns='{"scheme": "<http://www.researchspace.org/resource/vocab/actor_role>", 
                                                                        "schemePattern": "?item <http://www.cidoc-crm.org/cidoc-crm/P71i_is_listed_in> <http://www.researchspace.org/resource/vocab/actor_role>",
                                                                        "relationPattern": "?item crm:P127_has_broader_term ?parent"}'
        
                                                        scheme-page-button-config='{"iri": "http://www.researchspace.org/resource/ThinkingFrames",
                                                                                    "view": "authority-list",
                                                                                    "scheme": "http://www.researchspace.org/resource/vocab/actor_role",
                                                                                    "tooltip": "Open list of roles"
                                                                                  }'
                                                        
                                                        nested-form-template='{{{{raw}}}}{{> forms:Type nested=true editable=true mode="new"
                                                                                              scheme="http://www.researchspace.org/resource/vocab/actor_role"
                                                                                              entityType="role" }}{{{{/raw}}}}'
        
                                                        query-item-label='SELECT ?label WHERE {
                                                                            ?item skos:prefLabel ?label .
                                                                        }'>
                        </semantic-form-tree-picker-input>
                    </div>
                  </div>
                  </semantic-form-composite-input>
                </div>
        
                <div class="inline-composite-container">
                  <semantic-form-composite-input  for="actor_participated_in_event" 
                                                  label="Participated in"
                                                  new-subject-template="/PC11_had_participant/{{{{raw}}}}{{UUID}}{{{{/raw}}}}" 
                                                  fields='[[fieldDefinitions
                                                              classtype="http://www.w3.org/1999/02/22-rdf-syntax-ns#type"
                                                              
                                                              participant_event="http://www.researchspace.org/pattern/system/participant/event"
                                                              participant_role="http://www.researchspace.org/pattern/system/participant/role"
                                                          ]]'>
        
                  <semantic-form-hidden-input for="classtype" default-value='http://www.cidoc-crm.org/cidoc-crm/PC11_had_participant'> </semantic-form-hidden-input>
        
                  <div class="form-inline-inputs">
                    <div style="flex: 1;">
                      <semantic-form-autocomplete-input for='participant_event' 
                                                        render-header="false"
                                                        placeholder="Select event in which the person participated" 
                                                        nested-form-templates='[[> Platform:NestedFormTemplates_events]]'>
                      </semantic-form-autocomplete-input>
                    </div>
                    <div style="flex: 1;">
                      <semantic-form-tree-picker-input  for="participant_role" 
                                                        render-header="false"
                                                        placeholder="Select role"
                                                        close-dropdown-on-selection='true'
                                                        tree-patterns='{"scheme": "<http://www.researchspace.org/resource/vocab/actor_role>", 
                                                                        "schemePattern": "?item <http://www.cidoc-crm.org/cidoc-crm/P71i_is_listed_in> <http://www.researchspace.org/resource/vocab/actor_role>",
                                                                        "relationPattern": "?item crm:P127_has_broader_term ?parent"}'
        
                                                        scheme-page-button-config='{"iri": "http://www.researchspace.org/resource/ThinkingFrames",
                                                                                    "view": "authority-list",
                                                                                    "scheme": "http://www.researchspace.org/resource/vocab/actor_role",
                                                                                    "tooltip": "Open list of roles"
                                                                                  }'
                                                        
                                                        nested-form-template='{{{{raw}}}}{{> forms:Type nested=true editable=true mode="new"
                                                                                              scheme="http://www.researchspace.org/resource/vocab/actor_role"
                                                                                              entityType="role" }}{{{{/raw}}}}'
        
                                                        query-item-label='SELECT ?label WHERE {
                                                                            ?item skos:prefLabel ?label .
                                                        }'>
                      </semantic-form-tree-picker-input>
                    </div>
                  </div>
                  </semantic-form-composite-input>
                </div>
        
                <semantic-form-autocomplete-input for="actor_acquired_title_through"
                                                  label="Acquired title through"
                                                  placeholder="Select acquisition that assigned legal ownership of an item/object to the person" 
                                                  nested-form-templates='[ 
                                                    {
                                                      "label": "Acquisition",
                                                      "nestedForm": "{{{{raw}}}}
                                                                        {{> \"http://www.researchspace.org/resource/system/forms/Acquisition\" nested=true editable=true mode=\"new\"}}
                                                                    {{{{/raw}}}}"
                                                    },
                                                    {
                                                      "label": "Purchase",
                                                      "nestedForm": "{{{{raw}}}}{{> \"http://www.researchspace.org/resource/system/forms/Purchase\" nested=true editable=true mode=\"new\" }}{{{{/raw}}}}"
                                                    }
                                                  ]'>
                </semantic-form-autocomplete-input>
        
                <semantic-form-autocomplete-input for="actor_surrendered_title_through"
                                                  label="Surrendered title through"
                                                  placeholder="Select acquisition that resulted in surrendering legal ownership of an item/object by the person" 
                                                  nested-form-templates='[ 
                                                    {
                                                      "label": "Acquisition",
                                                      "nestedForm": "{{{{raw}}}}
                                                                        {{> \"http://www.researchspace.org/resource/system/forms/Acquisition\" nested=true editable=true mode=\"new\"}}
                                                                    {{{{/raw}}}}"
                                                    },
                                                    {
                                                      "label": "Purchase",
                                                      "nestedForm": "{{{{raw}}}}{{> \"http://www.researchspace.org/resource/system/forms/Purchase\" nested=true editable=true mode=\"new\" }}{{{{/raw}}}}"
                                                    }
                                                  ]'>
                </semantic-form-autocomplete-input>
        
                <semantic-form-autocomplete-input for="actor_received_custody_through"
                                                  label="Received custody through"
                                                  placeholder="Select transfer that resulted in receiving custody of an item/object by the person" 
                                                  nested-form-templates='[ 
                                                    {
                                                      "label": "Transfer of custody",
                                                      "nestedForm": "{{{{raw}}}}
                                                                        {{> \"http://www.researchspace.org/resource/system/forms/TransferOfCustody\" nested=true editable=true mode=\"new\"}}
                                                                    {{{{/raw}}}}"
                                                    }
                                                  ]'>
                </semantic-form-autocomplete-input>
        
                <semantic-form-autocomplete-input for="actor_surrendered_custody_through"
                                                  label="Surrendered custody through"
                                                  placeholder="Select transfer that resulted in surrendering custody of an item/object by the person" 
                                                  nested-form-templates='[ 
                                                    {
                                                      "label": "Transfer of custody",
                                                      "nestedForm": "{{{{raw}}}}
                                                                        {{> \"http://www.researchspace.org/resource/system/forms/TransferOfCustody\" nested=true editable=true mode=\"new\"}}
                                                                    {{{{/raw}}}}"
                                                    }
                                                  ]'>
                </semantic-form-autocomplete-input>
                
                <semantic-form-autocomplete-input for="actor_joined_by"
                                                  label="Joining / becoming member of"
                                                  placeholder="Select joining event that resulted in the person to became member of a group" 
                                                  nested-form-templates='[ 
                                                    {
                                                      "label": "Joining",
                                                      "nestedForm": "{{{{raw}}}}
                                                                        {{> \"http://www.researchspace.org/resource/system/forms/Joining\" nested=true editable=true mode=\"new\"}}
                                                                    {{{{/raw}}}}"
                                                    }
                                                  ]'>
                </semantic-form-autocomplete-input>
        
                <semantic-form-autocomplete-input for="actor_left_by"
                                                  label="Leaving / left a group"
                                                  placeholder="Select leaving event in which the person left a group" 
                                                  nested-form-templates='[ 
                                                    {
                                                      "label": "Leaving",
                                                      "nestedForm": "{{{{raw}}}}
                                                                        {{> \"http://www.researchspace.org/resource/system/forms/Leaving\" nested=true editable=true mode=\"new\"}}
                                                                    {{{{/raw}}}}"
                                                    }
                                                  ]'>
                </semantic-form-autocomplete-input>
        
                <semantic-form-autocomplete-input   for='persistent_item_present_at' 
                                                    label="Present at" 
                                                    placeholder="Select event in which the person had an active or passive presence" 
                                                    nested-form-templates='[[> Platform:NestedFormTemplates_events]]'>  
                </semantic-form-autocomplete-input> 
        
                <semantic-form-autocomplete-input   for='persistent_item_brought_into_existence_by' 
                                                    label="Brought into existence by" 
                                                    placeholder="Select event that brought the person into existence" 
                                                    nested-form-templates='[[> Platform:NestedFormTemplates_beginningOfExistences]]'>  
                </semantic-form-autocomplete-input>
        
                <semantic-form-autocomplete-input   for='persistent_item_taken_out_of_existence_by' 
                                                    label="Taken out of existence by" 
                                                    placeholder="Select event that took the person out of existence" 
                                                    nested-form-templates='[[> Platform:NestedFormTemplates_endOfExistences]]'>  
                </semantic-form-autocomplete-input>
        
                <semantic-form-autocomplete-input   for='entity_influenced_activity' 
                                                    label="Influenced"
                                                    placeholder="Select activity influenced by the person" 
                                                    nested-form-templates='[[> Platform:NestedFormTemplates_activities]]'>  
                </semantic-form-autocomplete-input>
        
                <semantic-form-autocomplete-input   for='entity_motivated_activity' 
                                                    label="Motivated"
                                                    placeholder="Select activity motivated by the person" 
                                                    nested-form-templates='[[> Platform:NestedFormTemplates_activities]]'>  
                </semantic-form-autocomplete-input>
        
                <semantic-form-autocomplete-input   for='entity_attributed_by_attribute_assignment' 
                                                    label="Attributed by"
                                                    placeholder="Select what assigned attribute to the person" 
                                                    nested-form-templates='[[> Platform:NestedFormTemplates_attributeAssignments]]'>  
                </semantic-form-autocomplete-input>
        
                <semantic-form-autocomplete-input   for='entity_assigned_by_attribute_assignment' 
                                                    label="Assigned by"
                                                    placeholder="Select what assigned the person" 
                                                    nested-form-templates='[[> Platform:NestedFormTemplates_attributeAssignments]]'>  
                </semantic-form-autocomplete-input>
        
                <semantic-form-autocomplete-input   for='entity_measurement' 
                                                    label="Measured by"
                                                    placeholder="Select measurement" 
                                                    nested-form-templates='[ 
                                                        {
                                                            "label": "Measurement",
                                                            "nestedForm": "{{{{raw}}}}
                                                                            {{> \"http://www.researchspace.org/resource/system/forms/Measurement\" nested=true editable=true mode=\"new\"}}
                                                                        {{{{/raw}}}}"
                                                        }
                                                    ]'>  
                </semantic-form-autocomplete-input>
              </rs-tab>
        
              <rs-tab event-key="thing" title="Things">
        
                <semantic-form-autocomplete-input   for="actor_former_or_current_curator_of"
                                                    label="Curator of collection" 
                                                    placeholder="Select collection of which the person assumed or have assumed overall curatorial responsibility" 
                                                    nested-form-templates='[ 
                                                        {
                                                            "label": "Collection",
                                                            "nestedForm": "{{{{raw}}}}
                                                                            {{> \"http://www.researchspace.org/resource/system/forms/Collection\" nested=true editable=true mode=\"new\"}}
                                                                        {{{{/raw}}}}"
                                                        }
                                                    ]'> 
                </semantic-form-autocomplete-input>
        
                <div class="inline-composite-container">
                  <semantic-form-composite-input  for="entity_depicts_range" 
                                                  label="Depicted by" 
                                                  new-subject-template="/PC62_depicts/{{{{raw}}}}{{UUID}}{{{{/raw}}}}"
                                                  fields='[[fieldDefinitions
                                                            classtype="http://www.w3.org/1999/02/22-rdf-syntax-ns#type"
                                                                      
                                                            depicts_thing_domain="http://www.researchspace.org/pattern/system/depicts/domain"
                                                            mode_of_depiction="http://www.researchspace.org/pattern/system/depicts/mode_of_depiction"
                                                          ]]'>
        
                  <semantic-form-hidden-input for="classtype" default-value='http://www.cidoc-crm.org/cidoc-crm/PC62_depicts'> </semantic-form-hidden-input>
        
                  <div class="form-inline-inputs">
                    <div style="flex: 1;">
                      <semantic-form-autocomplete-input for='depicts_thing_domain' 
                                                        render-header="false"
                                                        placeholder="Select what depicts the person"
                                                        nested-form-templates='[[> Platform:NestedFormTemplates_physicalHumanMadeThings]]'>
                      </semantic-form-autocomplete-input>
                    </div>
                    <div style="flex: 1;">
                      <semantic-form-tree-picker-input  for="mode_of_depiction" 
                                                        render-header="false"
                                                        placeholder="Select mode of depiction"
                                                        close-dropdown-on-selection='true'
                                                        tree-patterns='{"scheme": "<http://www.researchspace.org/resource/vocab/mode_of_depiction>", 
                                                                        "schemePattern": "?item <http://www.cidoc-crm.org/cidoc-crm/P71i_is_listed_in> <http://www.researchspace.org/resource/vocab/mode_of_depiction>",
                                                                        "relationPattern": "?item crm:P127_has_broader_term ?parent"}'
        
                                                        scheme-page-button-config='{"iri": "http://www.researchspace.org/resource/ThinkingFrames",
                                                                                    "view": "authority-list",
                                                                                    "scheme": "http://www.researchspace.org/resource/vocab/mode_of_depiction",
                                                                                    "tooltip": "Open list of mode of depictions"
                                                                                  }'
                                                        
                                                        nested-form-template='{{{{raw}}}}{{> forms:Type nested=true editable=true mode="new"
                                                                                              scheme="http://www.researchspace.org/resource/vocab/mode_of_depiction"
                                                                                              entityType="mode of depiction" }}{{{{/raw}}}}'
        
                                                        query-item-label='SELECT ?label WHERE {
                                                                            ?item skos:prefLabel ?label .
                                                                        }'>
                        </semantic-form-tree-picker-input>
                    </div>
                  </div>
                  </semantic-form-composite-input>
              </div>
        
                <semantic-form-autocomplete-input   for='entity_subject_of' 
                                                    label="Subject of"
                                                    placeholder="Select what is about the person" 
                                                    nested-form-templates='[[> Platform:NestedFormTemplates_propositionalObjects]]'> 
                </semantic-form-autocomplete-input>
        
                <div class="inline-composite-container">
                  <semantic-form-composite-input  for="entity_refers_to_range" 
                                                  label="Referred to by"
                                                  new-subject-template="/PC67_refers_to/{{{{raw}}}}{{UUID}}{{{{/raw}}}}"
                                                  fields='[[fieldDefinitions
                                                            classtype="http://www.w3.org/1999/02/22-rdf-syntax-ns#type"
                                                                      
                                                            refers_to_propObj_domain="http://www.researchspace.org/pattern/system/refers_to/domain"
                                                            type_of_reference="http://www.researchspace.org/pattern/system/refers_to/type_of_reference"
                                                          ]]'>
        
                  <semantic-form-hidden-input for="classtype" default-value='http://www.cidoc-crm.org/cidoc-crm/PC67_refers_to'> </semantic-form-hidden-input>
        
                  <div class="form-inline-inputs">
                    <div style="flex: 1;">
                      <semantic-form-autocomplete-input for='refers_to_propObj_domain' 
                                                        render-header="false"
                                                        placeholder="Select what refers to the person" 
                                                        nested-form-templates='[[> Platform:NestedFormTemplates_propositionalObjects]]'>
                      </semantic-form-autocomplete-input>
                    </div>
                    <div style="flex: 1;">
                      <semantic-form-tree-picker-input  for="type_of_reference" 
                                                        render-header="false"
                                                        placeholder="Select type of reference"
                                                        close-dropdown-on-selection='true'
                                                        tree-patterns='{"scheme": "<http://www.researchspace.org/resource/vocab/type_of_reference>", 
                                                                        "schemePattern": "?item <http://www.cidoc-crm.org/cidoc-crm/P71i_is_listed_in> <http://www.researchspace.org/resource/vocab/type_of_reference>",
                                                                        "relationPattern": "?item crm:P127_has_broader_term ?parent"}'
        
                                                        scheme-page-button-config='{"iri": "http://www.researchspace.org/resource/ThinkingFrames",
                                                                                    "view": "authority-list",
                                                                                    "scheme": "http://www.researchspace.org/resource/vocab/type_of_reference",
                                                                                    "tooltip": "Open list of type of references"
                                                                                  }'
                                                        
                                                        nested-form-template='{{{{raw}}}}{{> forms:Type nested=true editable=true mode="new"
                                                                                              scheme="http://www.researchspace.org/resource/vocab/type_of_reference"
                                                                                              entityType="type of reference" }}{{{{/raw}}}}'
        
                                                        query-item-label='SELECT ?label WHERE {
                                                                            ?item skos:prefLabel ?label .
                                                                        }'>
                        </semantic-form-tree-picker-input>
                    </div>
                  </div>
                  </semantic-form-composite-input>
              </div>
        
              </rs-tab>
        
              <rs-tab event-key="ownership" title="Ownership/Custody/Rights">
        
                  <div class="form-section-flexContainer">
                      <div style="flex: 1;">
                          <h5 class="customFormHeader" style="margin: 0;">Ownership</h5>
                          <div class="form-section">
                              <div class="form-section-first-input">
                                <semantic-form-autocomplete-input   for="actor_current_owner_of"
                                                                    label="Current owner of" 
                                                                    placeholder="Select thing/object of which the person is legal owner" 
                                                                    nested-form-templates='[[> Platform:NestedFormTemplates_physicalThings]]'> 
                                </semantic-form-autocomplete-input> 
                              </div>
                              <semantic-form-autocomplete-input   for="actor_former_or_current_owner_of"
                                                                  label="Former or current owner of" 
                                                                  placeholder="Select thing/object of which the person is or had been the legal owner" 
                                                                  nested-form-templates='[[> Platform:NestedFormTemplates_physicalThings]]'> 
                              </semantic-form-autocomplete-input> 
                          </div>
                      </div>
            
                      <div style="flex: 1;">
                          <h5 class="customFormHeader" style="margin: 0;">Custody</h5>
                          <div class="form-section">
                              <div class="form-section-first-input">
                                <semantic-form-autocomplete-input   for="actor_current_keeper_of"
                                                                    label="Current keeper of" 
                                                                    placeholder="Select thing/object of which the person has custody" 
                                                                    nested-form-templates='[[> Platform:NestedFormTemplates_physicalThings]]'> 
                                </semantic-form-autocomplete-input> 
                              </div>    
                              <semantic-form-autocomplete-input   for="actor_former_or_current_keeper_of"
                                                                  label="Former or current keeper of" 
                                                                  placeholder="Select thing/object of which the person has or has had custody" 
                                                                  nested-form-templates='[[> Platform:NestedFormTemplates_physicalThings]]'> 
                              </semantic-form-autocomplete-input> 
                          </div>
                      </div>
                  </div>

                <semantic-form-autocomplete-input   for="actor_possesses_right"
                                                    label="Possesses right" 
                                                    placeholder="Select right over which the person holds or has held a legal claim" 
                                                    nested-form-templates='[ 
                                                        {
                                                            "label": "Right",
                                                            "nestedForm": "{{{{raw}}}}
                                                                            {{> \"http://www.researchspace.org/resource/system/forms/Right\" nested=true editable=true mode=\"new\"}}
                                                                        {{{{/raw}}}}"
                                                        }
                                                    ]'> 
                </semantic-form-autocomplete-input> 
        
                <semantic-form-autocomplete-input   for="actor_has_right_on"
                                                    label="Has right on" 
                                                    placeholder="Select object of which the person has right on" 
                                                    nested-form-templates='[[> Platform:NestedFormTemplates_legalObjects]]'> 
                </semantic-form-autocomplete-input> 
              </rs-tab>
        
              [[> rsp:FormMetadataTab]]
        
      </rs-tabs>
   
  </div>

  <semantic-form-errors></semantic-form-errors>  
  [[> rsp:FormDefaultActions formEntity='{{#if entityType}}{{entityType}}{{else}}person{{/if}}']] 
</semantic-form><|MERGE_RESOLUTION|>--- conflicted
+++ resolved
@@ -129,11 +129,6 @@
                 <semantic-form-text-input for="actor_alsoKnownAs" label="Also known as" placeholder="Enter person additional name / also known as"> </semantic-form-text-input>
                 <semantic-form-text-input for="person_name_native_language" label="Name in native language" placeholder="Enter person name in native language" languages='["ar","de","el","es","fr","ga","it","ja","ko","nl","zh","zh-CN","zh-TW"]' require-language=true> </semantic-form-text-input>
                 <semantic-form-text-input for="person_family_name" label="Family name" placeholder="Enter person family name"> </semantic-form-text-input>
-<<<<<<< HEAD
-                
-                [[> rsp:FormSubjectListedinAuthority membershipProperty='crm:P71i_is_listed_in']]
-=======
->>>>>>> 6150c87b
 
                 {{#if apiResourceDescription}}
                     <div class="focused-input-container">
