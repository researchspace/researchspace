--- conflicted
+++ resolved
@@ -35,11 +35,7 @@
 import org.eclipse.rdf4j.query.algebra.StatementPattern;
 import org.eclipse.rdf4j.query.algebra.Var;
 import org.eclipse.rdf4j.query.impl.MapBindingSet;
-<<<<<<< HEAD
-import org.researchspace.sail.rest.AbstractServiceWrappingSailConnection.ParametersHolder;
-=======
 import org.researchspace.sail.rest.AbstractServiceWrappingSailConnection.ServiceParametersHolder;
->>>>>>> 08b3a148
 
 import com.jayway.jsonpath.JsonPath;
 import com.jayway.jsonpath.PathNotFoundException;
@@ -188,11 +184,7 @@
                 .map(stmtPattern -> stmtPattern.getSubjectVar()).findFirst();
     }
 
-<<<<<<< HEAD
-    public static void addBindingIfExists(ParametersHolder parametersHolder, Map<String, Object> resMap,
-=======
     public static void addBindingIfExists(ServiceParametersHolder parametersHolder, Map<String, Object> resMap,
->>>>>>> 08b3a148
             MapBindingSet bs, String key, IRI propertyIri, IRI dataType) {
         if (parametersHolder.getOutputVariables().containsKey(propertyIri)) {
             Object objVal = resMap.get(key);
@@ -201,11 +193,7 @@
         }
     }
 
-<<<<<<< HEAD
-    public static void addBindingFromJsonPathIfExists(ParametersHolder parametersHolder, Object resMap,
-=======
     public static void addBindingFromJsonPathIfExists(ServiceParametersHolder parametersHolder, Object resMap,
->>>>>>> 08b3a148
             MapBindingSet bs, String key, IRI propertyIri, IRI dataType, String jsonPath) {
         if (parametersHolder.getOutputVariables().containsKey(propertyIri)) {
             try {
