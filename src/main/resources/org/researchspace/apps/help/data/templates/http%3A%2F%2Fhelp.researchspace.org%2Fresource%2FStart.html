<div class="page">
  
  [[> rsp:adminPageHeader title="Developer Documentation" icon="rs-icon rs-icon-dev_documentation"]]
  
  <div class="container-fluid">
        <bs-row class="row-center">
            <bs-col xs=12 sm=11 md=10 lg=9 class="rs-col-xl-8">
              <bs-row>
                  <bs-col sm="6">
                    <bs-panel>
                      <h3>Building Declarative Web Applications </h3>
                      <ul>
                   
                          <li><semantic-link iri="[[resolvePrefix 'Help:EventSystem']]">Event System</semantic-link></li>
                          <li> <semantic-link iri="[[resolvePrefix 'Help:CSSGuide']]">CSS guide</semantic-link></li>
                          <li> <semantic-link  iri="[[resolvePrefix 'Help:MPComponents']]">Utility Components</semantic-link> </li>

                          <li>Semantic Components</li>

                        <ul> 
                          <li><semantic-link iri='[[resolvePrefix "Help:SemanticConditional"]]'>Semantic conditional</semantic-link> </li>
                          <semantic-query query='
                                          SELECT ?link ?title ?level  WHERE {                    
                                          VALUES (?link ?title) { 
                                              (<[[resolvePrefix "Help:SemanticQuery"]]> "Query" )
                                              (<[[resolvePrefix "Help:SemanticCarousel"]]> "Carousel" )
                                              (<[[resolvePrefix "Help:SemanticTable"]]> "Table")
                                              (<[[resolvePrefix "Help:SemanticGraph"]]> "Graph" )
                                              (<[[resolvePrefix "Help:SemanticTree"]]> "Tree" )
                                              (<[[resolvePrefix "Help:SemanticTimeline"]]> "Timeline" )
                                              (<[[resolvePrefix "Help:SemanticMap"]]> "Map" )
                                              (<[[resolvePrefix "Help:SemanticChart"]]> "Chart" )
                                              (<[[resolvePrefix "Help:SemanticSimpleSearch"]]> "Keyword Search" )
                                              (<[[resolvePrefix "Help:SemanticForm"]]> "Form (Data Input / Authoring)")
                                              (<[[resolvePrefix "Help:Ontodia"]]> "Ontodia")
                                          }
                                          }    
                              
                                          ' template='{{> template}}'>

                            <template id='template'>
                              <div>
                                {{#each bindings}}
                                <li>
                                  <semantic-link iri="{{link.value}}">
                                    {{title.value}} 
                                  </semantic-link>
                                </li>
                                {{/each}}
                              </div>
                            </template>
                          </semantic-query>
                          <li><semantic-link iri="[[resolvePrefix 'Help:SemanticSearch']]">Structured Search</semantic-link> 
                              <ul>
                                  <li>
                                  <semantic-link iri="[[resolvePrefix 'Help:StructuredSearchExample']]">
                                      Example: Structured search
                                  </semantic-link>
                                  </li>
                                  <li>
                                  <semantic-link iri="[[resolvePrefix 'Help:StructuredKeywordSearchExample']]">
                                  Example: Keyword search with facets</semantic-link>
                                  </li>
                                  <li>
                                  <semantic-link iri="[[resolvePrefix 'Help:StructuredConstantSearchExample']]">
                                  Example: Constant search with facets</semantic-link>
                                  </li>
                                  <li> 
                                  <semantic-link  iri="[[resolvePrefix 'Help:FormBasedSearch']]">
                                      Documentation and Example: Form-based search
                                  </semantic-link>
                                  </li>
                              </ul>
                          </li>
                        </ul>

                      </ul>
                    </bs-panel>
                   </bs-col>
                  <bs-col sm="6">
                      <bs-panel class="docs-panel">
                          <h3>Services</h3>
                          <ul>

                      <!--  <li>
                          <semantic-link title='Data Quality' iri='[[resolvePrefix "Help:DataQuality"]]'>
                              Data Quality
                          </semantic-link>
                          </li> -->
                      <!--  <li>
                          <semantic-link title='Ephedra' iri='[[resolvePrefix "Help:Ephedra"]]'>
                              Ephedra (Federation with Custom SPARQL Services)
                          </semantic-link>
                          </li> -->
                          <!-- <li>
                          <semantic-link title="Query as a Service (Dynamic Rest APIs)" iri='[[resolvePrefix "Help:QueryAsAService"]]'>
                              Query as a Service (Dynamic Rest APIs)
                          </semantic-link>
                          </li> -->
                          <li>
                          <semantic-link title='LDP Assets Management' iri='[[resolvePrefix "Help:LDPAssetsManagement"]]'>
                              LDP Assets Management
                          </semantic-link>
                          </li>
                          <!-- <li>
                          <semantic-link title='LDP Container Operations' iri='[[resolvePrefix "Help:LDP"]]'>
                              LDP Container Operations
                          </semantic-link>
                          </li> -->
                          <li>
<<<<<<< HEAD
                            <semantic-link title='RESTSail' iri='[[resolvePrefix "Help:RESTSail"]]'>
                              REST Sail integration
                            </semantic-link>
                          </li>
                          <li>
                            <semantic-link title='RESTSail' iri='[[resolvePrefix "Help:SQLSail"]]'>
                              SQL Sail integration
                            </semantic-link>
                          </li>
                        </ul>
                  </bs-panel>
  
                        <bs-panel class="docs-panel">
                            <h3>Platform Operations</h3>
                            <ul>
                                <li> 
                                    <semantic-link iri="[[resolvePrefix "Help:RepositoryManager"]]">Data Repositories Configuration</semantic-link>
                                </li>
                                <!--  <li> 
                                    <semantic-link iri="[[resolvePrefix "Help:OperationsAndTroubleshooting"]]">Operations & Troubleshooting</semantic-link>
                                </li> -->
                                <li>
                                    <semantic-link title="Working with Data" iri='[[resolvePrefix "Help:WorkingWithData"]]'>
                                    Working with Data
                                    </semantic-link>
                                </li>
                            <li> 
                                <semantic-link iri="[[resolvePrefix "Help:BasicSystemConfiguration"]]">Basic Configuration</semantic-link>
                            </li>
                            <!-- <li>
                                <semantic-link title="Security Configuration" uri='[[resolvePrefix "Help:Security"]]'>
                                Security Configuration
                                </semantic-link>
                            </li>   -->
                            <li>
                                <semantic-link title="Authentication Proxy" iri='[[resolvePrefix "Help:AuthenticationProxy"]]'>
                                Authentication Proxy
                                </semantic-link>
                            </li>
                            </ul>
                      </bs-panel>
=======
                          <semantic-link title="Publishing" iri='[[resolvePrefix "Help:Publishing"]]'>
                              RDF Publishing
                          </semantic-link>
                          </li> 
                          </ul>
                    </bs-panel>

                    <bs-panel class="docs-panel">
                      <h3>Federation</h3>
                      <ul>
                        <li>
                          <semantic-link title='OpenStreetMap' iri='[[resolvePrefix "Help:OpenStreetMap"]]'>
                            Open Street Maps
                          </semantic-link>
                        </li>
                        <li>
                          <semantic-link title='RESTSail' iri='[[resolvePrefix "Help:RESTSail"]]'>
                            REST Sail integration
                          </semantic-link>
                        </li>
                      </ul>
                </bs-panel>
>>>>>>> 67c90254

                      <bs-panel class="docs-panel">
                          <h3>Platform Operations</h3>
                          <ul>
                              <li> 
                                  <semantic-link iri="[[resolvePrefix 'Help:RepositoryManager']]">Data Repositories Configuration</semantic-link>
                              </li>
                              <!--  <li> 
                                  <semantic-link iri="[[resolvePrefix "Help:OperationsAndTroubleshooting"]]">Operations & Troubleshooting</semantic-link>
                              </li> -->
                              <li>
                                  <semantic-link title="Working with Data" iri='[[resolvePrefix "Help:WorkingWithData"]]'>
                                  Working with Data
                                  </semantic-link>
                              </li>
                          <li> 
                              <semantic-link iri="[[resolvePrefix 'Help:BasicSystemConfiguration']]">Basic Configuration</semantic-link>
                          </li>
                          <!-- <li>
                              <semantic-link title="Security Configuration" uri='[[resolvePrefix "Help:Security"]]'>
                              Security Configuration
                              </semantic-link>
                          </li>   -->
                          <li>
                              <semantic-link title="Authentication Proxy" iri='[[resolvePrefix "Help:AuthenticationProxy"]]'>
                              Authentication Proxy
                              </semantic-link>
                          </li>
                          </ul>
                    </bs-panel>

                    <bs-panel class="docs-panel">
                      <h3><!-- Installation &  -->App Lifecycle</h3>
                      <ul>
                        <li>
                          <semantic-link title="Apps" iri='[[resolvePrefix "Help:Apps"]]'>
                            App Mechanism (Structure and Bundling)
                          </semantic-link>
                           <ul>
                              <li><semantic-link iri="[[resolvePrefix 'Help:AppDeployment']]">App Deployment</semantic-link></li>
                          </ul>
                        </li>
                        <li>
                          <semantic-link title="Storage" iri='[[resolvePrefix "Help:Storage"]]'>
                            (App) Storage
                          </semantic-link>
                        </li>
                      </ul>
                    </bs-panel>
                    
                  </bs-col>
              </bs-row>
           </bs-col>
       </bs-row>
    
</div><|MERGE_RESOLUTION|>--- conflicted
+++ resolved
@@ -108,49 +108,6 @@
                           </semantic-link>
                           </li> -->
                           <li>
-<<<<<<< HEAD
-                            <semantic-link title='RESTSail' iri='[[resolvePrefix "Help:RESTSail"]]'>
-                              REST Sail integration
-                            </semantic-link>
-                          </li>
-                          <li>
-                            <semantic-link title='RESTSail' iri='[[resolvePrefix "Help:SQLSail"]]'>
-                              SQL Sail integration
-                            </semantic-link>
-                          </li>
-                        </ul>
-                  </bs-panel>
-  
-                        <bs-panel class="docs-panel">
-                            <h3>Platform Operations</h3>
-                            <ul>
-                                <li> 
-                                    <semantic-link iri="[[resolvePrefix "Help:RepositoryManager"]]">Data Repositories Configuration</semantic-link>
-                                </li>
-                                <!--  <li> 
-                                    <semantic-link iri="[[resolvePrefix "Help:OperationsAndTroubleshooting"]]">Operations & Troubleshooting</semantic-link>
-                                </li> -->
-                                <li>
-                                    <semantic-link title="Working with Data" iri='[[resolvePrefix "Help:WorkingWithData"]]'>
-                                    Working with Data
-                                    </semantic-link>
-                                </li>
-                            <li> 
-                                <semantic-link iri="[[resolvePrefix "Help:BasicSystemConfiguration"]]">Basic Configuration</semantic-link>
-                            </li>
-                            <!-- <li>
-                                <semantic-link title="Security Configuration" uri='[[resolvePrefix "Help:Security"]]'>
-                                Security Configuration
-                                </semantic-link>
-                            </li>   -->
-                            <li>
-                                <semantic-link title="Authentication Proxy" iri='[[resolvePrefix "Help:AuthenticationProxy"]]'>
-                                Authentication Proxy
-                                </semantic-link>
-                            </li>
-                            </ul>
-                      </bs-panel>
-=======
                           <semantic-link title="Publishing" iri='[[resolvePrefix "Help:Publishing"]]'>
                               RDF Publishing
                           </semantic-link>
@@ -173,7 +130,6 @@
                         </li>
                       </ul>
                 </bs-panel>
->>>>>>> 67c90254
 
                       <bs-panel class="docs-panel">
                           <h3>Platform Operations</h3>
